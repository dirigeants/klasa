--- conflicted
+++ resolved
@@ -26,24 +26,14 @@
     "discord.js": "github:discordjs/discord.js#master"
   },
   "devDependencies": {
-<<<<<<< HEAD
-    "@types/node": "^12.0.3",
-=======
     "@types/node": "^12.7.2",
->>>>>>> 9b250761
     "docgen": "github:dirigeants/docsgen",
     "eslint": "^6.2.1",
     "eslint-config-klasa": "github:dirigeants/klasa-lint",
     "eslint-plugin-markdown": "^1.0.0",
-<<<<<<< HEAD
-    "markdownlint-cli": "^0.17.0",
-    "tslint": "^5.16.0",
-    "typescript": "^3.5.2"
-=======
     "markdownlint-cli": "^0.18.0",
     "tslint": "^5.19.0",
     "typescript": "^3.5.3"
->>>>>>> 9b250761
   },
   "engines": {
     "node": ">=10.1.0"
