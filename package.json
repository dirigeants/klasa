{
  "name": "klasa",
  "version": "0.5.0-dev",
  "description": "Klasa: Croatian for 'class', is a class based remix on Komada.",
  "homepage": "https://klasa.js.org/",
  "bugs": {
    "url": "https://github.com/dirigeants/klasa/issues"
  },
  "license": "MIT",
  "author": "BDistin",
  "main": "src/index.js",
  "types": "typings/index.d.ts",
  "repository": {
    "type": "git",
    "url": "https://github.com/dirigeants/klasa.git"
  },
  "scripts": {
    "lint": "npx eslint --fix src && npx eslint --fix --config .eslintrcmd.json --ext md guides && npx tslint --fix 'typings/*.ts'",
    "test:lint": "npx eslint src && npx tslint 'typings/*.ts' && npx eslint --config .eslintrcmd.json --ext md guides && npx markdownlint guides README.md",
    "docs": "npx dg --source src --custom guides/.docconfig.json --output dist/docs.json --logging"
  },
  "dependencies": {
    "fs-nextra": "^0.4.5"
  },
  "peerDependencies": {
    "discord.js": "github:discordjs/discord.js#master"
  },
  "devDependencies": {
    "@types/node": "^12.0.3",
    "docgen": "github:dirigeants/docsgen",
    "eslint": "^5.16.0",
    "eslint-config-klasa": "github:dirigeants/klasa-lint",
<<<<<<< HEAD
    "eslint-plugin-markdown": "^1.0.0",
    "markdownlint-cli": "^0.16.0",
    "tslint": "^5.16.0",
    "typescript": "^3.4.5"
=======
    "eslint-plugin-markdown": "^1.0.0-beta.6",
    "markdownlint-cli": "^0.17.0",
    "tslint": "^5.9.1",
    "typescript": "^3.0.3"
>>>>>>> e2c660d7
  },
  "engines": {
    "node": ">=10.1.0"
  }
}<|MERGE_RESOLUTION|>--- conflicted
+++ resolved
@@ -30,17 +30,10 @@
     "docgen": "github:dirigeants/docsgen",
     "eslint": "^5.16.0",
     "eslint-config-klasa": "github:dirigeants/klasa-lint",
-<<<<<<< HEAD
     "eslint-plugin-markdown": "^1.0.0",
-    "markdownlint-cli": "^0.16.0",
+    "markdownlint-cli": "^0.17.0",
     "tslint": "^5.16.0",
-    "typescript": "^3.4.5"
-=======
-    "eslint-plugin-markdown": "^1.0.0-beta.6",
-    "markdownlint-cli": "^0.17.0",
-    "tslint": "^5.9.1",
-    "typescript": "^3.0.3"
->>>>>>> e2c660d7
+    "typescript": "^3.5.2"
   },
   "engines": {
     "node": ">=10.1.0"
