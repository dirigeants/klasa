--- conflicted
+++ resolved
@@ -9,13 +9,8 @@
 	run(arg, possible, message) {
 		const { min, max } = possible;
 		const number = parseFloat(arg);
-<<<<<<< HEAD
 		if (isNaN(number)) throw (message.language || this.client.languages.default).get('RESOLVER_INVALID_FLOAT', possible.name);
-		return this.constructor.minOrMax(this.client, arg, min, max, possible, message) ? arg : null;
-=======
-		if (isNaN(number)) throw (msg.language || this.client.languages.default).get('RESOLVER_INVALID_FLOAT', possible.name);
-		return this.constructor.minOrMax(this.client, number, min, max, possible, msg) ? number : null;
->>>>>>> c4526c3b
+		return this.constructor.minOrMax(this.client, number, min, max, possible, message) ? number : null;
 	}
 
 };