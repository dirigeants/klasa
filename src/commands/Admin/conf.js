const { Command, util: { toTitleCase, codeBlock } } = require('klasa');

module.exports = class extends Command {

	constructor(...args) {
		super(...args, {
			runIn: ['text'],
			permissionLevel: 6,
			guarded: true,
			subcommands: true,
<<<<<<< HEAD
			description: (message) => message.language.get('COMMAND_CONF_SERVER_DESCRIPTION'),
			usage: '<get|set|remove|reset|list> (key:key) (value:value) [...]',
=======
			description: (msg) => msg.language.get('COMMAND_CONF_SERVER_DESCRIPTION'),
			usage: '<set|show|remove|reset> (key:key) (value:value) [...]',
>>>>>>> f6a089be
			usageDelim: ' '
		});

		this
<<<<<<< HEAD
			.createCustomResolver('key', (arg, possible, message, [action]) => {
				if (action === 'list' || arg) return arg;
				throw message.language.get('COMMAND_CONF_NOKEY');
=======
			.createCustomResolver('key', (arg, possible, msg, [action]) => {
				if (action === 'show' || arg) return arg;
				throw msg.language.get('COMMAND_CONF_NOKEY');
>>>>>>> f6a089be
			})
			.createCustomResolver('value', (arg, possible, message, [action]) => {
				if (!['set', 'remove'].includes(action) || arg) return arg;
				throw message.language.get('COMMAND_CONF_NOVALUE');
			});
	}

<<<<<<< HEAD
	get(message, [key]) {
		const path = this.client.gateways.guilds.getPath(key, { avoidUnconfigurable: true, piece: true, errors: false });
		if (!path) return message.sendMessage(message.language.get('COMMAND_CONF_GET_NOEXT', key));
		return message.sendMessage(message.language.get('COMMAND_CONF_GET', path.piece.path, message.guild.configs.resolveString(message, path.piece)));
=======
	show(msg, [key]) {
		const path = this.client.gateways.guilds.getPath(key, { avoidUnconfigurable: true, errors: false, piece: null });
		if (!path) return msg.sendMessage(msg.language.get('COMMAND_CONF_GET_NOEXT', key));
		if (path.piece.type === 'Folder') {
			return msg.sendMessage(msg.language.get('COMMAND_CONF_SERVER', key ? `: ${key.split('.').map(toTitleCase).join('/')}` : '',
				codeBlock('asciidoc', msg.guild.configs.list(msg, path.piece))));
		}
		return msg.sendMessage(msg.language.get('COMMAND_CONF_GET', path.piece.path, msg.guild.configs.resolveString(msg, path.piece)));
>>>>>>> f6a089be
	}

	async set(message, [key, ...valueToSet]) {
		const { errors, updated } = await message.guild.configs.update(key, valueToSet.join(' '), message.guild, { avoidUnconfigurable: true, action: 'add' });
		if (errors.length) return message.sendMessage(errors[0]);
		if (!updated.length) return message.sendMessage(message.language.get('COMMAND_CONF_NOCHANGE', key));
		return message.sendMessage(message.language.get('COMMAND_CONF_UPDATED', key, message.guild.configs.resolveString(message, updated[0].piece)));
	}

	async remove(message, [key, ...valueToRemove]) {
		const { errors, updated } = await message.guild.configs.update(key, valueToRemove.join(' '), message.guild, { avoidUnconfigurable: true, action: 'remove' });
		if (errors.length) return message.sendMessage(errors[0]);
		if (!updated.length) return message.sendMessage(message.language.get('COMMAND_CONF_NOCHANGE', key));
		return message.sendMessage(message.language.get('COMMAND_CONF_UPDATED', key, message.guild.configs.resolveString(message, updated[0].piece)));
	}

	async reset(message, [key]) {
		const { errors, updated } = await message.guild.configs.reset(key, message.guild, true);
		if (errors.length) return message.sendMessage(errors[0]);
		if (!updated.length) return message.sendMessage(message.language.get('COMMAND_CONF_NOCHANGE', key));
		return message.sendMessage(message.language.get('COMMAND_CONF_RESET', key, message.guild.configs.resolveString(message, updated[0].piece)));
	}

<<<<<<< HEAD
	list(message, [key]) {
		const { piece } = this.client.gateways.guilds.getPath(key, { avoidUnconfigurable: true, piece: false });
		return message.sendMessage(message.language.get('COMMAND_CONF_SERVER', key ? `: ${key.split('.').map(toTitleCase).join('/')}` : '',
			codeBlock('asciidoc', message.guild.configs.list(message, piece))));
	}

=======
>>>>>>> f6a089be
};<|MERGE_RESOLUTION|>--- conflicted
+++ resolved
@@ -8,26 +8,15 @@
 			permissionLevel: 6,
 			guarded: true,
 			subcommands: true,
-<<<<<<< HEAD
 			description: (message) => message.language.get('COMMAND_CONF_SERVER_DESCRIPTION'),
-			usage: '<get|set|remove|reset|list> (key:key) (value:value) [...]',
-=======
-			description: (msg) => msg.language.get('COMMAND_CONF_SERVER_DESCRIPTION'),
 			usage: '<set|show|remove|reset> (key:key) (value:value) [...]',
->>>>>>> f6a089be
 			usageDelim: ' '
 		});
 
 		this
-<<<<<<< HEAD
 			.createCustomResolver('key', (arg, possible, message, [action]) => {
-				if (action === 'list' || arg) return arg;
+				if (action === 'show' || arg) return arg;
 				throw message.language.get('COMMAND_CONF_NOKEY');
-=======
-			.createCustomResolver('key', (arg, possible, msg, [action]) => {
-				if (action === 'show' || arg) return arg;
-				throw msg.language.get('COMMAND_CONF_NOKEY');
->>>>>>> f6a089be
 			})
 			.createCustomResolver('value', (arg, possible, message, [action]) => {
 				if (!['set', 'remove'].includes(action) || arg) return arg;
@@ -35,21 +24,14 @@
 			});
 	}
 
-<<<<<<< HEAD
-	get(message, [key]) {
-		const path = this.client.gateways.guilds.getPath(key, { avoidUnconfigurable: true, piece: true, errors: false });
+	show(message, [key]) {
+		const path = this.client.gateways.guilds.getPath(key, { avoidUnconfigurable: true, errors: false, piece: null });
 		if (!path) return message.sendMessage(message.language.get('COMMAND_CONF_GET_NOEXT', key));
+		if (path.piece.type === 'Folder') {
+			return message.sendMessage(message.language.get('COMMAND_CONF_SERVER', key ? `: ${key.split('.').map(toTitleCase).join('/')}` : '',
+				codeBlock('asciidoc', message.guild.configs.list(message, path.piece))));
+		}
 		return message.sendMessage(message.language.get('COMMAND_CONF_GET', path.piece.path, message.guild.configs.resolveString(message, path.piece)));
-=======
-	show(msg, [key]) {
-		const path = this.client.gateways.guilds.getPath(key, { avoidUnconfigurable: true, errors: false, piece: null });
-		if (!path) return msg.sendMessage(msg.language.get('COMMAND_CONF_GET_NOEXT', key));
-		if (path.piece.type === 'Folder') {
-			return msg.sendMessage(msg.language.get('COMMAND_CONF_SERVER', key ? `: ${key.split('.').map(toTitleCase).join('/')}` : '',
-				codeBlock('asciidoc', msg.guild.configs.list(msg, path.piece))));
-		}
-		return msg.sendMessage(msg.language.get('COMMAND_CONF_GET', path.piece.path, msg.guild.configs.resolveString(msg, path.piece)));
->>>>>>> f6a089be
 	}
 
 	async set(message, [key, ...valueToSet]) {
@@ -73,13 +55,4 @@
 		return message.sendMessage(message.language.get('COMMAND_CONF_RESET', key, message.guild.configs.resolveString(message, updated[0].piece)));
 	}
 
-<<<<<<< HEAD
-	list(message, [key]) {
-		const { piece } = this.client.gateways.guilds.getPath(key, { avoidUnconfigurable: true, piece: false });
-		return message.sendMessage(message.language.get('COMMAND_CONF_SERVER', key ? `: ${key.split('.').map(toTitleCase).join('/')}` : '',
-			codeBlock('asciidoc', message.guild.configs.list(message, piece))));
-	}
-
-=======
->>>>>>> f6a089be
 };