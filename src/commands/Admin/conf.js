const { Command, util: { toTitleCase, codeBlock } } = require('klasa');

module.exports = class extends Command {

	constructor(...args) {
		super(...args, {
			runIn: ['text'],
			permLevel: 6,
			guarded: true,
			description: (msg) => msg.language.get('COMMAND_CONF_SERVER_DESCRIPTION'),
			usage: '<get|set|remove|reset|list> <key:key> <value:value> [...]',
			usageDelim: ' '
		});

		this
			.createCustomResolver('key', (arg, possible, msg, [action]) => {
				if (action === 'list' || arg) return arg;
				throw undefined;
			})
			.createCustomResolver('value', (arg, possible, msg, [action]) => {
				if (!['set', 'remove'].includes(action) || arg) return arg;
				throw undefined;
			})
			.customizeResponse('key', msg => msg.language.get('COMMAND_CONF_NOKEY'))
			.customizeResponse('value', msg => msg.language.get('COMMAND_CONF_NOVALUE'));
	}

	async run(msg, [action, key, ...value]) {
<<<<<<< HEAD
		if (action === 'set' && key === 'disabledCommands') {
			const command = this.client.commands.get(value.join(' '));
			if (command && command.guarded) throw msg.language.get('COMMAND_CONF_GUARDED', command.name);
		}
=======
		if (action !== 'list' && !key) throw msg.language.get('COMMAND_CONF_NOKEY');
		if (['set', 'remove'].includes(action) && value.length === 0) throw msg.language.get('COMMAND_CONF_NOVALUE');

>>>>>>> ef9ef227
		return this[action](msg, key, value);
	}

	get(msg, key) {
		const { path } = this.client.gateways.guilds.getPath(key, { avoidUnconfigurable: true, piece: true });
		return msg.sendMessage(msg.language.get('COMMAND_CONF_GET', path.path, path.resolveString(msg)));
	}

	async set(msg, key, valueToSet) {
		const { path } = await msg.guild.configs.update(key, valueToSet.join(' '), msg.guild, { avoidUnconfigurable: true, action: 'add' });
		return msg.sendMessage(msg.language.get('COMMAND_CONF_UPDATED', path.path, path.resolveString(msg)));
	}

	async remove(msg, key, valueToRemove) {
		const { path } = await msg.guild.configs.update(key, valueToRemove.join(' '), msg.guild, { avoidUnconfigurable: true, action: 'remove' });
		return msg.sendMessage(msg.language.get('COMMAND_CONF_UPDATED', path.path, path.resolveString(msg)));
	}

	async reset(msg, key) {
		const { path } = await msg.guild.configs.reset(key, true);
		return msg.sendMessage(msg.language.get('COMMAND_CONF_RESET', path.path, path.resolveString(msg)));
	}

	list(msg, key) {
		const { path } = this.client.gateways.guilds.getPath(key, { avoidUnconfigurable: true, piece: false });
		return msg.sendMessage(msg.language.get('COMMAND_CONF_SERVER', key ? `: ${key.split('.').map(toTitleCase).join('/')}` : '', codeBlock('asciidoc', path.getList(msg))));
	}

};<|MERGE_RESOLUTION|>--- conflicted
+++ resolved
@@ -7,6 +7,7 @@
 			runIn: ['text'],
 			permLevel: 6,
 			guarded: true,
+			subcommands: true,
 			description: (msg) => msg.language.get('COMMAND_CONF_SERVER_DESCRIPTION'),
 			usage: '<get|set|remove|reset|list> <key:key> <value:value> [...]',
 			usageDelim: ' '
@@ -23,20 +24,6 @@
 			})
 			.customizeResponse('key', msg => msg.language.get('COMMAND_CONF_NOKEY'))
 			.customizeResponse('value', msg => msg.language.get('COMMAND_CONF_NOVALUE'));
-	}
-
-	async run(msg, [action, key, ...value]) {
-<<<<<<< HEAD
-		if (action === 'set' && key === 'disabledCommands') {
-			const command = this.client.commands.get(value.join(' '));
-			if (command && command.guarded) throw msg.language.get('COMMAND_CONF_GUARDED', command.name);
-		}
-=======
-		if (action !== 'list' && !key) throw msg.language.get('COMMAND_CONF_NOKEY');
-		if (['set', 'remove'].includes(action) && value.length === 0) throw msg.language.get('COMMAND_CONF_NOVALUE');
-
->>>>>>> ef9ef227
-		return this[action](msg, key, value);
 	}
 
 	get(msg, key) {
