const { Command, Store, Stopwatch } = require('klasa');

module.exports = class extends Command {

	constructor(...args) {
		super(...args, {
			aliases: ['r'],
			permissionLevel: 10,
			guarded: true,
<<<<<<< HEAD
			description: language => language.get('COMMAND_RELOAD_DESCRIPTION'),
			usage: '<Store:store|Piece:piece>'
=======
			description: (message) => message.language.get('COMMAND_RELOAD_DESCRIPTION'),
			usage: '<Store:store|Piece:piece|everything:default>'
>>>>>>> 636dd1a2
		});
	}

	async run(message, [piece]) {
		if (piece === 'everything') return this.everything(message);
		if (piece instanceof Store) {
			const timer = new Stopwatch();
			await piece.loadAll();
			await piece.init();
			if (this.client.shard) {
				await this.client.shard.broadcastEval(`
					if (this.shard.id !== ${this.client.shard.id}) this.${piece.name}.loadAll().then(() => this.${piece.name}.loadAll());
				`);
			}
			return message.sendLocale('COMMAND_RELOAD_ALL', [piece, timer.stop()]);
		}

		try {
			const itm = await piece.reload();
			const timer = new Stopwatch();
			if (this.client.shard) {
				await this.client.shard.broadcastEval(`
					if (this.shard.id !== ${this.client.shard.id}) this.${piece.store}.get('${piece.name}').reload();
				`);
			}
			return message.sendLocale('COMMAND_RELOAD', [itm.type, itm.name, timer.stop]);
		} catch (err) {
			piece.store.set(piece);
			return message.sendMessage(`❌ ${err}`);
		}
	}

	async everything(message) {
		const timer = new Stopwatch();
		await Promise.all(this.client.pieceStores.map(async (store) => {
			await store.loadAll();
			await store.init();
		}));
		if (this.client.shard) {
			await this.client.shard.broadcastEval(`
				if (this.shard.id !== ${this.client.shard.id}) this.client.pieceStores.map(async (store) => {
					await store.loadAll();
					await store.init();
				});
			`);
		}
		return message.sendLocale('COMMAND_RELOAD_EVERYTHING', [timer.stop()]);
	}

};<|MERGE_RESOLUTION|>--- conflicted
+++ resolved
@@ -7,13 +7,8 @@
 			aliases: ['r'],
 			permissionLevel: 10,
 			guarded: true,
-<<<<<<< HEAD
 			description: language => language.get('COMMAND_RELOAD_DESCRIPTION'),
-			usage: '<Store:store|Piece:piece>'
-=======
-			description: (message) => message.language.get('COMMAND_RELOAD_DESCRIPTION'),
 			usage: '<Store:store|Piece:piece|everything:default>'
->>>>>>> 636dd1a2
 		});
 	}
 
