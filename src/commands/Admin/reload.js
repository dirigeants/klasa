--- conflicted
+++ resolved
@@ -34,11 +34,7 @@
 					if (this.shard.id !== ${this.client.shard.id}) this.${piece.store}.get('${piece.name}').reload();
 				`);
 			}
-<<<<<<< HEAD
-			return message.sendMessage(message.language.get('COMMAND_RELOAD', itm.type, itm.name, timer.stop));
-=======
-			return message.sendLocale('COMMAND_RELOAD', [itm.type, itm.name]);
->>>>>>> e06c1daa
+			return message.sendLocale('COMMAND_RELOAD', [itm.type, itm.name, timer.stop]);
 		} catch (err) {
 			piece.store.set(piece);
 			return message.sendMessage(`❌ ${err}`);
