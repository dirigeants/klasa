const { Command } = require('klasa');
const fs = require('fs-nextra');
const { resolve, join } = require('path');

module.exports = class extends Command {

	constructor(...args) {
		super(...args, {
			permissionLevel: 10,
			guarded: true,
			description: language => language.get('COMMAND_TRANSFER_DESCRIPTION'),
			usage: '<Piece:piece>'
		});
	}

	async run(message, [piece]) {
		const file = join(...piece.file);
		const fileLocation = resolve(piece.directory, file);
		await fs.access(fileLocation).catch(() => { throw message.language.get('COMMAND_TRANSFER_ERROR'); });
		try {
			await fs.copy(fileLocation, join(piece.store.userDirectory, file));
			piece.store.load(piece.store.userDirectory, piece.file);
			if (this.client.shard) {
				await this.client.shard.broadcastEval(`
<<<<<<< HEAD
					if (String(this.shard.id) !== '${this.client.shard.id}') this.${piece.store}.load('${piece.store.userDirectory}', ${JSON.stringify(piece.file)});
=======
					if (String(this.options.shards) !== '${this.client.options.shards}') this.${piece.store}.load(${piece.store.userDirectory}, ${JSON.stringify(piece.file)});
>>>>>>> 9b250761
				`);
			}
			return message.sendLocale('COMMAND_TRANSFER_SUCCESS', [piece.type, piece.name]);
		} catch (err) {
			this.client.emit('error', err.stack);
			return message.sendLocale('COMMAND_TRANSFER_FAILED', [piece.type, piece.name]);
		}
	}

};<|MERGE_RESOLUTION|>--- conflicted
+++ resolved
@@ -22,11 +22,7 @@
 			piece.store.load(piece.store.userDirectory, piece.file);
 			if (this.client.shard) {
 				await this.client.shard.broadcastEval(`
-<<<<<<< HEAD
-					if (String(this.shard.id) !== '${this.client.shard.id}') this.${piece.store}.load('${piece.store.userDirectory}', ${JSON.stringify(piece.file)});
-=======
 					if (String(this.options.shards) !== '${this.client.options.shards}') this.${piece.store}.load(${piece.store.userDirectory}, ${JSON.stringify(piece.file)});
->>>>>>> 9b250761
 				`);
 			}
 			return message.sendLocale('COMMAND_TRANSFER_SUCCESS', [piece.type, piece.name]);
