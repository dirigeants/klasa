const { Command, util } = require('klasa');

module.exports = class extends Command {

	constructor(...args) {
		super(...args, {
			aliases: ['commands'],
			guarded: true,
			description: (msg) => msg.language.get('COMMAND_HELP_DESCRIPTION'),
			usage: '[Command:cmd]'
		});
	}

	async run(msg, [cmd]) {
		const method = this.client.user.bot ? 'author' : 'channel';
		if (cmd) {
			const info = [
				`= ${cmd.name} = `,
				util.isFunction(cmd.description) ? cmd.description(msg) : cmd.description,
				msg.language.get('COMMAND_HELP_USAGE', cmd.usage.fullUsage(msg)),
				msg.language.get('COMMAND_HELP_EXTENDED'),
				util.isFunction(cmd.extendedHelp) ? cmd.extendedHelp(msg) : cmd.extendedHelp
			].join('\n');
			return msg.sendMessage(info, { code: 'asciidoc' });
		}
		const help = await this.buildHelp(msg);
		const categories = Object.keys(help);
		const helpMessage = [];
		for (let cat = 0; cat < categories.length; cat++) {
			helpMessage.push(`**${categories[cat]} Commands**: \`\`\`asciidoc`, '');
			const subCategories = Object.keys(help[categories[cat]]);
			for (let subCat = 0; subCat < subCategories.length; subCat++) helpMessage.push(`= ${subCategories[subCat]} =`, `${help[categories[cat]][subCategories[subCat]].join('\n')}\n`);
			helpMessage.push('```\n\u200b');
		}

		return msg[method].send(helpMessage, { split: { char: '\u200b' } })
			.then(() => { if (msg.channel.type !== 'dm' && this.client.user.bot) msg.sendMessage(msg.language.get('COMMAND_HELP_DM')); })
			.catch(() => { if (msg.channel.type !== 'dm' && this.client.user.bot) msg.sendMessage(msg.language.get('COMMAND_HELP_NODM')); });
	}

	async buildHelp(msg) {
		const help = {};

		const commandNames = Array.from(this.client.commands.keys());
		const longest = commandNames.reduce((long, str) => Math.max(long, str.length), 0);

		await Promise.all(this.client.commands.map((command) =>
			this.client.inhibitors.run(msg, command, true)
				.then(() => {
					if (!help.hasOwnProperty(command.category)) help[command.category] = {};
					if (!help[command.category].hasOwnProperty(command.subCategory)) help[command.category][command.subCategory] = [];
<<<<<<< HEAD
					const description = typeof command.description === 'function' ? command.description(msg) : command.description;
					help[command.category][command.subCategory].push(`${msg.guildSettings.prefix}${command.name.padEnd(longest)} :: ${description}`);
=======
					help[command.category][command.subCategory].push(`${msg.guildConfigs.prefix}${command.name.padEnd(longest)} :: ${command.description}`);
>>>>>>> 2915d31b
					return;
				})
				.catch(() => {
					// noop
				})
		));

		return help;
	}

};<|MERGE_RESOLUTION|>--- conflicted
+++ resolved
@@ -49,14 +49,8 @@
 				.then(() => {
 					if (!help.hasOwnProperty(command.category)) help[command.category] = {};
 					if (!help[command.category].hasOwnProperty(command.subCategory)) help[command.category][command.subCategory] = [];
-<<<<<<< HEAD
 					const description = typeof command.description === 'function' ? command.description(msg) : command.description;
 					help[command.category][command.subCategory].push(`${msg.guildSettings.prefix}${command.name.padEnd(longest)} :: ${description}`);
-=======
-					help[command.category][command.subCategory].push(`${msg.guildConfigs.prefix}${command.name.padEnd(longest)} :: ${command.description}`);
->>>>>>> 2915d31b
-					return;
-				})
 				.catch(() => {
 					// noop
 				})
