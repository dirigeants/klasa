--- conflicted
+++ resolved
@@ -12,11 +12,7 @@
 
 		this.createCustomResolver('command', (arg, possible, message) => {
 			if (!arg || arg === '') return undefined;
-<<<<<<< HEAD
-			return this.client.argResolver.command(arg, possible, message);
-=======
-			return this.client.arguments.get('cmd').run(arg, possible, msg);
->>>>>>> e78ba1ba
+			return this.client.arguments.get('command').run(arg, possible, message);
 		});
 	}
 
