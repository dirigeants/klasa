--- conflicted
+++ resolved
@@ -37,15 +37,9 @@
 			helpMessage.push('```', '\u200b');
 		}
 
-<<<<<<< HEAD
 		return message.author.send(helpMessage, { split: { char: '\u200b' } })
-			.then(() => { if (message.channel.type !== 'dm') message.sendMessage(message.language.get('COMMAND_HELP_DM')); })
-			.catch(() => { if (message.channel.type !== 'dm') message.sendMessage(message.language.get('COMMAND_HELP_NODM')); });
-=======
-		return message[method].send(helpMessage, { split: { char: '\u200b' } })
-			.then(() => { if (message.channel.type !== 'dm' && this.client.user.bot) message.sendLocale('COMMAND_HELP_DM'); })
-			.catch(() => { if (message.channel.type !== 'dm' && this.client.user.bot) message.sendLocale('COMMAND_HELP_NODM'); });
->>>>>>> 568607a8
+			.then(() => { if (message.channel.type !== 'dm') message.sendLocale('COMMAND_HELP_DM'); })
+			.catch(() => { if (message.channel.type !== 'dm') message.sendLocale('COMMAND_HELP_NODM'); });
 	}
 
 	async buildHelp(message) {
