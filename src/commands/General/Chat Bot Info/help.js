--- conflicted
+++ resolved
@@ -45,6 +45,7 @@
 	async buildHelp(message) {
 		const help = {};
 
+        const { prefix } = message.guildSettings;
 		const commandNames = [...this.client.commands.keys()];
 		const longest = commandNames.reduce((long, str) => Math.max(long, str.length), 0);
 
@@ -53,13 +54,8 @@
 				.then(() => {
 					if (!help.hasOwnProperty(command.category)) help[command.category] = {};
 					if (!help[command.category].hasOwnProperty(command.subCategory)) help[command.category][command.subCategory] = [];
-<<<<<<< HEAD
-					const description = typeof command.description === 'function' ? command.description(message) : command.description;
-					help[command.category][command.subCategory].push(`${message.guildSettings.prefix}${command.name.padEnd(longest)} :: ${description}`);
-=======
 					const description = isFunction(command.description) ? command.description(message.language) : command.description;
-					help[command.category][command.subCategory].push(`${message.guildConfigs.prefix}${command.name.padEnd(longest)} :: ${description}`);
->>>>>>> 4b6a1b60
+					help[command.category][command.subCategory].push(`${prefix}${command.name.padEnd(longest)} :: ${description}`);
 				})
 				.catch(() => {
 					// noop
