const { Command } = require('klasa');

module.exports = class extends Command {

	constructor(...args) {
		super(...args, {
			runIn: ['text'],
			guarded: true,
			description: (message) => message.language.get('COMMAND_INVITE_DESCRIPTION')
		});
	}

	async run(message) {
<<<<<<< HEAD
		return message.sendMessage(message.language.get('COMMAND_INVITE', this.client));
=======
		if (!this.client.user.bot) return message.sendLocale('COMMAND_INVITE_SELFBOT', { reply: message.author });

		return message.sendLocale('COMMAND_INVITE');
>>>>>>> 568607a8
	}

	async init() {
		if (this.client.application && !this.client.application.botPublic) this.permissionLevel = 10;
	}

};<|MERGE_RESOLUTION|>--- conflicted
+++ resolved
@@ -11,13 +11,7 @@
 	}
 
 	async run(message) {
-<<<<<<< HEAD
-		return message.sendMessage(message.language.get('COMMAND_INVITE', this.client));
-=======
-		if (!this.client.user.bot) return message.sendLocale('COMMAND_INVITE_SELFBOT', { reply: message.author });
-
 		return message.sendLocale('COMMAND_INVITE');
->>>>>>> 568607a8
 	}
 
 	async init() {
