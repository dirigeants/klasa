--- conflicted
+++ resolved
@@ -24,15 +24,9 @@
 	}
 
 	show(message, [key]) {
-<<<<<<< HEAD
-		const piece = this.client.gateways.users.schema.get(key);
+		const piece = this.client.gateways.get('users').schema.get(key);
 		if (!piece || piece.type === 'Folder' ? !piece.configurableKeys.length : !piece.configurable) return message.sendLocale('COMMAND_CONF_GET_NOEXT', [key]);
 		if (piece.type === 'Folder') {
-=======
-		const path = this.client.gateways.get('users').getPath(key, { avoidUnconfigurable: true, errors: false, piece: null });
-		if (!path) return message.sendLocale('COMMAND_CONF_GET_NOEXT', [key]);
-		if (path.piece.type === 'Folder') {
->>>>>>> b86cc23f
 			return message.sendLocale('COMMAND_CONF_USER', [
 				key ? `: ${key.split('.').map(toTitleCase).join('/')}` : '',
 				codeBlock('asciidoc', message.author.settings.display(message, piece))
