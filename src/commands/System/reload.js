--- conflicted
+++ resolved
@@ -15,15 +15,9 @@
 	async run(msg, [piece]) {
 		if (piece instanceof this.client.methods.Collection) {
 			const start = now();
-<<<<<<< HEAD
-			await this.client[piece].loadAll();
-			await this.client[piece].init();
-			return msg.sendMessage(`${await msg.fetchLanguageCode('COMMAND_RELOAD_ALL', piece)} (Took: ${(now() - start).toFixed(2)}ms.)`);
-=======
 			await piece.loadAll();
 			await piece.init();
-			return msg.sendMessage(`${msg.language.get('COMMAND_RELOAD_ALL', piece)} (Took: ${(now() - start).toFixed(2)}ms.)`);
->>>>>>> 0c066e06
+			return msg.sendMessage(`${await msg.fetchLanguageCode('COMMAND_RELOAD_ALL', piece)} (Took: ${(now() - start).toFixed(2)}ms.)`);
 		}
 		return piece.reload()
 			.then(async itm => msg.sendMessage(await msg.fetchLanguageCode('COMMAND_RELOAD', itm.type, itm.name)))
