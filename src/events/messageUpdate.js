const { Event } = require('klasa');

module.exports = class extends Event {

<<<<<<< HEAD
	async run(old, message) {
		if (!this.client.ready || old.content === message.content) return;
		this.client.monitors.run(message, true);
=======
	async run(old, msg) {
		if (this.client.ready && old.content !== msg.content) this.client.monitors.run(msg);
>>>>>>> e78ba1ba
	}

};<|MERGE_RESOLUTION|>--- conflicted
+++ resolved
@@ -2,14 +2,8 @@
 
 module.exports = class extends Event {
 
-<<<<<<< HEAD
 	async run(old, message) {
-		if (!this.client.ready || old.content === message.content) return;
-		this.client.monitors.run(message, true);
-=======
-	async run(old, msg) {
-		if (this.client.ready && old.content !== msg.content) this.client.monitors.run(msg);
->>>>>>> e78ba1ba
+		if (this.client.ready && old.content !== message.content) this.client.monitors.run(message);
 	}
 
 };