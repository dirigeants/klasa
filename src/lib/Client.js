const Discord = require('discord.js');
const path = require('path');

// lib/parsers
const ArgResolver = require('./parsers/ArgResolver');

// lib/permissions
const PermLevels = require('./permissions/PermissionLevels');

// lib/schedule
const Schedule = require('./schedule/Schedule');

// lib/settings
const GatewayDriver = require('./settings/GatewayDriver');

// lib/structures
const CommandStore = require('./structures/CommandStore');
const EventStore = require('./structures/EventStore');
const ExtendableStore = require('./structures/ExtendableStore');
const FinalizerStore = require('./structures/FinalizerStore');
const InhibitorStore = require('./structures/InhibitorStore');
const LanguageStore = require('./structures/LanguageStore');
const MonitorStore = require('./structures/MonitorStore');
const ProviderStore = require('./structures/ProviderStore');
const TaskStore = require('./structures/TaskStore');

// lib/util
const KlasaConsole = require('./util/KlasaConsole');
const constants = require('./util/constants');
const Stopwatch = require('./util/Stopwatch');
const util = require('./util/util');

/**
 * The client for handling everything. See {@tutorial GettingStarted} for more information how to get started using this class.
 * @extends external:Client
 * @tutorial GettingStarted
 */
class KlasaClient extends Discord.Client {

	/**
	 * @typedef {external:DiscordJSConfig} KlasaClientOptions
	 * @property {string} [clientBaseDir=path.dirname(require.main.filename)] The directory where all piece folders can be found
	 * @property {KlasaClientOptionsClock} [clock] The options for the internal clock module that runs Schedule
	 * @property {boolean} [cmdEditing=false] Whether the bot should update responses if the command is edited
	 * @property {boolean} [cmdLogging=false] Whether the bot should log command usage
	 * @property {number} [commandMessageLifetime=1800] The threshold for how old command messages can be before sweeping since the last edit in seconds
	 * @property {KlasaConsoleConfig} [console={}] Config options to pass to the client console
	 * @property {KlasaConsoleEvents} [consoleEvents={}] Config options to pass to the client console
	 * @property {KlasaCustomPromptDefaults} [customPromptDefaults={}] The defaults for custom prompts
	 * @property {KlasaGatewaysOptions} [gateways={}] The options for each built-in gateway
	 * @property {string} [language='en-US'] The default language Klasa should opt-in for the commands
	 * @property {string} [ownerID] The discord user id for the user the bot should respect as the owner (gotten from Discord api if not provided)
	 * @property {PermissionLevels} [permissionLevels=KlasaClient.defaultPermissionLevels] The permission levels to use with this bot
	 * @property {KlasaPieceDefaults} [pieceDefaults={}] Overrides the defaults for all pieces
	 * @property {string} [prefix] The default prefix the bot should respond to
	 * @property {boolean} [preserveConfigs=true] Whether the bot should preserve (non-default) configs when removed from a guild
	 * @property {KlasaProvidersOptions} [providers] The provider options
	 * @property {(string|Function)} [readyMessage=`Successfully initialized. Ready to serve ${this.guilds.size} guilds.`] readyMessage to be passed throughout Klasa's ready event
	 * @property {RegExp} [regexPrefix] The regular expression prefix if one is provided
	 * @property {boolean} [typing=false] Whether the bot should type while processing commands
	 */

	/**
	 * @typedef {Object} KlasaProvidersOptions
	 * @property {string} [default] The default provider to use
	 */

	/**
	 * @typedef {Object} KlasaClientOptionsClock
	 * @property {number} [interval] The interval in milliseconds for the clock to check the tasks
	 */

	/**
	 * @typedef {Object} KlasaGatewaysOptions
	 * @property {GatewayDriverAddOptions} [clientStorage] The options for clientStorage's gateway
	 * @property {GatewayDriverAddOptions} [guilds] The options for guilds' gateway
	 * @property {GatewayDriverAddOptions} [users] The options for users' gateway
	 */

	/**
	 * @typedef {Object} KlasaConsoleConfig
	 * @property {WritableStream} [stdout=process.stdout] Output stream
	 * @property {WritableStream} [stderr=process.stderr] Error stream
	 * @property {boolean} [useColor=false] Whether the client console should use colors
	 * @property {Colors} [colors] Color formats to use
	 * @property {(boolean|string)} [timestamps=true] Whether to use timestamps or not, or the Timestamp format of the timestamp you want to use
	 */

	/**
	 * @typedef {Object} KlasaConsoleEvents
	 * @property {boolean} [debug=false] If the debug event should be enabled by default
	 * @property {boolean} [error=true] If the error event should be enabled by default
	 * @property {boolean} [log=true] If the log event should be enabled by default
	 * @property {boolean} [verbose=false] If the verbose event should be enabled by default
	 * @property {boolean} [warn=true] If the warn event should be enabled by default
	 * @property {boolean} [wtf=true] If the wtf event should be enabled by default
	 */

	/**
	 * @typedef {Object} KlasaPieceDefaults
	 * @property {CommandOptions} [commands={}] The default command options
	 * @property {EventOptions} [events={}] The default event options
	 * @property {ExtendableOptions} [extendables={}] The default extendable options
	 * @property {FinalizerOptions} [finalizers={}] The default finalizer options
	 * @property {InhibitorOptions} [inhibitors={}] The default inhibitor options
	 * @property {LanguageOptions} [languages={}] The default language options
	 * @property {MonitorOptions} [monitors={}] The default monitor options
	 * @property {ProviderOptions} [providers={}] The default provider options
	 */

	/**
	 * @typedef {Object} KlasaCustomPromptDefaults
	 * @property {number} [promptLimit=Infinity] The number of re-prompts before custom prompt gives up
	 * @property {number} [promptTime=30000] The time-limit for re-prompting custom prompts
	 * @property {boolean} [quotedStringSupport=false] Whether the custom prompt should respect quoted strings
	 */

	/**
	 * Constructs the klasa client
	 * @since 0.0.1
	 * @param {KlasaClientOptions} config The config to pass to the new client
	 */
	constructor(config = {}) {
		if (typeof config !== 'object') throw new TypeError('Configuration for Klasa must be an object.');
		config = util.mergeDefault(constants.DEFAULTS.CLIENT, config);
		super(config);

		/**
		 * The options the client was instantiated with.
		 * @since 0.5.0
		 * @name KlasaClient#options
		 * @type {KlasaClientOptions}
		 */

		/**
		 * The directory to the node_modules folder where Klasa exists
		 * @since 0.0.1
		 * @type {string}
		 */
		this.coreBaseDir = path.join(__dirname, '../');

		/**
		 * The directory where the user files are at
		 * @since 0.0.1
		 * @type {string}
		 */
		this.clientBaseDir = config.clientBaseDir ? path.resolve(config.clientBaseDir) : path.dirname(require.main.filename);

		/**
		 * The console for this instance of klasa. You can disable timestamps, colors, and add writable streams as config options to configure this.
		 * @since 0.4.0
		 * @type {KlasaConsole}
		 */
		this.console = new KlasaConsole(this, this.options.console);

		/**
		 * The argument resolver
		 * @since 0.0.1
		 * @type {ArgResolver}
		 */
		this.argResolver = new ArgResolver(this);

		/**
		 * The cache where commands are stored
		 * @since 0.0.1
		 * @type {CommandStore}
		 */
		this.commands = new CommandStore(this);

		/**
		 * The cache where inhibitors are stored
		 * @since 0.0.1
		 * @type {InhibitorStore}
		 */
		this.inhibitors = new InhibitorStore(this);

		/**
		 * The cache where finalizers are stored
		 * @since 0.0.1
		 * @type {FinalizerStore}
		 */
		this.finalizers = new FinalizerStore(this);

		/**
		 * The cache where monitors are stored
		 * @since 0.0.1
		 * @type {MonitorStore}
		 */
		this.monitors = new MonitorStore(this);

		/**
		 * The cache where languages are stored
		 * @since 0.2.1
		 * @type {LanguageStore}
		 */
		this.languages = new LanguageStore(this);

		/**
		 * The cache where providers are stored
		 * @since 0.0.1
		 * @type {ProviderStore}
		 */
		this.providers = new ProviderStore(this);

		/**
		 * The cache where events are stored
		 * @since 0.0.1
		 * @type {EventStore}
		 */
		this.events = new EventStore(this);

		/**
		 * The cache where extendables are stored
		 * @since 0.0.1
		 * @type {ExtendableStore}
		 */
		this.extendables = new ExtendableStore(this);

		/**
		 * The cache where tasks are stored
		 * @since 0.5.0
		 * @type {TaskStore}
		 */
		this.tasks = new TaskStore(this);

		/**
		 * A Store registry
		 * @since 0.3.0
		 * @type {external:Collection}
		 */
		this.pieceStores = new Discord.Collection();

		/**
		 * The permissions structure for this bot
		 * @since 0.0.1
		 * @type {PermissionLevels}
		 */
		this.permissionLevels = this.validatePermissionLevels();

		/**
		 * Additional methods to be used elsewhere in the bot
		 * @since 0.0.1
		 * @type {Object}
		 * @property {class} Collection A discord.js collection
		 * @property {class} Embed A discord.js Message Embed
		 * @property {class} MessageCollector A discord.js MessageCollector
		 * @property {class} Webhook A discord.js WebhookClient
		 * @property {function} escapeMarkdown A discord.js escape markdown function
		 * @property {function} splitMessage A discord.js split message function
		 * @property {Util} util A collection of static methods to be used throughout the bot
		 */
		this.methods = {
			Collection: Discord.Collection,
			Embed: Discord.MessageEmbed,
			escapeMarkdown: Discord.escapeMarkdown,
			MessageCollector: Discord.MessageCollector,
			splitMessage: Discord.splitMessage,
			Webhook: Discord.WebhookClient,
			util
		};

		/**
		 * The GatewayDriver instance where the gateways are stored
		 * @since 0.5.0
		 * @type {GatewayDriver}
		 */
		this.gateways = new GatewayDriver(this);

		/**
		 * The Configuration instance that handles this client's configuration
		 * @since 0.5.0
		 * @type {Configuration}
		 */
		this.configs = null;

		/**
		 * The application info cached from the discord api
		 * @since 0.0.1
		 * @type {external:ClientApplication}
		 */
		this.application = null;

		this.registerStore(this.commands)
			.registerStore(this.inhibitors)
			.registerStore(this.finalizers)
			.registerStore(this.monitors)
			.registerStore(this.languages)
			.registerStore(this.providers)
			.registerStore(this.events)
			.registerStore(this.extendables)
			.registerStore(this.tasks);
		// Core pieces already have ArgResolver entries for the purposes of documentation.

		/**
		 * The Schedule that runs the tasks
		 * @since 0.5.0
		 * @type {Schedule}
		 */
		this.schedule = new Schedule(this);

		/**
		 * Whether the client is truly ready or not
		 * @since 0.0.1
		 * @type {boolean}
		 */
		this.ready = false;
	}

	/**
	 * The invite link for the bot
	 * @since 0.0.1
	 * @type {string}
	 * @readonly
	 */
	get invite() {
		if (!this.user.bot) throw 'Why would you need an invite link for a selfbot...';
		const permissions = Discord.Permissions.resolve(this.commands.reduce((a, b) => a.add(b.botPerms), new Discord.Permissions(['VIEW_CHANNEL', 'SEND_MESSAGES'])));
		return `https://discordapp.com/oauth2/authorize?client_id=${this.application.id}&permissions=${permissions}&scope=bot`;
	}

	/**
	 * The owner for this bot
	 * @since 0.1.1
	 * @type {KlasaUser}
	 * @readonly
	 */
	get owner() {
		return this.users.get(this.options.ownerID);
	}

	/**
	 * Validates the permission structure passed to the client
	 * @since 0.0.1
	 * @returns {PermissionLevels}
	 * @private
	 */
	validatePermissionLevels() {
		const permLevels = this.options.permissionLevels || KlasaClient.defaultPermissionLevels;
		if (!(permLevels instanceof PermLevels)) throw new Error('permissionLevels must be an instance of the PermissionLevels class');
		if (permLevels.isValid()) return permLevels;
		throw new Error(permLevels.debug());
	}

	/**
	 * Registers a custom store to the client
	 * @since 0.3.0
	 * @param {Store} store The store that pieces will be stored in
	 * @returns {this}
	 * @chainable
	 */
	registerStore(store) {
		this.pieceStores.set(store.name, store);
		return this;
	}

	/**
	 * Un-registers a custom store from the client
	 * @since 0.3.0
	 * @param {Store} storeName The store that pieces will be stored in
	 * @returns {this}
	 * @chainable
	 */
	unregisterStore(storeName) {
		this.pieceStores.delete(storeName);
		return this;
	}

	/**
	 * Registers a custom piece to the client
	 * @since 0.3.0
	 * @param {string} pieceName The name of the piece, if you want to register an arg resolver for this piece
	 * @param {Store} store The store that pieces will be stored in
	 * @returns {this}
	 * @chainable
	 */
	registerPiece(pieceName, store) {
		// eslint-disable-next-line func-names
		ArgResolver.prototype[pieceName] = async function (arg, possible, msg) {
			const piece = store.get(arg);
			if (piece) return piece;
			throw (msg ? msg.language : this.language).get('RESOLVER_INVALID_PIECE', possible.name, pieceName);
		};
		return this;
	}

	/**
	 * Un-registers a custom piece from the client
	 * @since 0.3.0
	 * @param {string} pieceName The name of the piece
	 * @returns {this}
	 * @chainable
	 */
	unregisterPiece(pieceName) {
		delete ArgResolver.prototype[pieceName];
		return this;
	}

	/**
	 * Use this to login to Discord with your bot
	 * @since 0.0.1
	 * @param {string} token Your bot token
	 * @returns {string}
	 */
	async login(token) {
		const timer = new Stopwatch();
		const loaded = await Promise.all(this.pieceStores.map(async store => `Loaded ${await store.loadAll()} ${store.name}.`))
			.catch((err) => {
				console.error(err);
				process.exit();
			});
		this.emit('log', loaded.join('\n'));

		// Providers must be init before configs, and those before all other stores.
		await this.providers.init();

		// Add the gateways
		await Promise.all([
			this.gateways.add('guilds', this.gateways.guildsSchema, this.options.gateways.guilds, false),
			this.gateways.add('users', undefined, this.options.gateways.users, false),
			this.gateways.add('clientStorage', this.gateways.clientStorageSchema, this.options.gateways.clientStorage, false)
		]);

		// Automatic Prefix editing detection.
		if (typeof this.options.prefix === 'string' && this.options.prefix !== this.gateways.guilds.schema.prefix.default) {
			await this.gateways.guilds.schema.prefix.edit({ default: this.options.prefix });
		}
		if (this.gateways.guilds.schema.has('disabledCommands')) {
			const languageStore = this.languages;
			const commandStore = this.commands;
			this.gateways.guilds.schema.disabledCommands.setValidator(function (command, guild) { // eslint-disable-line
				if ((cmd => cmd && cmd.guarded)(commandStore.get(command))) throw (guild ? guild.language : languageStore.default).get('COMMAND_CONF_GUARDED', command);
			});
		}

		this.emit('log', `Loaded in ${timer.stop()}.`);
		return super.login(token);
	}

	/**
<<<<<<< HEAD
=======
	 * The once ready function for the client to init all pieces
	 * @since 0.0.1
	 * @private
	 */
	async _ready() {
		await this.gateways._ready();
		if (this.user.bot) this.application = await super.fetchApplication();
		if (!this.options.ownerID) this.options.ownerID = this.user.bot ? this.application.owner.id : this.user.id;

		// Client-wide settings
		this.configs = this.gateways.clientStorage.cache.get(this.user.id) || this.gateways.clientStorage.insertEntry(this.user.id);
		await this.configs.sync();

		// Init all the pieces
		await Promise.all(this.pieceStores.filter(store => !['providers', 'extendables'].includes(store.name)).map(store => store.init()));
		util.initClean(this);
		this.ready = true;

		// Init the schedule
		await this.schedule.init();

		if (typeof this.options.readyMessage === 'undefined') this.emit('log', `Successfully initialized. Ready to serve ${this.guilds.size} guilds.`);
		else if (this.options.readyMessage !== null) this.emit('log', util.isFunction(this.options.readyMessage) ? this.options.readyMessage(this) : this.options.readyMessage);
		this.emit('klasaReady');
	}

	/**
>>>>>>> 0bd3d4f0
	 * Sweeps all text-based channels' messages and removes the ones older than the max message or command message lifetime.
	 * If the message has been edited, the time of the edit is used rather than the time of the original message.
	 * @since 0.5.0
	 * @param {number} [lifetime=this.options.messageCacheLifetime] Messages that are older than this (in seconds)
	 * will be removed from the caches. The default is based on [ClientOptions#messageCacheLifetime]{@link https://discord.js.org/#/docs/main/master/typedef/ClientOptions?scrollTo=messageCacheLifetime}
	 * @param {number} [commandLifetime=this.options.commandMessageLifetime] Messages that are older than this (in seconds)
	 * will be removed from the caches. The default is based on {@link KlasaClientOptions#commandMessageLifetime}
	 * @returns {number} Amount of messages that were removed from the caches,
	 * or -1 if the message cache lifetime is unlimited
	 */
	sweepMessages(lifetime = this.options.messageCacheLifetime, commandLifetime = this.options.commandMessageLifetime) {
		if (typeof lifetime !== 'number' || isNaN(lifetime)) throw new TypeError('The lifetime must be a number.');
		if (lifetime <= 0) {
			this.emit('debug', 'Didn\'t sweep messages - lifetime is unlimited');
			return -1;
		}

		const lifetimeMs = lifetime * 1000;
		const commandLifetimeMs = commandLifetime * 1000;
		const now = Date.now();
		let channels = 0;
		let messages = 0;
		let commandMessages = 0;

		for (const channel of this.channels.values()) {
			if (!channel.messages) continue;
			channels++;

			for (const message of channel.messages.values()) {
				if (message.command && now - (message.editedTimestamp || message.createdTimestamp) > commandLifetimeMs) {
					channel.messages.delete(message.id);
					commandMessages++;
				} else if (!message.command && now - (message.editedTimestamp || message.createdTimestamp) > lifetimeMs) {
					channel.messages.delete(message.id);
					messages++;
				}
			}
		}

		this.emit('debug', `Swept ${messages} messages older than ${lifetime} seconds and ${commandMessages} command messages older than ${commandLifetime} seconds in ${channels} text-based channels`);
		return messages;
	}

}

/**
 * The default PermissionLevels
 * @since 0.2.1
 * @type {PermissionLevels}
 */
KlasaClient.defaultPermissionLevels = new PermLevels()
	.addLevel(0, false, () => true)
	.addLevel(6, false, (client, msg) => msg.guild && msg.member.permissions.has('MANAGE_GUILD'))
	.addLevel(7, false, (client, msg) => msg.guild && msg.member === msg.guild.owner)
	.addLevel(9, true, (client, msg) => msg.author === client.owner)
	.addLevel(10, false, (client, msg) => msg.author === client.owner);


/**
 * Emitted when Klasa is fully ready and initialized.
 * @event KlasaClient#klasaReady
 * @since 0.3.0
 */

/**
 * A central logging event for Klasa.
 * @event KlasaClient#log
 * @since 0.3.0
 * @param {(string|Object)} data The data to log
 * @param {string} [type='log'] The type of log: 'log', 'debug', 'warn', or 'error'
 */

/**
 * An event for handling verbose logs
 * @event KlasaClient#verbose
 * @since 0.4.0
 * @param {(string|Object)} data The data to log
 */

/**
 * An event for handling wtf logs (what a terrible failure)
 * @event KlasaClient#wtf
 * @since 0.4.0
 * @param {(string|Object)} data The data to log
 */

/**
 * Emitted when an unknown command is called.
 * @event KlasaClient#commandUnknown
 * @since 0.4.0
 * @param {KlasaMessage} message The message that triggered the command
 * @param {string} command The command attempted to run
 */

/**
 * Emitted when a command has been inhibited.
 * @event KlasaClient#commandInhibited
 * @since 0.3.0
 * @param {KlasaMessage} message The message that triggered the command
 * @param {Command} command The command triggered
 * @param {?string} response The reason why it was inhibited if not silent
 */

/**
 * Emitted when a command has been run.
 * @event KlasaClient#commandRun
 * @since 0.3.0
 * @param {KlasaMessage} message The message that triggered the command
 * @param {Command} command The command run
 * @param {string[]} args The raw arguments of the command
 */

/**
 * Emitted when a command has been run.
 * @event KlasaClient#commandSuccess
 * @since 0.5.0
 * @param {KlasaMessage} message The message that triggered the command
 * @param {Command} command The command run
 * @param {any[]} params The resolved parameters of the command
 * @param {?any} response Usually a response message, but whatever the command returned
 */

/**
 * Emitted when a command has encountered an error.
 * @event KlasaClient#commandError
 * @since 0.3.0
 * @param {KlasaMessage} message The message that triggered the command
 * @param {Command} command The command run
 * @param {any[]} params The resolved parameters of the command
 * @param {(string|Object)} error The command error
 */

/**
 * Emitted when an event has encountered an error.
 * @event KlasaClient#eventError
 * @since 0.5.0
 * @param {Event} event The event that errored
 * @param {any[]} args The event arguments
 * @param {(string|Object)} error The event error
 */

/**
 * Emitted when a monitor has encountered an error.
 * @event KlasaClient#monitorError
 * @since 0.4.0
 * @param {KlasaMessage} message The message that triggered the monitor
 * @param {Monitor} monitor The monitor run
 * @param {(Error|string)} error The monitor error
 */

/**
 * Emitted when a finalizer has encountered an error.
 * @event KlasaClient#finalizerError
 * @since 0.5.0
 * @param {KlasaMessage} message The message that triggered the finalizer
 * @param {KlasaMessage|any} mes The response from the command
 * @param {Stopwatch} timer The timer run from start to queue of the command
 * @param {Finalizer} finalizer The finalizer run
 * @param {(Error|string)} error The finalizer error
 */

/**
 * Emitted when a task has encountered an error.
 * @event KlasaClient#taskError
 * @since 0.5.0
 * @param {ScheduledTask} scheduledTask The scheduled task
 * @param {Task} task The task run
 * @param {(Error|string)} error The task error
 */

/**
 * Emitted when {@link Configuration#update} or {@link Configuration#reset} is run.
 * @event KlasaClient#configUpdateEntry
 * @since 0.5.0
 * @param {Configuration} oldEntry The old configuration entry
 * @param {Configuration} newEntry The new configuration entry
 * @param {ConfigurationUpdateResultEntry[]} path The path of the key which changed
 */

/**
 * Emitted when {@link Gateway#deleteEntry} is run.
 * @event KlasaClient#configDeleteEntry
 * @since 0.5.0
 * @param {Configuration} entry The entry which got deleted
 */

/**
 * Emitted when {@link Gateway#createEntry} is run, when {@link Gateway#getEntry}
 * with the create parameter set to true creates the entry, or an entry with no persistence gets updated.
 * @event KlasaClient#configCreateEntry
 * @since 0.5.0
 * @param {Configuration} entry The entry which got created
 */

/**
 * Emitted when a piece is loaded. (This can be spammy on bot startup or anytime you reload all of a piece type.)
 * @event KlasaClient#pieceLoaded
 * @since 0.4.0
 * @param {Piece} piece The piece that was loaded
 */

/**
 * Emitted when a piece is unloaded.
 * @event KlasaClient#pieceUnloaded
 * @since 0.4.0
 * @param {Piece} piece The piece that was unloaded
 */

/**
 * Emitted when a piece is reloaded.
 * @event KlasaClient#pieceReloaded
 * @since 0.4.0
 * @param {Piece} piece The piece that was reloaded
 */

/**
 * Emitted when a piece is enabled.
 * @event KlasaClient#pieceEnabled
 * @since 0.4.0
 * @param {Piece} piece The piece that was enabled
 */

/**
 * Emitted when a piece is disabled.
 * @event KlasaClient#pieceDisabled
 * @since 0.4.0
 * @param {Piece} piece The piece that was disabled
 */

/**
 * Emitted when a new key or folder is added to the Schema.
 * @event KlasaClient#schemaKeyAdd
 * @since 0.5.0
 * @param {(SchemaFolder|SchemaPiece)} key The key that was added
 */

/**
 * Emitted when a key or folder has been removed from the Schema.
 * @event KlasaClient#schemaKeyRemove
 * @since 0.5.0
 * @param {(SchemaFolder|SchemaPiece)} key The key that was removed
 */

/**
 * Emitted when a key's properties are modified.
 * @event KlasaClient#schemaKeyUpdate
 * @since 0.5.0
 * @param {SchemaPiece} key The piece that was updated
 */

process.on('unhandledRejection', (err) => {
	if (!err) return;
	console.error(`Uncaught Promise Error: \n${err.stack || err}`);
});

module.exports = KlasaClient;<|MERGE_RESOLUTION|>--- conflicted
+++ resolved
@@ -437,36 +437,6 @@
 	}
 
 	/**
-<<<<<<< HEAD
-=======
-	 * The once ready function for the client to init all pieces
-	 * @since 0.0.1
-	 * @private
-	 */
-	async _ready() {
-		await this.gateways._ready();
-		if (this.user.bot) this.application = await super.fetchApplication();
-		if (!this.options.ownerID) this.options.ownerID = this.user.bot ? this.application.owner.id : this.user.id;
-
-		// Client-wide settings
-		this.configs = this.gateways.clientStorage.cache.get(this.user.id) || this.gateways.clientStorage.insertEntry(this.user.id);
-		await this.configs.sync();
-
-		// Init all the pieces
-		await Promise.all(this.pieceStores.filter(store => !['providers', 'extendables'].includes(store.name)).map(store => store.init()));
-		util.initClean(this);
-		this.ready = true;
-
-		// Init the schedule
-		await this.schedule.init();
-
-		if (typeof this.options.readyMessage === 'undefined') this.emit('log', `Successfully initialized. Ready to serve ${this.guilds.size} guilds.`);
-		else if (this.options.readyMessage !== null) this.emit('log', util.isFunction(this.options.readyMessage) ? this.options.readyMessage(this) : this.options.readyMessage);
-		this.emit('klasaReady');
-	}
-
-	/**
->>>>>>> 0bd3d4f0
 	 * Sweeps all text-based channels' messages and removes the ones older than the max message or command message lifetime.
 	 * If the message has been edited, the time of the edit is used rather than the time of the original message.
 	 * @since 0.5.0
