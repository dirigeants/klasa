const Discord = require('discord.js');
const path = require('path');
const ArgResolver = require('./parsers/ArgResolver');
const PermLevels = require('./structures/PermissionLevels');
const util = require('./util/util');
const Stopwatch = require('./util/Stopwatch');
const Console = require('./util/Console');
const GatewayDriver = require('./settings/GatewayDriver');
const CommandStore = require('./structures/CommandStore');
const InhibitorStore = require('./structures/InhibitorStore');
const FinalizerStore = require('./structures/FinalizerStore');
const MonitorStore = require('./structures/MonitorStore');
const LanguageStore = require('./structures/LanguageStore');
const ProviderStore = require('./structures/ProviderStore');
const EventStore = require('./structures/EventStore');
const ExtendableStore = require('./structures/ExtendableStore');

/**
 * The client for handling everything. See {@tutorial GettingStarted} for more information how to get started using this class.
 * @extends external:Client
 * @tutorial GettingStarted
 */
class KlasaClient extends Discord.Client {

	/**
	 * @typedef {Object} KlasaClientConfig
	 * @memberof KlasaClient
	 * @property {string} [prefix] The default prefix the bot should respond to
	 * @property {DiscordJSConfig} [clientOptions={}] The options to pass to D.JS
	 * @property {PermissionLevels} [permissionLevels=KlasaClient.defaultPermissionLevels] The permission levels to use with this bot
	 * @property {string} [clientBaseDir=path.dirname(require.main.filename)] The directory where all piece folders can be found
	 * @property {number} [commandMessageLifetime=1800] The threshold for how old command messages can be before sweeping since the last edit in seconds
	 * @property {object} [provider] The provider to use in Klasa
	 * @property {KlasaConsoleConfig} [console={}] Config options to pass to the client console
	 * @property {KlasaConsoleEvents} [consoleEvents={}] Config options to pass to the client console
	 * @property {string}  [language='en-US'] The default language Klasa should opt-in for the commands
	 * @property {number}  [promptTime=30000] The amount of time in milliseconds prompts should last
	 * @property {boolean} [ignoreBots=true] Whether or not this bot should ignore other bots
	 * @property {boolean} [ignoreSelf=true] Whether or not this bot should ignore itself
	 * @property {boolean} [cmdPrompt=false] Whether the bot should prompt missing parameters
	 * @property {boolean} [cmdEditing=false] Whether the bot should update responses if the command is edited
	 * @property {boolean} [cmdLogging=false] Whether the bot should log command usage
	 * @property {boolean} [typing=false] Whether the bot should type while processing commands.
	 * @property {boolean} [preserveConfigs=true] Whetheer the bot should preserve (non-default) configs when removed from a guild.
	 * @property {boolean} [quotedStringSupport=false] Whether the bot should default to using quoted string support in arg parsing, or not (overridable per command)
	 * @property {?(string|Function)} [readyMessage=`Successfully initialized. Ready to serve ${this.guilds.size} guilds.`] readyMessage to be passed thru Klasa's ready event
	 * @property {string} [ownerID] The discord user id for the user the bot should respect as the owner (gotten from Discord api if not provided)
	 * @property {RegExp} [regexPrefix=null] The regular expression prefix if one is provided
	 */

	/**
	 * @typedef {Object} KlasaConsoleConfig
	 * @memberof KlasaClient
	 * @property {WriteableStream} [stdout=process.stdout] Output stream
	 * @property {WriteableStream} [stderr=process.stderr] Error stream
	 * @property {boolean} [useColor=false] Whether the client console should use colors
	 * @property {Colors} [colors] Color formats to use
	 * @property {(boolean|string)} [timestamps=true] Whether to use timestamps or not, or the moment format of the timestamp you want to use
	 */

	/**
	 * @typedef {Object} KlasaConsoleEvents
	 * @memberof KlasaClient
	 * @property {boolean} [log=true] If the log event should be enabled by default
	 * @property {boolean} [warn=true] If the warn event should be enabled by default
	 * @property {boolean} [error=true] If the error event should be enabled by default
	 * @property {boolean} [debug=false] If the debug event should be enabled by default
	 * @property {boolean} [verbose=false] If the verbose event should be enabled by default
	 * @property {boolean} [wtf=true] If the wtf event should be enabled by default
	 */

	/**
	 * @typedef  {Object} ConfigUpdateEntryMany
	 * @memberof KlasaClient
	 * @property {'MANY'} type
	 * @property {string[]} keys
	 * @property {Array<*>} values
	 */

	/**
	 * Constructs the klasa client
	 * @since 0.0.1
	 * @param {KlasaClientConfig} config The config to pass to the new client
	 */
	constructor(config = {}) {
		if (typeof config !== 'object') throw new TypeError('Configuration for Klasa must be an object.');
		super(config.clientOptions);

		/**
		 * The config passed to the new Klasa.Client
		 * @since 0.0.1
		 * @type {KlasaClientConfig}
		 */
		this.config = config;
		this.config.provider = config.provider || {};
		this.config.console = config.console || {};
		this.config.consoleEvents = config.consoleEvents || {};
		this.config.language = config.language || 'en-US';
		this.config.promptTime = typeof config.promptTime === 'number' && Number.isInteger(config.promptTime) ? config.promptTime : 30000;
<<<<<<< HEAD
		this.config.regexPrefix = config.regexPrefix || null;
=======
		this.config.commandMessageLifetime = config.commandMessageLifetime || 1800;
		this.config.preserveConfigs = 'preserverConfigs' in config ? config.preserveConfigs : true;
>>>>>>> c2fe5661

		/**
		 * The directory to the node_modules folder where Klasa exists
		 * @since 0.0.1
		 * @type {string}
		 */
		this.coreBaseDir = path.join(__dirname, '../');

		/**
		 * The directory where the user files are at
		 * @since 0.0.1
		 * @type {string}
		 */
		this.clientBaseDir = config.clientBaseDir ? path.resolve(config.clientBaseDir) : path.dirname(require.main.filename);

		/**
		 * The console for this instance of klasa. You can disable timestmaps, colors, and add writable streams as config options to configure this.
		 * @since 0.4.0
		 * @type {KlasaConsole}
		 */
		this.console = new Console({
			stdout: this.config.console.stdout,
			stderr: this.config.console.stderr,
			useColor: this.config.console.useColor,
			colors: this.config.console.colors,
			timestamps: this.config.console.timestamps
		});

		/**
		 * The argument resolver
		 * @since 0.0.1
		 * @type {ArgResolver}
		 */
		this.argResolver = new ArgResolver(this);

		/**
		 * The cache where commands are stored
		 * @since 0.0.1
		 * @type {CommandStore}
		 */
		this.commands = new CommandStore(this);

		/**
		 * The cache where inhibitors are stored
		 * @since 0.0.1
		 * @type {InhibitorStore}
		 */
		this.inhibitors = new InhibitorStore(this);

		/**
		 * The cache where finalizers are stored
		 * @since 0.0.1
		 * @type {FinalizerStore}
		 */
		this.finalizers = new FinalizerStore(this);

		/**
		 * The cache where monitors are stored
		 * @since 0.0.1
		 * @type {MonitorStore}
		 */
		this.monitors = new MonitorStore(this);

		/**
		 * The cache where languages are stored
		 * @since 0.2.1
		 * @type {LanguageStore}
		 */
		this.languages = new LanguageStore(this);

		/**
		 * The cache where providers are stored
		 * @since 0.0.1
		 * @type {ProviderStore}
		 */
		this.providers = new ProviderStore(this);

		/**
		 * The cache where events are stored
		 * @since 0.0.1
		 * @type {EventStore}
		 */
		this.events = new EventStore(this);

		/**
		 * The cache where extendables are stored
		 * @since 0.0.1
		 * @type {ExtendableStore}
		 */
		this.extendables = new ExtendableStore(this);

		/**
		 * A Store registry
		 * @since 0.3.0
		 * @type {external:Collection}
		 */
		this.pieceStores = new Discord.Collection();

		/**
		 * The permissions structure for this bot
		 * @since 0.0.1
		 * @type {PermissionLevels}
		 */
		this.permissionLevels = this.validatePermissionLevels();

		/**
		 * Whether the client is truely ready or not
		 * @since 0.0.1
		 * @type {boolean}
		 */
		this.ready = false;

		/**
		 * Additional methods to be used elsewhere in the bot
		 * @since 0.0.1
		 * @type {object}
		 * @property {class} Collection A discord.js collection
		 * @property {class} Embed A discord.js Message Embed
		 * @property {class} MessageCollector A discord.js MessageCollector
		 * @property {class} Webhook A discord.js WebhookClient
		 * @property {function} escapeMarkdown A discord.js escape markdown function
		 * @property {function} splitMessage A discord.js split message function
		 * @property {Util} util A collection of static methods to be used thoughout the bot
		 */
		this.methods = {
			Collection: Discord.Collection,
			Embed: Discord.MessageEmbed,
			MessageCollector: Discord.MessageCollector,
			Webhook: Discord.WebhookClient,
			escapeMarkdown: Discord.escapeMarkdown,
			splitMessage: Discord.splitMessage,
			util
		};

		/**
		 * The GatewayDriver instance where the gateways are stored
		 * @since 0.5.0
		 * @type {GatewayDriver}
		 */
		this.gateways = new GatewayDriver(this);

		/**
		 * The application info cached from the discord api
		 * @since 0.0.1
		 * @type {external:ClientApplication}
		 */
		this.application = null;

		this.registerStore(this.commands)
			.registerStore(this.inhibitors)
			.registerStore(this.finalizers)
			.registerStore(this.monitors)
			.registerStore(this.languages)
			.registerStore(this.providers)
			.registerStore(this.events)
			.registerStore(this.extendables);
		// Core pieces already have argresolver entries for the purposes of documentation.

		this.once('ready', this._ready.bind(this));
	}

	/**
	 * The invite link for the bot
	 * @since 0.0.1
	 * @readonly
	 * @returns {string}
	 */
	get invite() {
		if (!this.user.bot) throw 'Why would you need an invite link for a selfbot...';
		const permissions = Discord.Permissions.resolve([...new Set(this.commands.reduce((a, b) => a.concat(b.botPerms), ['VIEW_CHANNEL', 'SEND_MESSAGES']))]);
		return `https://discordapp.com/oauth2/authorize?client_id=${this.application.id}&permissions=${permissions}&scope=bot`;
	}

	/**
	 * The owner for this bot
	 * @since 0.1.1
	 * @readonly
	 * @type {KlasaUser}
	 */
	get owner() {
		return this.users.get(this.config.ownerID);
	}

	/**
	 * Validates the permission structure passed to the client
	 * @since 0.0.1
	 * @private
	 * @returns {PermissionLevels}
	 */
	validatePermissionLevels() {
		const permLevels = this.config.permissionLevels || KlasaClient.defaultPermissionLevels;
		if (!(permLevels instanceof PermLevels)) throw new Error('permissionLevels must be an instance of the PermissionLevels class');
		if (permLevels.isValid()) return permLevels;
		throw new Error(permLevels.debug());
	}

	/**
	 * Registers a custom store to the client
	 * @since 0.3.0
	 * @param {Store} store The store that pieces will be stored in.
	 * @returns {KlasaClient} this client
	 */
	registerStore(store) {
		this.pieceStores.set(store.name, store);
		return this;
	}

	/**
	 * Unregisters a custom store from the client
	 * @since 0.3.0
	 * @param {Store} storeName The store that pieces will be stored in.
	 * @returns {KlasaClient} this client
	 */
	unregisterStore(storeName) {
		this.pieceStores.delete(storeName);
		return this;
	}

	/**
	 * Registers a custom piece to the client
	 * @since 0.3.0
	 * @param {string} pieceName The name of the piece, if you want to register an arg resolver for this piece
	 * @param {Store} store The store that pieces will be stored in.
	 * @returns {KlasaClient} this client
	 */
	registerPiece(pieceName, store) {
		// eslint-disable-next-line func-names
		ArgResolver.prototype[pieceName] = async function (arg, currentUsage, possible, repeat, msg) {
			const piece = store.get(arg);
			if (piece) return piece;
			if (currentUsage.type === 'optional' && !repeat) return null;
			throw (msg ? msg.language : this.language).get('RESOLVER_INVALID_PIECE', currentUsage.possibles[possible].name, pieceName);
		};
		return this;
	}

	/**
	 * Unregisters a custom piece from the client
	 * @since 0.3.0
	 * @param {string} pieceName The name of the piece
	 * @returns {KlasaClient} this client
	 */
	unregisterPiece(pieceName) {
		delete ArgResolver.prototype[pieceName];
		return this;
	}

	/**
	 * Use this to login to Discord with your bot
	 * @since 0.0.1
	 * @param {string} token Your bot token
	 * @returns {Promise<string>}
	 */
	async login(token) {
		const timer = new Stopwatch();
		const loaded = await Promise.all(this.pieceStores.map(async store => `Loaded ${await store.loadAll()} ${store.name}.`))
			.catch((err) => {
				console.error(err);
				process.exit();
			});
		this.emit('log', loaded.join('\n'));

		// Providers must be init before configs, and those before all other stores.
		await this.providers.init();
		await this.gateways.add('guilds', this.gateways.validateGuild, this.gateways.defaultDataSchema, undefined, false);
		await this.gateways.add('users', this.gateways.validateUser, undefined, undefined, false);
		this.emit('log', `Loaded in ${timer.stop()}.`);
		return super.login(token);
	}

	/**
	 * The once ready function for the client to init all pieces
	 * @since 0.0.1
	 * @private
	 */
	async _ready() {
		await this.gateways._ready();
		if (typeof this.config.ignoreBots === 'undefined') this.config.ignoreBots = true;
		if (typeof this.config.ignoreSelf === 'undefined') this.config.ignoreSelf = this.user.bot;
		if (this.user.bot) this.application = await super.fetchApplication();
		if (!this.config.ownerID) this.config.ownerID = this.user.bot ? this.application.owner.id : this.user.id;

		// Init all the pieces
		await Promise.all(this.pieceStores.filter(store => store.name !== 'providers').map(store => store.init()));
		util.initClean(this);
		this.ready = true;
		if (typeof this.config.readyMessage === 'undefined') this.emit('log', `Successfully initialized. Ready to serve ${this.guilds.size} guilds.`);
		else if (this.config.readyMessage !== null) this.emit('log', typeof this.config.readyMessage === 'function' ? this.config.readyMessage(this) : this.config.readyMessage);
		this.emit('klasaReady');
	}

	/**
	 * Sweeps all text-based channels' messages and removes the ones older than the max message or command message lifetime.
	 * If the message has been edited, the time of the edit is used rather than the time of the original message.
	 * @since 0.5.0
	 * @param {number} [lifetime=this.options.messageCacheLifetime] Messages that are older than this (in seconds)
	 * will be removed from the caches. The default is based on [ClientOptions#messageCacheLifetime]{@link https://discord.js.org/#/docs/main/master/typedef/ClientOptions?scrollTo=messageCacheLifetime}
	 * @param {number} [commandLifetime=this.config.commandMessageLifetime] Messages that are older than this (in seconds)
	 * will be removed from the caches. The default is based on {@link KlasaClientConfig#commandMessageLifetime}
	 * @returns {number} Amount of messages that were removed from the caches,
	 * or -1 if the message cache lifetime is unlimited
	 */
	sweepMessages(lifetime = this.options.messageCacheLifetime, commandLifetime = this.config.commandMessageLifetime) {
		if (typeof lifetime !== 'number' || isNaN(lifetime)) throw new TypeError('The lifetime must be a number.');
		if (lifetime <= 0) {
			this.emit('debug', 'Didn\'t sweep messages - lifetime is unlimited');
			return -1;
		}

		const lifetimeMs = lifetime * 1000;
		const commandLifetimeMs = commandLifetime * 1000;
		const now = Date.now();
		let channels = 0;
		let messages = 0;
		let commandMessages = 0;

		for (const channel of this.channels.values()) {
			if (!channel.messages) continue;
			channels++;

			for (const message of channel.messages.values()) {
				if (message.command && now - (message.editedTimestamp || message.createdTimestamp) > commandLifetimeMs) {
					channel.messages.delete(message.id);
					commandMessages++;
				} else if (!message.command && now - (message.editedTimestamp || message.createdTimestamp) > lifetimeMs) {
					channel.messages.delete(message.id);
					messages++;
				}
			}
		}

		this.emit('debug', `Swept ${messages} messages older than ${lifetime} seconds and ${commandMessages} command messages older than ${commandLifetime} seconds in ${channels} text-based channels`);
		return messages;
	}

}

/**
 * The default PermissionLevels
 * @since 0.2.1
 * @type {PermissionLevels}
 */
KlasaClient.defaultPermissionLevels = new PermLevels()
	.addLevel(0, false, () => true)
	.addLevel(6, false, (client, msg) => msg.guild && msg.member.permissions.has('MANAGE_GUILD'))
	.addLevel(7, false, (client, msg) => msg.guild && msg.member === msg.guild.owner)
	.addLevel(9, true, (client, msg) => msg.author === client.owner)
	.addLevel(10, false, (client, msg) => msg.author === client.owner);


/**
 * Emitted when Klasa is fully ready and initialized.
 * @event KlasaClient#klasaReady
 * @since 0.3.0
 */

/**
 * A central logging event for Klasa.
 * @event KlasaClient#log
 * @since 0.3.0
 * @param {(string|Object)} data The data to log
 * @param {string} [type='log'] The type of log: 'log', 'debug', 'warn', or 'error'.
 */

/**
 * An event for handling verbose logs
 * @event KlasaClient#verbose
 * @since 0.4.0
 * @param {(string|Object)} data The data to log
 */

/**
 * An event for handling wtf logs (what a terrible failure)
 * @event KlasaClient#wtf
 * @since 0.4.0
 * @param {(string|Object)} data The data to log
 */

/**
 * Emitted when an unknown command is called.
 * @event KlasaClient#commandUnknown
 * @since 0.4.0
 * @param {KlasaMessage} message The message that triggered the command
 * @param {string} command The command attempted to run
 */

/**
 * Emitted when a command has been inhibited.
 * @event KlasaClient#commandInhibited
 * @since 0.3.0
 * @param {KlasaMessage} message The message that triggered the command
 * @param {Command} command The command triggered
 * @param {?string} response The reason why it was inhibited if not silent
 */

/**
 * Emitted when a command has been run.
 * @event KlasaClient#commandRun
 * @since 0.3.0
 * @param {KlasaMessage} message The message that triggered the command
 * @param {Command} command The command run
 * @param {string[]} args The raw arguments of the command
 */

/**
 * Emitted when a command has been run.
 * @event KlasaClient#commandSuccess
 * @since 0.5.0
 * @param {KlasaMessage} message The message that triggered the command
 * @param {Command} command The command run
 * @param {any[]} params The resolved parameters of the command
 * @param {?any} response Usually a response message, but whatever the command returned.
 */

/**
 * Emitted when a command has errored.
 * @event KlasaClient#commandError
 * @since 0.3.0
 * @param {KlasaMessage} message The message that triggered the command
 * @param {Command} command The command run
 * @param {any[]} params The resolved parameters of the command
 * @param {(string|Object)} error The command error
 */

/**
 * Emitted when a monitor has errored.
 * @event KlasaClient#monitorError
 * @since 0.4.0
 * @param {KlasaMessage} message The message that triggered the monitor
 * @param {Monitor} monitor The monitor run
 * @param {(Error|string)} error The monitor error
 */

/**
 * Emitted when {@link Configuration.updateOne}, {@link Configuration.updateArray} or {@link Configuration.reset}
 * is run. When {@link Configuration.updateMany} is run, the parameter path will be an object with the following format:
 * `{ type: 'MANY', keys: string[], values: Array<*> }`
 * @event KlasaClient#configUpdateEntry
 * @since 0.5.0
 * @param {Configuration} oldEntry The old configuration entry
 * @param {Configuration} newEntry The new configuration entry
 * @param {(string|ConfigUpdateEntryMany)} path The path of the key which changed
 */

/**
 * Emitted when {@link Gateway.deleteEntry} is run.
 * @event KlasaClient#configDeleteEntry
 * @since 0.5.0
 * @param {Configuration} entry The entry which got deleted
 */

/**
 * Emitted when {@link Gateway.createEntry} is run or when {@link Gateway.getEntry}
 * with the create parameter set to true creates the entry.
 * @event KlasaClient#configCreateEntry
 * @since 0.5.0
 * @param {Configuration} entry The entry which got created
 */

/**
 * Emitted when a piece is loaded. (This can be spammy on bot startup or anytime you reload all of a piece type.)
 * @event KlasaClient#pieceLoaded
 * @since 0.4.0
 * @param {Piece} piece The piece that was loaded
 */

/**
 * Emitted when a piece is unloaded.
 * @event KlasaClient#pieceUnloaded
 * @since 0.4.0
 * @param {Piece} piece The piece that was unloaded
 */

/**
 * Emitted when a piece is reloaded.
 * @event KlasaClient#pieceReloaded
 * @since 0.4.0
 * @param {Piece} piece The piece that was reloaded
 */

/**
 * Emitted when a piece is enabled.
 * @event KlasaClient#pieceEnabled
 * @since 0.4.0
 * @param {Piece} piece The piece that was enabled
 */

/**
 * Emitted when a piece is disabled.
 * @event KlasaClient#pieceDisabled
 * @since 0.4.0
 * @param {Piece} piece The piece that was disabled
 */

process.on('unhandledRejection', (err) => {
	if (!err) return;
	console.error(`Uncaught Promise Error: \n${err.stack || err}`);
});

module.exports = KlasaClient;<|MERGE_RESOLUTION|>--- conflicted
+++ resolved
@@ -97,13 +97,9 @@
 		this.config.consoleEvents = config.consoleEvents || {};
 		this.config.language = config.language || 'en-US';
 		this.config.promptTime = typeof config.promptTime === 'number' && Number.isInteger(config.promptTime) ? config.promptTime : 30000;
-<<<<<<< HEAD
 		this.config.regexPrefix = config.regexPrefix || null;
-=======
 		this.config.commandMessageLifetime = config.commandMessageLifetime || 1800;
 		this.config.preserveConfigs = 'preserverConfigs' in config ? config.preserveConfigs : true;
->>>>>>> c2fe5661
-
 		/**
 		 * The directory to the node_modules folder where Klasa exists
 		 * @since 0.0.1
