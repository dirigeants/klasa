const Discord = require('discord.js');
const path = require('path');

// lib/permissions
const PermissionLevels = require('./permissions/PermissionLevels');

// lib/schedule
const Schedule = require('./schedule/Schedule');

// lib/settings
const GatewayDriver = require('./settings/GatewayDriver');

// lib/structures
const ArgumentStore = require('./structures/ArgumentStore');
const CommandStore = require('./structures/CommandStore');
const EventStore = require('./structures/EventStore');
const ExtendableStore = require('./structures/ExtendableStore');
const FinalizerStore = require('./structures/FinalizerStore');
const InhibitorStore = require('./structures/InhibitorStore');
const LanguageStore = require('./structures/LanguageStore');
const MonitorStore = require('./structures/MonitorStore');
const ProviderStore = require('./structures/ProviderStore');
const TaskStore = require('./structures/TaskStore');

// lib/util
const KlasaConsole = require('./util/KlasaConsole');
const constants = require('./util/constants');
const Stopwatch = require('./util/Stopwatch');
const util = require('./util/util');

/**
 * The client for handling everything. See {@tutorial GettingStarted} for more information how to get started using this class.
 * @extends external:Client
 * @tutorial GettingStarted
 */
class KlasaClient extends Discord.Client {

	/**
	 * @typedef {external:DiscordJSConfig} KlasaClientOptions
	 * @property {boolean} [commandEditing=false] Whether the bot should update responses if the command is edited
	 * @property {boolean} [commandLogging=false] Whether the bot should log command usage
	 * @property {number} [commandMessageLifetime=1800] The threshold for how old command messages can be before sweeping since the last edit in seconds
	 * @property {KlasaConsoleConfig} [console={}] Config options to pass to the client console
	 * @property {KlasaConsoleEvents} [consoleEvents={}] Config options to pass to the client console
	 * @property {KlasaCustomPromptDefaults} [customPromptDefaults={}] The defaults for custom prompts
	 * @property {string[]} [disabledCorePieces=[]] An array of disabled core piece types, e.g., ['commands', 'arguments']
	 * @property {KlasaGatewaysOptions} [gateways={}] The options for each built-in gateway
	 * @property {string} [language='en-US'] The default language Klasa should opt-in for the commands
	 * @property {string} [ownerID] The discord user id for the user the bot should respect as the owner (gotten from Discord api if not provided)
	 * @property {PermissionLevels} [permissionLevels=KlasaClient.defaultPermissionLevels] The permission levels to use with this bot
	 * @property {KlasaPieceDefaults} [pieceDefaults={}] Overrides the defaults for all pieces
	 * @property {string} [prefix] The default prefix the bot should respond to
	 * @property {boolean} [preserveConfigs=true] Whether the bot should preserve (non-default) configs when removed from a guild
	 * @property {boolean} [production=false] Whether the bot should handle unhandled promise rejections automatically (handles when false) (also can be configured with process.env.NODE_ENV)
	 * @property {KlasaProvidersOptions} [providers] The provider options
	 * @property {(string|Function)} [readyMessage=`Successfully initialized. Ready to serve ${this.guilds.size} guilds.`] readyMessage to be passed throughout Klasa's ready event
	 * @property {RegExp} [regexPrefix] The regular expression prefix if one is provided
	 * @property {KlasaClientOptionsSchedule} [schedule] The options for the internal clock module that runs Schedule
	 * @property {boolean} [typing=false] Whether the bot should type while processing commands
	 */

	/**
	 * @typedef {Object} KlasaProvidersOptions
	 * @property {string} [default] The default provider to use
	 */

	/**
	 * @typedef {Object} KlasaClientOptionsSchedule
	 * @property {number} [interval=60000] The interval in milliseconds for the clock to check the tasks
	 */

	/**
	 * @typedef {Object} KlasaGatewaysOptions
	 * @property {GatewayDriverRegisterOptions} [clientStorage] The options for clientStorage's gateway
	 * @property {GatewayDriverRegisterOptions} [guilds] The options for guilds' gateway
	 * @property {GatewayDriverRegisterOptions} [users] The options for users' gateway
	 */

	/**
	 * @typedef {Object} KlasaConsoleEvents
	 * @property {boolean} [debug=false] If the debug event should be enabled by default
	 * @property {boolean} [error=true] If the error event should be enabled by default
	 * @property {boolean} [log=true] If the log event should be enabled by default
	 * @property {boolean} [verbose=false] If the verbose event should be enabled by default
	 * @property {boolean} [warn=true] If the warn event should be enabled by default
	 * @property {boolean} [wtf=true] If the wtf event should be enabled by default
	 */

	/**
	 * @typedef {Object} KlasaPieceDefaults
	 * @property {CommandOptions} [commands={}] The default command options
	 * @property {EventOptions} [events={}] The default event options
	 * @property {ExtendableOptions} [extendables={}] The default extendable options
	 * @property {FinalizerOptions} [finalizers={}] The default finalizer options
	 * @property {InhibitorOptions} [inhibitors={}] The default inhibitor options
	 * @property {LanguageOptions} [languages={}] The default language options
	 * @property {MonitorOptions} [monitors={}] The default monitor options
	 * @property {ProviderOptions} [providers={}] The default provider options
	 */

	/**
	 * @typedef {Object} KlasaCustomPromptDefaults
	 * @property {number} [limit=Infinity] The number of re-prompts before custom prompt gives up
	 * @property {number} [time=30000] The time-limit for re-prompting custom prompts
	 * @property {boolean} [quotedStringSupport=false] Whether the custom prompt should respect quoted strings
	 */

	/**
	 * Constructs the klasa client
	 * @since 0.0.1
	 * @param {KlasaClientOptions} config The config to pass to the new client
	 */
	constructor(config = {}) {
		if (typeof config !== 'object') throw new TypeError('Configuration for Klasa must be an object.');
		config = util.mergeDefault(constants.DEFAULTS.CLIENT, config);
		super(config);

		/**
		 * The options the client was instantiated with.
		 * @since 0.5.0
		 * @name KlasaClient#options
		 * @type {KlasaClientOptions}
		 */

		/**
		 * The directory to the node_modules folder where Klasa exists
		 * @since 0.0.1
		 * @type {string}
		 */
		this.coreBaseDir = path.join(__dirname, '../');

		/**
		 * The directory where the user files are at
		 * @since 0.0.1
		 * @type {string}
		 */
		this.clientBaseDir = path.dirname(require.main.filename);

		/**
		 * The console for this instance of klasa. You can disable timestamps, colors, and add writable streams as config options to configure this.
		 * @since 0.4.0
		 * @type {KlasaConsole}
		 */
		this.console = new KlasaConsole(this, this.options.console);

		/**
		 * The cache where argument resolvers are stored
		 * @since 0.5.0
		 * @type {ArgumentStore}
		 */
		this.arguments = new ArgumentStore(this);

		/**
		 * The cache where commands are stored
		 * @since 0.0.1
		 * @type {CommandStore}
		 */
		this.commands = new CommandStore(this);

		/**
		 * The cache where inhibitors are stored
		 * @since 0.0.1
		 * @type {InhibitorStore}
		 */
		this.inhibitors = new InhibitorStore(this);

		/**
		 * The cache where finalizers are stored
		 * @since 0.0.1
		 * @type {FinalizerStore}
		 */
		this.finalizers = new FinalizerStore(this);

		/**
		 * The cache where monitors are stored
		 * @since 0.0.1
		 * @type {MonitorStore}
		 */
		this.monitors = new MonitorStore(this);

		/**
		 * The cache where languages are stored
		 * @since 0.2.1
		 * @type {LanguageStore}
		 */
		this.languages = new LanguageStore(this);

		/**
		 * The cache where providers are stored
		 * @since 0.0.1
		 * @type {ProviderStore}
		 */
		this.providers = new ProviderStore(this);

		/**
		 * The cache where events are stored
		 * @since 0.0.1
		 * @type {EventStore}
		 */
		this.events = new EventStore(this);

		/**
		 * The cache where extendables are stored
		 * @since 0.0.1
		 * @type {ExtendableStore}
		 */
		this.extendables = new ExtendableStore(this);

		/**
		 * The cache where tasks are stored
		 * @since 0.5.0
		 * @type {TaskStore}
		 */
		this.tasks = new TaskStore(this);

		/**
		 * A Store registry
		 * @since 0.3.0
		 * @type {external:Collection}
		 */
		this.pieceStores = new Discord.Collection();

		/**
		 * The permissions structure for this bot
		 * @since 0.0.1
		 * @type {PermissionLevels}
		 */
		this.permissionLevels = this.validatePermissionLevels();

		/**
		 * Additional methods to be used elsewhere in the bot
		 * @since 0.0.1
		 * @type {Object}
		 * @property {class} Collection A discord.js collection
		 * @property {class} Embed A discord.js Message Embed
		 * @property {class} MessageCollector A discord.js MessageCollector
		 * @property {class} Webhook A discord.js WebhookClient
		 * @property {function} escapeMarkdown A discord.js escape markdown function
		 * @property {function} splitMessage A discord.js split message function
		 * @property {Util} util A collection of static methods to be used throughout the bot
		 */
		this.methods = {
			Collection: Discord.Collection,
			Embed: Discord.MessageEmbed,
			escapeMarkdown: Discord.escapeMarkdown,
			MessageCollector: Discord.MessageCollector,
			splitMessage: Discord.splitMessage,
			Webhook: Discord.WebhookClient,
			util
		};

		/**
		 * The GatewayDriver instance where the gateways are stored
		 * @since 0.5.0
		 * @type {GatewayDriver}
		 */
		this.gateways = new GatewayDriver(this);

		// Register default gateways
		this.gateways
			.register('guilds', this.gateways.guildsSchema, { download: false, ...this.options.gateways.guilds })
			.register('users', this.gateways.usersSchema, { download: false, ...this.options.gateways.users })
			.register('clientStorage', this.gateways.clientStorageSchema, { download: false, ...this.options.gateways.clientStorage });

		/**
		 * The Configuration instance that handles this client's configuration
		 * @since 0.5.0
		 * @type {Configuration}
		 */
		this.configs = null;

		/**
		 * The application info cached from the discord api
		 * @since 0.0.1
		 * @type {external:ClientApplication}
		 */
		this.application = null;

		this.registerStore(this.commands)
			.registerStore(this.inhibitors)
			.registerStore(this.finalizers)
			.registerStore(this.monitors)
			.registerStore(this.languages)
			.registerStore(this.providers)
			.registerStore(this.events)
			.registerStore(this.extendables)
			.registerStore(this.tasks)
			.registerStore(this.arguments);

		/**
		 * The Schedule that runs the tasks
		 * @since 0.5.0
		 * @type {Schedule}
		 */
		this.schedule = new Schedule(this);

		/**
		 * Whether the client is truly ready or not
		 * @since 0.0.1
		 * @type {boolean}
		 */
		this.ready = false;
	}

	/**
	 * The invite link for the bot
	 * @since 0.0.1
	 * @type {string}
	 * @readonly
	 */
	get invite() {
		if (!this.user.bot) throw 'Why would you need an invite link for a selfbot...';
		const permissions = Discord.Permissions.resolve(this.commands.reduce((a, b) => a.add(b.requiredPermissions), new Discord.Permissions(['VIEW_CHANNEL', 'SEND_MESSAGES'])));
		return `https://discordapp.com/oauth2/authorize?client_id=${this.application.id}&permissions=${permissions}&scope=bot`;
	}

	/**
	 * The owner for this bot
	 * @since 0.1.1
	 * @type {?KlasaUser}
	 * @readonly
	 */
	get owner() {
		return this.users.get(this.options.ownerID) || null;
	}

	/**
	 * Validates the permission structure passed to the client
	 * @since 0.0.1
	 * @returns {PermissionLevels}
	 * @private
	 */
	validatePermissionLevels() {
		const permissionLevels = this.options.permissionLevels || KlasaClient.defaultPermissionLevels;
		if (!(permissionLevels instanceof PermissionLevels)) throw new Error('permissionLevels must be an instance of the PermissionLevels class');
		if (permissionLevels.isValid()) return permissionLevels;
		throw new Error(permissionLevels.debug());
	}

	/**
	 * Registers a custom store to the client
	 * @since 0.3.0
	 * @param {Store} store The store that pieces will be stored in
	 * @returns {this}
	 * @chainable
	 */
	registerStore(store) {
		this.pieceStores.set(store.name, store);
		return this;
	}

	/**
	 * Un-registers a custom store from the client
	 * @since 0.3.0
	 * @param {Store} storeName The store that pieces will be stored in
	 * @returns {this}
	 * @chainable
	 */
	unregisterStore(storeName) {
		this.pieceStores.delete(storeName);
		return this;
	}

	/**
<<<<<<< HEAD
	 * Registers a custom piece to the client
	 * @since 0.3.0
	 * @param {string} pieceName The name of the piece, if you want to register an arg resolver for this piece
	 * @param {Store} store The store that pieces will be stored in
	 * @returns {this}
	 * @chainable
	 */
	registerPiece(pieceName, store) {
		// eslint-disable-next-line func-names
		ArgResolver.prototype[pieceName] = async function (arg, possible, message) {
			const piece = store.get(arg);
			if (piece) return piece;
			throw (message ? message.language : this.language).get('RESOLVER_INVALID_PIECE', possible.name, pieceName);
		};
		return this;
	}

	/**
	 * Un-registers a custom piece from the client
	 * @since 0.3.0
	 * @param {string} pieceName The name of the piece
	 * @returns {this}
	 * @chainable
	 */
	unregisterPiece(pieceName) {
		delete ArgResolver.prototype[pieceName];
		return this;
	}

	/**
=======
>>>>>>> e78ba1ba
	 * Use this to login to Discord with your bot
	 * @since 0.0.1
	 * @param {string} token Your bot token
	 * @returns {string}
	 */
	async login(token) {
		const timer = new Stopwatch();
		const loaded = await Promise.all(this.pieceStores.map(async store => `Loaded ${await store.loadAll()} ${store.name}.`))
			.catch((err) => {
				console.error(err);
				process.exit();
			});
		this.emit('log', loaded.join('\n'));

		// Providers must be init before configs, and those before all other stores.
		await this.providers.init();
		await this.gateways._ready();

		// Automatic Prefix editing detection.
		if (typeof this.options.prefix === 'string' && this.options.prefix !== this.gateways.guilds.schema.prefix.default) {
			await this.gateways.guilds.schema.prefix.edit({ default: this.options.prefix });
		}
		if (this.gateways.guilds.schema.has('disabledCommands')) {
			const languageStore = this.languages;
			const commandStore = this.commands;
			this.gateways.guilds.schema.disabledCommands.setValidator(function (command, guild) { // eslint-disable-line
				if ((cmd => cmd && cmd.guarded)(commandStore.get(command))) throw (guild ? guild.language : languageStore.default).get('COMMAND_CONF_GUARDED', command);
			});
		}

		this.emit('log', `Loaded in ${timer.stop()}.`);
		return super.login(token);
	}

	/**
	 * Sweeps all text-based channels' messages and removes the ones older than the max message or command message lifetime.
	 * If the message has been edited, the time of the edit is used rather than the time of the original message.
	 * @since 0.5.0
	 * @param {number} [lifetime=this.options.messageCacheLifetime] Messages that are older than this (in seconds)
	 * will be removed from the caches. The default is based on [ClientOptions#messageCacheLifetime]{@link https://discord.js.org/#/docs/main/master/typedef/ClientOptions?scrollTo=messageCacheLifetime}
	 * @param {number} [commandLifetime=this.options.commandMessageLifetime] Messages that are older than this (in seconds)
	 * will be removed from the caches. The default is based on {@link KlasaClientOptions#commandMessageLifetime}
	 * @returns {number} Amount of messages that were removed from the caches,
	 * or -1 if the message cache lifetime is unlimited
	 */
	sweepMessages(lifetime = this.options.messageCacheLifetime, commandLifetime = this.options.commandMessageLifetime) {
		if (typeof lifetime !== 'number' || isNaN(lifetime)) throw new TypeError('The lifetime must be a number.');
		if (lifetime <= 0) {
			this.emit('debug', 'Didn\'t sweep messages - lifetime is unlimited');
			return -1;
		}

		const lifetimeMs = lifetime * 1000;
		const commandLifetimeMs = commandLifetime * 1000;
		const now = Date.now();
		let channels = 0;
		let messages = 0;
		let commandMessages = 0;

		for (const channel of this.channels.values()) {
			if (!channel.messages) continue;
			channels++;

			for (const message of channel.messages.values()) {
				if ((message.command || message.author === this.user) && now - (message.editedTimestamp || message.createdTimestamp) > commandLifetimeMs) commandMessages++;
				else if (!message.command && now - (message.editedTimestamp || message.createdTimestamp) > lifetimeMs) messages++;
				else continue;
				channel.messages.delete(message.id);
			}
		}

		this.emit('debug', `Swept ${messages} messages older than ${lifetime} seconds and ${commandMessages} command messages older than ${commandLifetime} seconds in ${channels} text-based channels`);
		return messages;
	}

}

/**
 * The default PermissionLevels
 * @since 0.2.1
 * @type {PermissionLevels}
 */
KlasaClient.defaultPermissionLevels = new PermissionLevels()
	.add(0, () => true)
	.add(6, (client, message) => message.guild && message.member.permissions.has('MANAGE_GUILD'), { fetch: true })
	.add(7, (client, message) => message.guild && message.member === message.guild.owner, { fetch: true })
	.add(9, (client, message) => message.author === client.owner, { break: true })
	.add(10, (client, message) => message.author === client.owner);


/**
 * Emitted when Klasa is fully ready and initialized.
 * @event KlasaClient#klasaReady
 * @since 0.3.0
 */

/**
 * A central logging event for Klasa.
 * @event KlasaClient#log
 * @since 0.3.0
 * @param {(string|Object)} data The data to log
 */

/**
 * An event for handling verbose logs
 * @event KlasaClient#verbose
 * @since 0.4.0
 * @param {(string|Object)} data The data to log
 */

/**
 * An event for handling wtf logs (what a terrible failure)
 * @event KlasaClient#wtf
 * @since 0.4.0
 * @param {(string|Object)} data The data to log
 */

/**
 * Emitted when an unknown command is called.
 * @event KlasaClient#commandUnknown
 * @since 0.4.0
 * @param {KlasaMessage} message The message that triggered the command
 * @param {string} command The command attempted to run
 */

/**
 * Emitted when a command has been inhibited.
 * @event KlasaClient#commandInhibited
 * @since 0.3.0
 * @param {KlasaMessage} message The message that triggered the command
 * @param {Command} command The command triggered
 * @param {?string[]} response The reason why it was inhibited if not silent
 */

/**
 * Emitted when a command has been run.
 * @event KlasaClient#commandRun
 * @since 0.3.0
 * @param {KlasaMessage} message The message that triggered the command
 * @param {Command} command The command run
 * @param {string[]} args The raw arguments of the command
 */

/**
 * Emitted when a command has been run.
 * @event KlasaClient#commandSuccess
 * @since 0.5.0
 * @param {KlasaMessage} message The message that triggered the command
 * @param {Command} command The command run
 * @param {any[]} params The resolved parameters of the command
 * @param {?any} response Usually a response message, but whatever the command returned
 */

/**
 * Emitted when a command has encountered an error.
 * @event KlasaClient#commandError
 * @since 0.3.0
 * @param {KlasaMessage} message The message that triggered the command
 * @param {Command} command The command run
 * @param {any[]} params The resolved parameters of the command
 * @param {(string|Object)} error The command error
 */

/**
 * Emitted when an event has encountered an error.
 * @event KlasaClient#eventError
 * @since 0.5.0
 * @param {Event} event The event that errored
 * @param {any[]} args The event arguments
 * @param {(string|Object)} error The event error
 */

/**
 * Emitted when a monitor has encountered an error.
 * @event KlasaClient#monitorError
 * @since 0.4.0
 * @param {KlasaMessage} message The message that triggered the monitor
 * @param {Monitor} monitor The monitor run
 * @param {(Error|string)} error The monitor error
 */

/**
 * Emitted when a finalizer has encountered an error.
 * @event KlasaClient#finalizerError
 * @since 0.5.0
 * @param {KlasaMessage} message The message that triggered the finalizer
 * @param {KlasaMessage|any} mes The response from the command
 * @param {Stopwatch} timer The timer run from start to queue of the command
 * @param {Finalizer} finalizer The finalizer run
 * @param {(Error|string)} error The finalizer error
 */

/**
 * Emitted when a task has encountered an error.
 * @event KlasaClient#taskError
 * @since 0.5.0
 * @param {ScheduledTask} scheduledTask The scheduled task
 * @param {Task} task The task run
 * @param {(Error|string)} error The task error
 */

/**
 * Emitted when {@link Configuration#update} or {@link Configuration#reset} is run.
 * @event KlasaClient#configUpdateEntry
 * @since 0.5.0
 * @param {Configuration} oldEntry The old configuration entry
 * @param {Configuration} newEntry The new configuration entry
 * @param {ConfigurationUpdateResultEntry[]} path The path of the key which changed
 */

/**
 * Emitted when {@link Configuration#destroy} is run.
 * @event KlasaClient#configDeleteEntry
 * @since 0.5.0
 * @param {Configuration} entry The entry which got deleted
 */

/**
 * Emitted when a new entry in the database has been created upon update.
 * @event KlasaClient#configCreateEntry
 * @since 0.5.0
 * @param {Configuration} entry The entry which got created
 */

/**
 * Emitted when a piece is loaded. (This can be spammy on bot startup or anytime you reload all of a piece type.)
 * @event KlasaClient#pieceLoaded
 * @since 0.4.0
 * @param {Piece} piece The piece that was loaded
 */

/**
 * Emitted when a piece is unloaded.
 * @event KlasaClient#pieceUnloaded
 * @since 0.4.0
 * @param {Piece} piece The piece that was unloaded
 */

/**
 * Emitted when a piece is reloaded.
 * @event KlasaClient#pieceReloaded
 * @since 0.4.0
 * @param {Piece} piece The piece that was reloaded
 */

/**
 * Emitted when a piece is enabled.
 * @event KlasaClient#pieceEnabled
 * @since 0.4.0
 * @param {Piece} piece The piece that was enabled
 */

/**
 * Emitted when a piece is disabled.
 * @event KlasaClient#pieceDisabled
 * @since 0.4.0
 * @param {Piece} piece The piece that was disabled
 */

/**
 * Emitted when a new key or folder is added to the Schema.
 * @event KlasaClient#schemaKeyAdd
 * @since 0.5.0
 * @param {(SchemaFolder|SchemaPiece)} key The key that was added
 */

/**
 * Emitted when a key or folder has been removed from the Schema.
 * @event KlasaClient#schemaKeyRemove
 * @since 0.5.0
 * @param {(SchemaFolder|SchemaPiece)} key The key that was removed
 */

/**
 * Emitted when a key's properties are modified.
 * @event KlasaClient#schemaKeyUpdate
 * @since 0.5.0
 * @param {SchemaPiece} key The piece that was updated
 */

module.exports = KlasaClient;<|MERGE_RESOLUTION|>--- conflicted
+++ resolved
@@ -362,39 +362,6 @@
 	}
 
 	/**
-<<<<<<< HEAD
-	 * Registers a custom piece to the client
-	 * @since 0.3.0
-	 * @param {string} pieceName The name of the piece, if you want to register an arg resolver for this piece
-	 * @param {Store} store The store that pieces will be stored in
-	 * @returns {this}
-	 * @chainable
-	 */
-	registerPiece(pieceName, store) {
-		// eslint-disable-next-line func-names
-		ArgResolver.prototype[pieceName] = async function (arg, possible, message) {
-			const piece = store.get(arg);
-			if (piece) return piece;
-			throw (message ? message.language : this.language).get('RESOLVER_INVALID_PIECE', possible.name, pieceName);
-		};
-		return this;
-	}
-
-	/**
-	 * Un-registers a custom piece from the client
-	 * @since 0.3.0
-	 * @param {string} pieceName The name of the piece
-	 * @returns {this}
-	 * @chainable
-	 */
-	unregisterPiece(pieceName) {
-		delete ArgResolver.prototype[pieceName];
-		return this;
-	}
-
-	/**
-=======
->>>>>>> e78ba1ba
 	 * Use this to login to Discord with your bot
 	 * @since 0.0.1
 	 * @param {string} token Your bot token
