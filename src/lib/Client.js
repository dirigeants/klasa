const Discord = require('discord.js');
const path = require('path');
const CommandMessage = require('./structures/CommandMessage');
const ArgResolver = require('./parsers/ArgResolver');
const PermLevels = require('./structures/PermissionLevels');
const util = require('./util/util');
const Stopwatch = require('./util/Stopwatch');
const Console = require('./util/Console');
const Settings = require('./settings/SettingsCache');
const CommandStore = require('./structures/CommandStore');
const InhibitorStore = require('./structures/InhibitorStore');
const FinalizerStore = require('./structures/FinalizerStore');
const MonitorStore = require('./structures/MonitorStore');
const LanguageStore = require('./structures/LanguageStore');
const ProviderStore = require('./structures/ProviderStore');
const EventStore = require('./structures/EventStore');
const ExtendableStore = require('./structures/ExtendableStore');

/**
 * The client for handling everything. See {@tutorial GettingStarted} for more information how to get started using this class.
 * @extends external:Client
 * @tutorial GettingStarted
 */
class KlasaClient extends Discord.Client {

	/**
	 * @typedef {Object} KlasaClientConfig
	 * @memberof KlasaClient
	 * @property {string} prefix The default prefix the bot should respond to
	 * @property {DiscordJSConfig} [clientOptions={}] The options to pass to D.JS
	 * @property {PermissionLevels} [permissionLevels=KlasaClient.defaultPermissionLevels] The permission levels to use with this bot
	 * @property {string} [clientBaseDir=path.dirname(require.main.filename)] The directory where all piece folders can be found
	 * @property {number} [commandMessageLifetime=1800] The threshold for how old command messages can be before sweeping since the last edit in seconds
	 * @property {number} [commandMessageSweep=900] The interval duration for which command messages should be sweept in seconds
	 * @property {object} [provider] The provider to use in Klasa
	 * @property {KlasaConsoleConfig} [console={}] Config options to pass to the client console
	 * @property {KlasaConsoleEvents} [consoleEvents={}] Config options to pass to the client console
	 * @property {boolean} [ignoreBots=true] Whether or not this bot should ignore other bots
	 * @property {boolean} [ignoreSelf=true] Whether or not this bot should ignore itself
	 * @property {boolean} [cmdPrompt=false] Whether the bot should prompt missing parameters
	 * @property {boolean} [cmdEditing=false] Whether the bot should update responses if the command is edited
	 * @property {boolean} [cmdLogging=false] Whether the bot should log command usage
	 * @property {boolean} [typing=false] Whether the bot should type while processing commands.
	 * @property {boolean} [quotedStringSupport=false] Whether the bot should default to using quoted string support in arg parsing, or not (overridable per command)
	 * @property {?(string|Function)} [readyMessage=`Successfully initialized. Ready to serve ${this.guilds.size} guilds.`] readyMessage to be passed thru Klasa's ready event
	 * @property {string} [ownerID] The discord user id for the user the bot should respect as the owner (gotten from Discord api if not provided)
	 */

	/**
	 * @typedef {Object} KlasaConsoleConfig
	 * @memberof KlasaClient
	 * @property {WriteableStream} [stdout=process.stdout] Output stream
	 * @property {WriteableStream} [stderr=process.stderr] Error stream
	 * @property {boolean} [useColor=false] Whether the client console should use colors
	 * @property {Colors} [colors] Color formats to use
	 * @property {(boolean|string)} [timestamps=true] Whether to use timestamps or not, or the moment format of the timestamp you want to use
	 */

	/**
	 * @typedef {Object} KlasaConsoleEvents
	 * @memberof KlasaClient
	 * @property {boolean} [log=true] If the log event should be enabled by default
	 * @property {boolean} [warn=true] If the warn event should be enabled by default
	 * @property {boolean} [error=true] If the error event should be enabled by default
	 * @property {boolean} [debug=false] If the debug event should be enabled by default
	 * @property {boolean} [verbose=false] If the verbose event should be enabled by default
	 * @property {boolean} [wtf=true] If the wtf event should be enabled by default
	 */

	/**
	 * Constructs the klasa client
	 * @since 0.0.1
	 * @param {KlasaClientConfig} config The config to pass to the new client
	 */
	constructor(config = {}) {
		if (typeof config !== 'object') throw new TypeError('Configuration for Klasa must be an object.');
		super(config.clientOptions);

		/**
		 * The config passed to the new Klasa.Client
		 * @since 0.0.1
		 * @type {KlasaClientConfig}
		 */
		this.config = config;
		this.config.provider = config.provider || {};
		this.config.console = config.console || {};
		this.config.consoleEvents = config.consoleEvents || {};
		this.config.language = config.language || 'en-US';

		/**
		 * The directory to the node_modules folder where Klasa exists
		 * @since 0.0.1
		 * @type {string}
		 */
		this.coreBaseDir = path.join(__dirname, '../');

		/**
		 * The directory where the user files are at
		 * @since 0.0.1
		 * @type {string}
		 */
		this.clientBaseDir = config.clientBaseDir ? path.resolve(config.clientBaseDir) : path.dirname(require.main.filename);

		/**
		 * The console for this instance of klasa. You can disable timestmaps, colors, and add writable streams as config options to configure this.
		 * @since 0.4.0
		 * @type {KlasaConsole}
		 */
		this.console = new Console({
			stdout: this.config.console.stdout,
			stderr: this.config.console.stderr,
			useColor: this.config.console.useColor,
			colors: this.config.console.colors,
			timestamps: this.config.console.timestamps
		});

		/**
		 * The argument resolver
		 * @since 0.0.1
		 * @type {ArgResolver}
		 */
		this.argResolver = new ArgResolver(this);

		/**
		 * The cache where commands are stored
		 * @since 0.0.1
		 * @type {CommandStore}
		 */
		this.commands = new CommandStore(this);

		/**
		 * The cache where inhibitors are stored
		 * @since 0.0.1
		 * @type {InhibitorStore}
		 */
		this.inhibitors = new InhibitorStore(this);

		/**
		 * The cache where finalizers are stored
		 * @since 0.0.1
		 * @type {FinalizerStore}
		 */
		this.finalizers = new FinalizerStore(this);

		/**
		 * The cache where monitors are stored
		 * @since 0.0.1
		 * @type {MonitorStore}
		 */
		this.monitors = new MonitorStore(this);

		/**
		 * The cache where languages are stored
		 * @since 0.2.1
		 * @type {LanguageStore}
		 */
		this.languages = new LanguageStore(this);

		/**
		 * The cache where providers are stored
		 * @since 0.0.1
		 * @type {ProviderStore}
		 */
		this.providers = new ProviderStore(this);

		/**
		 * The cache where events are stored
		 * @since 0.0.1
		 * @type {EventStore}
		 */
		this.events = new EventStore(this);

		/**
		 * The cache where extendables are stored
		 * @since 0.0.1
		 * @type {ExtendableStore}
		 */
		this.extendables = new ExtendableStore(this);

		/**
		 * A Store registry
		 * @since 0.3.0
		 * @type {external:Collection}
		 */
		this.pieceStores = new Discord.Collection();

		/**
		 * The cache of command messages and responses to be used for command editing
		 * @since 0.0.1
		 * @type {external:Collection}
		 */
		this.commandMessages = new Discord.Collection();

		/**
		 * The permissions structure for this bot
		 * @since 0.0.1
		 * @type {PermissionLevels}
		 */
		this.permissionLevels = this.validatePermissionLevels();

		/**
		 * The threshold for how old command messages can be before sweeping since the last edit in seconds
		 * @since 0.0.1
		 * @type {number}
		 */
		this.commandMessageLifetime = config.commandMessageLifetime || 1800;

		/**
		 * The interval duration for which command messages should be sweept in seconds
		 * @since 0.0.1
		 * @type {number}
		 */
		this.commandMessageSweep = config.commandMessageSweep || 900;

		/**
		 * Whether the client is truely ready or not
		 * @since 0.0.1
		 * @type {boolean}
		 */
		this.ready = false;

		/**
		 * Additional methods to be used elsewhere in the bot
		 * @since 0.0.1
		 * @type {object}
		 * @property {class} Collection A discord.js collection
		 * @property {class} Embed A discord.js Message Embed
		 * @property {class} MessageCollector A discord.js MessageCollector
		 * @property {class} Webhook A discord.js WebhookClient
		 * @property {function} escapeMarkdown A discord.js escape markdown function
		 * @property {function} splitMessage A discord.js split message function
		 * @property {class} CommandMessage A command message
		 * @property {Util} util A collection of static methods to be used thoughout the bot
		 */
		this.methods = {
			Collection: Discord.Collection,
			Embed: Discord.MessageEmbed,
			MessageCollector: Discord.MessageCollector,
			Webhook: Discord.WebhookClient,
			escapeMarkdown: Discord.escapeMarkdown,
			splitMessage: Discord.splitMessage,
			CommandMessage,
			util
		};

		/**
		 * The object where the gateways are stored settings
		 * @since 0.3.0
		 * @type {Settings}
		 */
		this.settings = null;

		/**
		 * The application info cached from the discord api
		 * @since 0.0.1
		 * @type {object}
		 */
		this.application = null;

		this.registerStore(this.commands)
			.registerStore(this.inhibitors)
			.registerStore(this.finalizers)
			.registerStore(this.monitors)
			.registerStore(this.languages)
			.registerStore(this.providers)
			.registerStore(this.events)
			.registerStore(this.extendables);
		// Core pieces already have argresolver entries for the purposes of documentation.

		this.once('ready', this._ready.bind(this));
	}

	/**
	 * The invite link for the bot
	 * @since 0.0.1
	 * @readonly
	 * @returns {string}
	 */
	get invite() {
		if (!this.user.bot) throw 'Why would you need an invite link for a selfbot...';
		const permissions = Discord.Permissions.resolve([...new Set(this.commands.reduce((a, b) => a.concat(b.botPerms), ['VIEW_CHANNEL', 'SEND_MESSAGES']))]);
		return `https://discordapp.com/oauth2/authorize?client_id=${this.application.id}&permissions=${permissions}&scope=bot`;
	}

	/**
	 * Validates the permission structure passed to the client
	 * @since 0.0.1
	 * @private
	 * @returns {PermissionLevels}
	 */
	validatePermissionLevels() {
		const permLevels = this.config.permissionLevels || KlasaClient.defaultPermissionLevels;
		if (!(permLevels instanceof PermLevels)) throw new Error('permissionLevels must be an instance of the PermissionLevels class');
		if (permLevels.isValid()) return permLevels;
		throw new Error(permLevels.debug());
	}

	/**
	 * Registers a custom store to the client
	 * @since 0.3.0
	 * @param {Store} store The store that pieces will be stored in.
	 * @returns {KlasaClient} this client
	 */
	registerStore(store) {
		this.pieceStores.set(store.name, store);
		return this;
	}

	/**
	 * Unregisters a custom store from the client
	 * @since 0.3.0
	 * @param {Store} storeName The store that pieces will be stored in.
	 * @returns {KlasaClient} this client
	 */
	unregisterStore(storeName) {
		this.pieceStores.delete(storeName);
		return this;
	}

	/**
	 * Registers a custom piece to the client
	 * @since 0.3.0
	 * @param {string} pieceName The name of the piece, if you want to register an arg resolver for this piece
	 * @param {Store} store The store that pieces will be stored in.
	 * @returns {KlasaClient} this client
	 */
	registerPiece(pieceName, store) {
		// eslint-disable-next-line func-names
		ArgResolver.prototype[pieceName] = async function (arg, currentUsage, possible, repeat, msg) {
			const piece = store.get(arg);
			if (piece) return piece;
			if (currentUsage.type === 'optional' && !repeat) return null;
			throw msg.language.get('RESOLVER_INVALID_PIECE', currentUsage.possibles[possible].name, pieceName);
		};
		return this;
	}

	/**
	 * Unregisters a custom piece from the client
	 * @since 0.3.0
	 * @param {string} pieceName The name of the piece
	 * @returns {KlasaClient} this client
	 */
	unregisterPiece(pieceName) {
		delete ArgResolver.prototype[pieceName];
		return this;
	}

	/**
	 * Use this to login to Discord with your bot
	 * @since 0.0.1
	 * @param {string} token Your bot token
	 * @returns {Promise<string>}
	 */
	async login(token) {
		const timer = new Stopwatch();
		const loaded = await Promise.all(this.pieceStores.map(async store => `Loaded ${await store.loadAll()} ${store.name}.`))
			.catch((err) => {
				console.error(err);
				process.exit();
			});
		this.emit('log', loaded.join('\n'));
		this.settings = new Settings(this);
		this.emit('log', `Loaded in ${timer.stop()}.`);
		return super.login(token);
	}

	/**
	 * The owner for this bot
	 * @since 0.1.1
	 * @readonly
	 * @type {external:User}
	 */
	get owner() {
		return this.users.get(this.config.ownerID);
	}

	/**
	 * The once ready function for the client to init all pieces
	 * @since 0.0.1
	 * @private
	 */
	async _ready() {
<<<<<<< HEAD
		this.config.prefixMention = new RegExp(`^<@!?${this.user.id}>`);
		if (typeof this.config.ignoreBots === 'undefined') this.config.ignoreBots = true;
		if (typeof this.config.ignoreSelf === 'undefined') this.config.ignoreSelf = this.user.bot;
=======
		if (this.config.ignoreBots === undefined) this.config.ignoreBots = true;
		if (this.config.ignoreSelf === undefined) this.config.ignoreSelf = this.user.bot;
>>>>>>> b11938d6
		if (this.user.bot) this.application = await super.fetchApplication();
		if (!this.config.ownerID) this.config.ownerID = this.user.bot ? this.application.owner.id : this.user.id;
		await this.providers.init();
		await this.settings.add('guilds', this.settings.validate, this.settings.defaultDataSchema);
		// Providers must be init before settings, and those before all other stores.
		await Promise.all(this.pieceStores.filter(store => store.name !== 'providers').map(store => store.init()));
		util.initClean(this);
		this.setInterval(this.sweepCommandMessages.bind(this), this.commandMessageSweep * 1000);
		this.ready = true;
		if (typeof this.config.readyMessage === 'undefined') this.emit('log', `Successfully initialized. Ready to serve ${this.guilds.size} guilds.`);
		else if (this.config.readyMessage !== null) this.emit('log', typeof this.config.readyMessage === 'function' ? this.config.readyMessage(this) : this.config.readyMessage);
		this.emit('klasaReady');
	}

	/**
	 * Sweeps command messages based on the lifetime parameter
	 * @since 0.0.1
	 * @param {number} lifetime The threshold for how old command messages can be before sweeping since the last edit in seconds
	 * @returns {number} The amount of messages swept
	 */
	sweepCommandMessages(lifetime = this.commandMessageLifetime) {
		if (typeof lifetime !== 'number' || isNaN(lifetime)) throw new TypeError('The lifetime must be a number.');
		if (lifetime <= 0) {
			this.emit('debug', "Didn't sweep messages - lifetime is unlimited");
			return -1;
		}

		const lifetimeMs = lifetime * 1000;
		const rightNow = Date.now();
		const messages = this.commandMessages.size;

		for (const [key, message] of this.commandMessages) {
			if (rightNow - (message.trigger.editedTimestamp || message.trigger.createdTimestamp) > lifetimeMs) this.commandMessages.delete(key);
		}

		this.emit('debug', `Swept ${messages - this.commandMessages.size} commandMessages older than ${lifetime} seconds.`);
		return messages - this.commandMessages.size;
	}

}

/**
 * The default PermissionLevels
 * @since 0.2.1
 * @type {PermissionLevels}
 */
KlasaClient.defaultPermissionLevels = new PermLevels()
	.addLevel(0, false, () => true)
	.addLevel(6, false, (client, msg) => msg.guild && msg.member.permissions.has('MANAGE_GUILD'))
	.addLevel(7, false, (client, msg) => msg.guild && msg.member === msg.guild.owner)
	.addLevel(9, true, (client, msg) => msg.author === client.owner)
	.addLevel(10, false, (client, msg) => msg.author === client.owner);


/**
 * Emitted when Klasa is fully ready and initialized.
 * @event KlasaClient#klasaReady
 * @since 0.3.0
 */

/**
 * A central logging event for Klasa.
 * @event KlasaClient#log
 * @since 0.3.0
 * @param {(string|Object)} data The data to log
 * @param {string} [type='log'] The type of log: 'log', 'debug', 'warn', or 'error'.
 */

/**
 * An event for handling verbose logs
 * @event KlasaClient#verbose
 * @since 0.4.0
 * @param {(string|Object)} data The data to log
 */

/**
 * An event for handling wtf logs (what a terrible failure)
 * @event KlasaClient#wtf
 * @since 0.4.0
 * @param {(string|Object)} data The data to log
 */

/**
 * Emitted when a command has been inhibited.
 * @event KlasaClient#commandInhibited
 * @since 0.3.0
 * @param {external:Message} message The message that triggered the command
 * @param {Command} command The command triggered
 * @param {?string} response The reason why it was inhibited if not silent
 */

/**
 * Emitted when a command has been run.
 * @event KlasaClient#commandRun
 * @since 0.3.0
 * @param {CommandMessageProxy} message The message that triggered the command
 * @param {Command} command The command run
 * @param {any[]} params The resolved parameters of the command
 * @param {?any} response Usually a response message, but whatever the command returned.
 */

/**
 * Emitted when a command has errored.
 * @event KlasaClient#commandError
 * @since 0.3.0
 * @param {CommandMessageProxy} message The message that triggered the command
 * @param {Command} command The command run
 * @param {any[]} params The resolved parameters of the command
 * @param {(string|Object)} error The command error
 */

/**
 * Emitted when {@link SettingGateway.update}, {@link SettingGateway.updateArray} or {@link SettingGateway.reset} is run.
 * @event KlasaClient#settingUpdate
 * @since 0.3.0
 * @param {SettingGateway} gateway The setting gateway with the updated setting
 * @param {string} id The identifier of the gateway that was updated
 * @param {Object} oldEntries The old settings entries
 * @param {Object} newEntries The new settings entries
 */

process.on('unhandledRejection', (err) => {
	if (!err) return;
	console.error(`Uncaught Promise Error: \n${err.stack || err}`);
});

module.exports = KlasaClient;<|MERGE_RESOLUTION|>--- conflicted
+++ resolved
@@ -381,14 +381,8 @@
 	 * @private
 	 */
 	async _ready() {
-<<<<<<< HEAD
-		this.config.prefixMention = new RegExp(`^<@!?${this.user.id}>`);
 		if (typeof this.config.ignoreBots === 'undefined') this.config.ignoreBots = true;
 		if (typeof this.config.ignoreSelf === 'undefined') this.config.ignoreSelf = this.user.bot;
-=======
-		if (this.config.ignoreBots === undefined) this.config.ignoreBots = true;
-		if (this.config.ignoreSelf === undefined) this.config.ignoreSelf = this.user.bot;
->>>>>>> b11938d6
 		if (this.user.bot) this.application = await super.fetchApplication();
 		if (!this.config.ownerID) this.config.ownerID = this.user.bot ? this.application.owner.id : this.user.id;
 		await this.providers.init();
