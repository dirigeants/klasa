const Discord = require('discord.js');
const { Permissions, Permissions: { FLAGS } } = Discord;
const path = require('path');

// lib/permissions
const PermissionLevels = require('./permissions/PermissionLevels');

// lib/schedule
const Schedule = require('./schedule/Schedule');

// lib/settings
const GatewayDriver = require('./settings/GatewayDriver');

// lib/structures
const ArgumentStore = require('./structures/ArgumentStore');
const CommandStore = require('./structures/CommandStore');
const EventStore = require('./structures/EventStore');
const ExtendableStore = require('./structures/ExtendableStore');
const FinalizerStore = require('./structures/FinalizerStore');
const InhibitorStore = require('./structures/InhibitorStore');
const LanguageStore = require('./structures/LanguageStore');
const MonitorStore = require('./structures/MonitorStore');
const ProviderStore = require('./structures/ProviderStore');
const TaskStore = require('./structures/TaskStore');

// lib/util
const KlasaConsole = require('./util/KlasaConsole');
const constants = require('./util/constants');
const Stopwatch = require('./util/Stopwatch');
const util = require('./util/util');

/**
 * The client for handling everything. See {@tutorial GettingStarted} for more information how to get started using this class.
 * @extends external:Client
 * @tutorial GettingStarted
 */
class KlasaClient extends Discord.Client {

	/**
	 * @typedef {external:DiscordJSConfig} KlasaClientOptions
	 * @property {boolean} [commandEditing=false] Whether the bot should update responses if the command is edited
	 * @property {boolean} [commandLogging=false] Whether the bot should log command usage
	 * @property {number} [commandMessageLifetime=1800] The threshold for how old command messages can be before sweeping since the last edit in seconds
	 * @property {KlasaConsoleConfig} [console={}] Config options to pass to the client console
	 * @property {KlasaConsoleEvents} [consoleEvents={}] Config options to pass to the client console
	 * @property {KlasaCustomPromptDefaults} [customPromptDefaults={}] The defaults for custom prompts
	 * @property {string[]} [disabledCorePieces=[]] An array of disabled core piece types, e.g., ['commands', 'arguments']
	 * @property {KlasaGatewaysOptions} [gateways={}] The options for each built-in gateway
	 * @property {string} [language='en-US'] The default language Klasa should opt-in for the commands
	 * @property {string} [ownerID] The discord user id for the user the bot should respect as the owner (gotten from Discord api if not provided)
	 * @property {PermissionLevels} [permissionLevels=KlasaClient.defaultPermissionLevels] The permission levels to use with this bot
	 * @property {KlasaPieceDefaults} [pieceDefaults={}] Overrides the defaults for all pieces
	 * @property {string} [prefix] The default prefix the bot should respond to
	 * @property {boolean} [preserveConfigs=true] Whether the bot should preserve (non-default) configs when removed from a guild
	 * @property {boolean} [production=false] Whether the bot should handle unhandled promise rejections automatically (handles when false) (also can be configured with process.env.NODE_ENV)
	 * @property {KlasaProvidersOptions} [providers] The provider options
	 * @property {(string|Function)} [readyMessage=`Successfully initialized. Ready to serve ${this.guilds.size} guilds.`] readyMessage to be passed throughout Klasa's ready event
	 * @property {RegExp} [regexPrefix] The regular expression prefix if one is provided
	 * @property {KlasaClientOptionsSchedule} [schedule] The options for the internal clock module that runs Schedule
	 * @property {boolean} [typing=false] Whether the bot should type while processing commands
	 */

	/**
	 * @typedef {Object} KlasaProvidersOptions
	 * @property {string} [default] The default provider to use
	 */

	/**
	 * @typedef {Object} KlasaClientOptionsSchedule
	 * @property {number} [interval=60000] The interval in milliseconds for the clock to check the tasks
	 */

	/**
	 * @typedef {Object} KlasaGatewaysOptions
	 * @property {GatewayDriverRegisterOptions} [clientStorage] The options for clientStorage's gateway
	 * @property {GatewayDriverRegisterOptions} [guilds] The options for guilds' gateway
	 * @property {GatewayDriverRegisterOptions} [users] The options for users' gateway
	 */

	/**
	 * @typedef {Object} KlasaConsoleEvents
	 * @property {boolean} [debug=false] If the debug event should be enabled by default
	 * @property {boolean} [error=true] If the error event should be enabled by default
	 * @property {boolean} [log=true] If the log event should be enabled by default
	 * @property {boolean} [verbose=false] If the verbose event should be enabled by default
	 * @property {boolean} [warn=true] If the warn event should be enabled by default
	 * @property {boolean} [wtf=true] If the wtf event should be enabled by default
	 */

	/**
	 * @typedef {Object} KlasaPieceDefaults
	 * @property {CommandOptions} [commands={}] The default command options
	 * @property {EventOptions} [events={}] The default event options
	 * @property {ExtendableOptions} [extendables={}] The default extendable options
	 * @property {FinalizerOptions} [finalizers={}] The default finalizer options
	 * @property {InhibitorOptions} [inhibitors={}] The default inhibitor options
	 * @property {LanguageOptions} [languages={}] The default language options
	 * @property {MonitorOptions} [monitors={}] The default monitor options
	 * @property {ProviderOptions} [providers={}] The default provider options
	 */

	/**
	 * @typedef {Object} KlasaCustomPromptDefaults
	 * @property {number} [limit=Infinity] The number of re-prompts before custom prompt gives up
	 * @property {number} [time=30000] The time-limit for re-prompting custom prompts
	 * @property {boolean} [quotedStringSupport=false] Whether the custom prompt should respect quoted strings
	 */

	/**
	 * Constructs the klasa client
	 * @since 0.0.1
	 * @param {KlasaClientOptions} config The config to pass to the new client
	 */
	constructor(config = {}) {
		if (typeof config !== 'object') throw new TypeError('Configuration for Klasa must be an object.');
		config = util.mergeDefault(constants.DEFAULTS.CLIENT, config);
		super(config);

		/**
		 * The options the client was instantiated with.
		 * @since 0.5.0
		 * @name KlasaClient#options
		 * @type {KlasaClientOptions}
		 */

		/**
		 * The directory to the node_modules folder where Klasa exists
		 * @since 0.0.1
		 * @type {string}
		 */
		this.coreBaseDir = path.join(__dirname, '../');

		/**
		 * The directory where the user files are at
		 * @since 0.0.1
		 * @type {string}
		 */
		this.clientBaseDir = path.dirname(require.main.filename);

		/**
		 * The console for this instance of klasa. You can disable timestamps, colors, and add writable streams as config options to configure this.
		 * @since 0.4.0
		 * @type {KlasaConsole}
		 */
		this.console = new KlasaConsole(this, this.options.console);

		/**
		 * The cache where argument resolvers are stored
		 * @since 0.5.0
		 * @type {ArgumentStore}
		 */
		this.arguments = new ArgumentStore(this);

		/**
		 * The cache where commands are stored
		 * @since 0.0.1
		 * @type {CommandStore}
		 */
		this.commands = new CommandStore(this);

		/**
		 * The cache where inhibitors are stored
		 * @since 0.0.1
		 * @type {InhibitorStore}
		 */
		this.inhibitors = new InhibitorStore(this);

		/**
		 * The cache where finalizers are stored
		 * @since 0.0.1
		 * @type {FinalizerStore}
		 */
		this.finalizers = new FinalizerStore(this);

		/**
		 * The cache where monitors are stored
		 * @since 0.0.1
		 * @type {MonitorStore}
		 */
		this.monitors = new MonitorStore(this);

		/**
		 * The cache where languages are stored
		 * @since 0.2.1
		 * @type {LanguageStore}
		 */
		this.languages = new LanguageStore(this);

		/**
		 * The cache where providers are stored
		 * @since 0.0.1
		 * @type {ProviderStore}
		 */
		this.providers = new ProviderStore(this);

		/**
		 * The cache where events are stored
		 * @since 0.0.1
		 * @type {EventStore}
		 */
		this.events = new EventStore(this);

		/**
		 * The cache where extendables are stored
		 * @since 0.0.1
		 * @type {ExtendableStore}
		 */
		this.extendables = new ExtendableStore(this);

		/**
		 * The cache where tasks are stored
		 * @since 0.5.0
		 * @type {TaskStore}
		 */
		this.tasks = new TaskStore(this);

		/**
		 * A Store registry
		 * @since 0.3.0
		 * @type {external:Collection}
		 */
		this.pieceStores = new Discord.Collection();

		/**
		 * The permissions structure for this bot
		 * @since 0.0.1
		 * @type {PermissionLevels}
		 */
		this.permissionLevels = this.validatePermissionLevels();

		/**
		 * The GatewayDriver instance where the gateways are stored
		 * @since 0.5.0
		 * @type {GatewayDriver}
		 */
		this.gateways = new GatewayDriver(this);

		// Register default gateways
		this.gateways
			.register('guilds', this.gateways.guildsSchema, { download: false, ...this.options.gateways.guilds })
			.register('users', this.gateways.usersSchema, { download: false, ...this.options.gateways.users })
			.register('clientStorage', this.gateways.clientStorageSchema, { download: false, ...this.options.gateways.clientStorage });

		/**
		 * The Configuration instance that handles this client's configuration
		 * @since 0.5.0
		 * @type {Configuration}
		 */
		this.configs = null;

		/**
		 * The application info cached from the discord api
		 * @since 0.0.1
		 * @type {external:ClientApplication}
		 */
		this.application = null;

		this.registerStore(this.commands)
			.registerStore(this.inhibitors)
			.registerStore(this.finalizers)
			.registerStore(this.monitors)
			.registerStore(this.languages)
			.registerStore(this.providers)
			.registerStore(this.events)
			.registerStore(this.extendables)
			.registerStore(this.tasks)
			.registerStore(this.arguments);

		/**
		 * The Schedule that runs the tasks
		 * @since 0.5.0
		 * @type {Schedule}
		 */
		this.schedule = new Schedule(this);

		/**
		 * Whether the client is truly ready or not
		 * @since 0.0.1
		 * @type {boolean}
		 */
		this.ready = false;
	}

	/**
	 * The invite link for the bot
	 * @since 0.0.1
	 * @type {string}
	 * @readonly
	 */
	get invite() {
		if (!this.user.bot) throw 'Why would you need an invite link for a selfbot...';
<<<<<<< HEAD
		const permissions = Discord.Permissions.resolve(this.commands.reduce((a, b) => a.add(b.requiredPermissions), new Discord.Permissions(['VIEW_CHANNEL', 'SEND_MESSAGES'])));
=======
		const permissions = new Permissions(3072).add(...this.commands.map(command => command.botPerms)).bitfield;
		// VIEW_CHANNEL, SEND_MESSAGES
>>>>>>> 296248b7
		return `https://discordapp.com/oauth2/authorize?client_id=${this.application.id}&permissions=${permissions}&scope=bot`;
	}

	/**
	 * The owner for this bot
	 * @since 0.1.1
	 * @type {?KlasaUser}
	 * @readonly
	 */
	get owner() {
		return this.users.get(this.options.ownerID) || null;
	}

	/**
	 * Validates the permission structure passed to the client
	 * @since 0.0.1
	 * @returns {PermissionLevels}
	 * @private
	 */
	validatePermissionLevels() {
		const permissionLevels = this.options.permissionLevels || KlasaClient.defaultPermissionLevels;
		if (!(permissionLevels instanceof PermissionLevels)) throw new Error('permissionLevels must be an instance of the PermissionLevels class');
		if (permissionLevels.isValid()) return permissionLevels;
		throw new Error(permissionLevels.debug());
	}

	/**
	 * Registers a custom store to the client
	 * @since 0.3.0
	 * @param {Store} store The store that pieces will be stored in
	 * @returns {this}
	 * @chainable
	 */
	registerStore(store) {
		this.pieceStores.set(store.name, store);
		return this;
	}

	/**
	 * Un-registers a custom store from the client
	 * @since 0.3.0
	 * @param {Store} storeName The store that pieces will be stored in
	 * @returns {this}
	 * @chainable
	 */
	unregisterStore(storeName) {
		this.pieceStores.delete(storeName);
		return this;
	}

	/**
	 * Use this to login to Discord with your bot
	 * @since 0.0.1
	 * @param {string} token Your bot token
	 * @returns {string}
	 */
	async login(token) {
		const timer = new Stopwatch();
		const loaded = await Promise.all(this.pieceStores.map(async store => `Loaded ${await store.loadAll()} ${store.name}.`))
			.catch((err) => {
				console.error(err);
				process.exit();
			});
		this.emit('log', loaded.join('\n'));

		// Providers must be init before configs, and those before all other stores.
		await this.providers.init();
		await this.gateways._ready();

		// Automatic Prefix editing detection.
		if (typeof this.options.prefix === 'string' && this.options.prefix !== this.gateways.guilds.schema.prefix.default) {
			await this.gateways.guilds.schema.prefix.edit({ default: this.options.prefix });
		}
		if (this.gateways.guilds.schema.has('disabledCommands')) {
			const languageStore = this.languages;
			const commandStore = this.commands;
			this.gateways.guilds.schema.disabledCommands.setValidator(function (command, guild) { // eslint-disable-line
				if ((cmd => cmd && cmd.guarded)(commandStore.get(command))) throw (guild ? guild.language : languageStore.default).get('COMMAND_CONF_GUARDED', command);
			});
		}

		this.emit('log', `Loaded in ${timer.stop()}.`);
		return super.login(token);
	}

	/**
	 * Sweeps all text-based channels' messages and removes the ones older than the max message or command message lifetime.
	 * If the message has been edited, the time of the edit is used rather than the time of the original message.
	 * @since 0.5.0
	 * @param {number} [lifetime=this.options.messageCacheLifetime] Messages that are older than this (in seconds)
	 * will be removed from the caches. The default is based on [ClientOptions#messageCacheLifetime]{@link https://discord.js.org/#/docs/main/master/typedef/ClientOptions?scrollTo=messageCacheLifetime}
	 * @param {number} [commandLifetime=this.options.commandMessageLifetime] Messages that are older than this (in seconds)
	 * will be removed from the caches. The default is based on {@link KlasaClientOptions#commandMessageLifetime}
	 * @returns {number} Amount of messages that were removed from the caches,
	 * or -1 if the message cache lifetime is unlimited
	 */
	sweepMessages(lifetime = this.options.messageCacheLifetime, commandLifetime = this.options.commandMessageLifetime) {
		if (typeof lifetime !== 'number' || isNaN(lifetime)) throw new TypeError('The lifetime must be a number.');
		if (lifetime <= 0) {
			this.emit('debug', 'Didn\'t sweep messages - lifetime is unlimited');
			return -1;
		}

		const lifetimeMs = lifetime * 1000;
		const commandLifetimeMs = commandLifetime * 1000;
		const now = Date.now();
		let channels = 0;
		let messages = 0;
		let commandMessages = 0;

		for (const channel of this.channels.values()) {
			if (!channel.messages) continue;
			channels++;

			for (const message of channel.messages.values()) {
				if ((message.command || message.author === this.user) && now - (message.editedTimestamp || message.createdTimestamp) > commandLifetimeMs) commandMessages++;
				else if (!message.command && now - (message.editedTimestamp || message.createdTimestamp) > lifetimeMs) messages++;
				else continue;
				channel.messages.delete(message.id);
			}
		}

		this.emit('debug', `Swept ${messages} messages older than ${lifetime} seconds and ${commandMessages} command messages older than ${commandLifetime} seconds in ${channels} text-based channels`);
		return messages;
	}

}

/**
 * The default PermissionLevels
 * @since 0.2.1
 * @type {PermissionLevels}
 */
KlasaClient.defaultPermissionLevels = new PermissionLevels()
	.add(0, () => true)
<<<<<<< HEAD
	.add(6, (client, message) => message.guild && message.member.permissions.has('MANAGE_GUILD'), { fetch: true })
	.add(7, (client, message) => message.guild && message.member === message.guild.owner, { fetch: true })
	.add(9, (client, message) => message.author === client.owner, { break: true })
	.add(10, (client, message) => message.author === client.owner);
=======
	.add(6, (client, msg) => msg.guild && msg.member.permissions.has(FLAGS.MANAGE_GUILD), { fetch: true })
	.add(7, (client, msg) => msg.guild && msg.member === msg.guild.owner, { fetch: true })
	.add(9, (client, msg) => msg.author === client.owner, { break: true })
	.add(10, (client, msg) => msg.author === client.owner);
>>>>>>> 296248b7


/**
 * Emitted when Klasa is fully ready and initialized.
 * @event KlasaClient#klasaReady
 * @since 0.3.0
 */

/**
 * A central logging event for Klasa.
 * @event KlasaClient#log
 * @since 0.3.0
 * @param {(string|Object)} data The data to log
 */

/**
 * An event for handling verbose logs
 * @event KlasaClient#verbose
 * @since 0.4.0
 * @param {(string|Object)} data The data to log
 */

/**
 * An event for handling wtf logs (what a terrible failure)
 * @event KlasaClient#wtf
 * @since 0.4.0
 * @param {(string|Object)} data The data to log
 */

/**
 * Emitted when an unknown command is called.
 * @event KlasaClient#commandUnknown
 * @since 0.4.0
 * @param {KlasaMessage} message The message that triggered the command
 * @param {string} command The command attempted to run
 */

/**
 * Emitted when a command has been inhibited.
 * @event KlasaClient#commandInhibited
 * @since 0.3.0
 * @param {KlasaMessage} message The message that triggered the command
 * @param {Command} command The command triggered
 * @param {?string[]} response The reason why it was inhibited if not silent
 */

/**
 * Emitted when a command has been run.
 * @event KlasaClient#commandRun
 * @since 0.3.0
 * @param {KlasaMessage} message The message that triggered the command
 * @param {Command} command The command run
 * @param {string[]} args The raw arguments of the command
 */

/**
 * Emitted when a command has been run.
 * @event KlasaClient#commandSuccess
 * @since 0.5.0
 * @param {KlasaMessage} message The message that triggered the command
 * @param {Command} command The command run
 * @param {any[]} params The resolved parameters of the command
 * @param {?any} response Usually a response message, but whatever the command returned
 */

/**
 * Emitted when a command has encountered an error.
 * @event KlasaClient#commandError
 * @since 0.3.0
 * @param {KlasaMessage} message The message that triggered the command
 * @param {Command} command The command run
 * @param {any[]} params The resolved parameters of the command
 * @param {(string|Object)} error The command error
 */

/**
 * Emitted when an event has encountered an error.
 * @event KlasaClient#eventError
 * @since 0.5.0
 * @param {Event} event The event that errored
 * @param {any[]} args The event arguments
 * @param {(string|Object)} error The event error
 */

/**
 * Emitted when a monitor has encountered an error.
 * @event KlasaClient#monitorError
 * @since 0.4.0
 * @param {KlasaMessage} message The message that triggered the monitor
 * @param {Monitor} monitor The monitor run
 * @param {(Error|string)} error The monitor error
 */

/**
 * Emitted when a finalizer has encountered an error.
 * @event KlasaClient#finalizerError
 * @since 0.5.0
 * @param {KlasaMessage} message The message that triggered the finalizer
 * @param {KlasaMessage|any} mes The response from the command
 * @param {Stopwatch} timer The timer run from start to queue of the command
 * @param {Finalizer} finalizer The finalizer run
 * @param {(Error|string)} error The finalizer error
 */

/**
 * Emitted when a task has encountered an error.
 * @event KlasaClient#taskError
 * @since 0.5.0
 * @param {ScheduledTask} scheduledTask The scheduled task
 * @param {Task} task The task run
 * @param {(Error|string)} error The task error
 */

/**
 * Emitted when {@link Configuration#update} or {@link Configuration#reset} is run.
 * @event KlasaClient#configUpdateEntry
 * @since 0.5.0
 * @param {Configuration} oldEntry The old configuration entry
 * @param {Configuration} newEntry The new configuration entry
 * @param {ConfigurationUpdateResultEntry[]} path The path of the key which changed
 */

/**
 * Emitted when {@link Configuration#destroy} is run.
 * @event KlasaClient#configDeleteEntry
 * @since 0.5.0
 * @param {Configuration} entry The entry which got deleted
 */

/**
 * Emitted when a new entry in the database has been created upon update.
 * @event KlasaClient#configCreateEntry
 * @since 0.5.0
 * @param {Configuration} entry The entry which got created
 */

/**
 * Emitted when a piece is loaded. (This can be spammy on bot startup or anytime you reload all of a piece type.)
 * @event KlasaClient#pieceLoaded
 * @since 0.4.0
 * @param {Piece} piece The piece that was loaded
 */

/**
 * Emitted when a piece is unloaded.
 * @event KlasaClient#pieceUnloaded
 * @since 0.4.0
 * @param {Piece} piece The piece that was unloaded
 */

/**
 * Emitted when a piece is reloaded.
 * @event KlasaClient#pieceReloaded
 * @since 0.4.0
 * @param {Piece} piece The piece that was reloaded
 */

/**
 * Emitted when a piece is enabled.
 * @event KlasaClient#pieceEnabled
 * @since 0.4.0
 * @param {Piece} piece The piece that was enabled
 */

/**
 * Emitted when a piece is disabled.
 * @event KlasaClient#pieceDisabled
 * @since 0.4.0
 * @param {Piece} piece The piece that was disabled
 */

/**
 * Emitted when a new key or folder is added to the Schema.
 * @event KlasaClient#schemaKeyAdd
 * @since 0.5.0
 * @param {(SchemaFolder|SchemaPiece)} key The key that was added
 */

/**
 * Emitted when a key or folder has been removed from the Schema.
 * @event KlasaClient#schemaKeyRemove
 * @since 0.5.0
 * @param {(SchemaFolder|SchemaPiece)} key The key that was removed
 */

/**
 * Emitted when a key's properties are modified.
 * @event KlasaClient#schemaKeyUpdate
 * @since 0.5.0
 * @param {SchemaPiece} key The piece that was updated
 */

module.exports = KlasaClient;<|MERGE_RESOLUTION|>--- conflicted
+++ resolved
@@ -289,12 +289,8 @@
 	 */
 	get invite() {
 		if (!this.user.bot) throw 'Why would you need an invite link for a selfbot...';
-<<<<<<< HEAD
-		const permissions = Discord.Permissions.resolve(this.commands.reduce((a, b) => a.add(b.requiredPermissions), new Discord.Permissions(['VIEW_CHANNEL', 'SEND_MESSAGES'])));
-=======
-		const permissions = new Permissions(3072).add(...this.commands.map(command => command.botPerms)).bitfield;
+		const permissions = new Permissions(3072).add(...this.commands.map(command => command.requiredPermissions)).bitfield;
 		// VIEW_CHANNEL, SEND_MESSAGES
->>>>>>> 296248b7
 		return `https://discordapp.com/oauth2/authorize?client_id=${this.application.id}&permissions=${permissions}&scope=bot`;
 	}
 
@@ -430,18 +426,10 @@
  */
 KlasaClient.defaultPermissionLevels = new PermissionLevels()
 	.add(0, () => true)
-<<<<<<< HEAD
-	.add(6, (client, message) => message.guild && message.member.permissions.has('MANAGE_GUILD'), { fetch: true })
+	.add(6, (client, message) => message.guild && message.member.permissions.has(FLAGS.MANAGE_GUILD), { fetch: true })
 	.add(7, (client, message) => message.guild && message.member === message.guild.owner, { fetch: true })
 	.add(9, (client, message) => message.author === client.owner, { break: true })
 	.add(10, (client, message) => message.author === client.owner);
-=======
-	.add(6, (client, msg) => msg.guild && msg.member.permissions.has(FLAGS.MANAGE_GUILD), { fetch: true })
-	.add(7, (client, msg) => msg.guild && msg.member === msg.guild.owner, { fetch: true })
-	.add(9, (client, msg) => msg.author === client.owner, { break: true })
-	.add(10, (client, msg) => msg.author === client.owner);
->>>>>>> 296248b7
-
 
 /**
  * Emitted when Klasa is fully ready and initialized.
