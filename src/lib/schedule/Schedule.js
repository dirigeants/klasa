--- conflicted
+++ resolved
@@ -135,11 +135,7 @@
 	 * @param {string} taskName The name of the task
 	 * @param {(Date|number|string)} time The time or Cron pattern
 	 * @param {ScheduledTaskOptions} options The options for the ScheduleTask instance
-<<<<<<< HEAD
 	 * @returns {?ScheduledTask}
-=======
-	 * @returns {ScheduledTask}
->>>>>>> 0bd3d4f0
 	 * @example
 	 * // Create a new reminder that ends in 2018-03-09T12:30:00.000Z (UTC)
 	 * Schedule.create('reminder', new Date(Date.UTC(2018, 2, 9, 12, 30)), {
