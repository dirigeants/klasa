const Cron = require('../util/Cron');
const { isObject } = require('../util/util');

/**
 * The structure for future tasks to be run
 */
class ScheduledTask {

	/**
	 * @typedef  {Object} ScheduledTaskOptions
	 * @property {string} [id] The ID for the task. By default, it generates one in base36
	 * @property {boolean} [catchUp=true] If the task should try to catch up if the bot is down
	 * @property {*} [data] The data to pass to the Task piece when the ScheduledTask is ready for execution
	 */

	/**
	 * @typedef  {Object} ScheduledTaskUpdateOptions
	 * @property {string} [repeat] The {@link Cron} pattern
	 * @property {Date} [time] The time the current task ends at
	 * @property {boolean} [catchUp] If the task should try to catch up if the bot is down
	 * @property {*} [data] The data to pass to the Task piece when the ScheduledTask is ready for execution
	 */

	/**
	 * @typedef  {Object} ScheduledTaskJSON
	 * @property {string} id The task's ID
	 * @property {string} taskName The name of the Task piece this will execute
	 * @property {number} time The UNIX timestamp for when this task ends at
	 * @property {boolean} catchUp If the task should try to catch up if the bot is down
	 * @property {string} [repeat] The {@link Cron} pattern
	 * @property {*} [data] The data to pass to the Task piece when the ScheduledTask is ready for execution
	 */

	/**
	 * Initializes a new ScheduledTask
	 * @since 0.5.0
	 * @param {KlasaClient} client The client that initialized this instance
	 * @param {string} taskName The name of the task this ScheduledTask is for
	 * @param {(Date|number|string)} time The time or Cron pattern
	 * @param {ScheduledTaskOptions} [options={}] The options for this ScheduledTask instance
	 */
	constructor(client, taskName, time, options = {}) {
		const [_time, _recurring] = this.constructor._resolveTime(time);

		/**
		 * The Client instance that initialized this instance
		 * @since 0.5.0
		 * @name ScheduledTask#client
		 * @type {KlasaClient}
		 * @readonly
		 */
		Object.defineProperty(this, 'client', { value: client });

		/**
		 * The name of the Task this scheduled task will run
		 * @since 0.5.0
		 * @type {string}
		 */
		this.taskName = taskName;

		/**
		 * Whether this scheduled task is scheduled with the {@link Cron} pattern
		 * @since 0.5.0
		 * @type {?Cron}
		 */
		this.recurring = _recurring;

		/**
		 * The Date when this scheduled task ends
		 * @since 0.5.0
		 * @type {?Date}
		 */
		this.time = 'time' in options ? new Date(options.time) : _time;

		/**
		 * The id for this scheduled task
		 * @since 0.5.0
		 * @type {string}
		 */
		this.id = options.id || this.constructor._generateID(this.client);

		/**
		 * If the task should catch up in the event the bot is down
		 * @since 0.5.0
		 * @type {string}
		 */
		this.catchUp = 'catchUp' in options ? options.catchUp : true;

		/**
		 * The stored metadata to send to the Task
		 * @since 0.5.0
		 * @type {*}
		 */
		this.data = 'data' in options && isObject(options.data) ? options.data : {};

		this.constructor._validate(this);
	}

	/**
	 * The Schedule class that manages all scheduled tasks
	 * @since 0.5.0
	 * @name ScheduledTask#store
	 * @type {Schedule}
	 * @readonly
	 */
	get store() {
		return this.client.schedule;
	}

	/**
	 * The Task instance this scheduled task will run
	 * @since 0.5.0
	 * @type {?Task}
	 * @readonly
	 */
	get task() {
		return this.client.tasks.get(this.taskName) || null;
	}

	/**
	 * Run the current task and bump it if needed
	 * @since 0.5.0
	 * @returns {this}
	 */
	async run() {
		if (!this.task || !this.task.enabled) return this;
		try {
			this.task.disable();
<<<<<<< HEAD
			await this.task.run({ id: this.id, ...this.data || {} });
=======
			await this.task.run({ id: this.id, ...this.data });
>>>>>>> f6a089be
			this.task.enable();
		} catch (err) {
			this.client.emit('taskError', this, this.task, err);
		}
		if (!this.recurring) return this.delete();
		return this.update({ time: this.recurring });
	}

	/**
	 * Update the task
	 * @since 0.5.0
	 * @param {ScheduledTaskUpdateOptions} options The options to update
	 * @returns {this}
	 * @example
	 * // Update the data from the current scheduled task. Let's say I want to change the reminder content to remind me
	 * // another thing
	 * ScheduledTask.update({ data: { content: 'Woo! I edited this reminder\'s content!' } });
	 *
	 * // But you can also update the time this will end at, for example, to change it so it ends in 1 hour:
	 * ScheduledTask.update({ time: Date.now() + 60000 * 60 });
	 */
	async update({ time, data, catchUp } = {}) {
		if (time) {
			const [_time, _cron] = this.constructor._resolveTime(time);
			this.time = _time;
			this.store.tasks.splice(this.store.tasks.indexOf(this), 1);
			this.store._insert(this);
			this.recurring = _cron;
		}
		if (data) this.data = data;
		if (typeof catchUp !== 'undefined') this.catchUp = catchUp;

		// Sync the database if some of the properties changed or the time changed manually
		// (recurring tasks bump the time automatically)
		const _index = this.store._tasks.findIndex(entry => entry.id === this.id);
		if (_index !== -1) await this.client.configs.update('schedules', this.toJSON(), { arrayPosition: _index });

		return this;
	}

	/**
	 * Delete the task
	 * @since 0.5.0
	 * @returns {Promise<Schedule>}
	 * @example
	 * ScheduledTask.delete()
	 *     .then(() => console.log('Successfully deleted the task'))
	 *     .catch(console.error);
	 */
	delete() {
		return this.store.delete(this.id);
	}

	/**
	 * Override for JSON.stringify
	 * @since 0.5.0
	 * @returns {ScheduledTaskJSON}
	 */
	toJSON() {
		const object = { id: this.id, taskName: this.taskName, time: this.time.getTime(), catchUp: this.catchUp };
		if (this.recurring) object.repeat = this.recurring.cron;
		if (typeof this.data !== 'undefined') object.data = this.data;

		return object;
	}

	/**
	 * Resolve the time and cron
	 * @since 0.5.0
	 * @param {(Date|number|Cron|string)} time The time or Cron pattern
	 * @returns {any[]}
	 * @private
	 */
	static _resolveTime(time) {
		if (time instanceof Date) return [time, null];
		if (time instanceof Cron) return [time.next(), time];
		if (typeof time === 'number') return [new Date(time), null];
		if (typeof time === 'string') {
			const cron = new Cron(time);
			return [cron.next(), cron];
		}
		throw new Error('invalid time passed');
	}

	/**
	 * Generate a new ID based on timestamp and shard
	 * @since 0.5.0
	 * @param {KlasaClient} client The Discord client
	 * @returns {string}
	 * @private
	 */
	static _generateID(client) {
		return Date.now().toString(36) + (client.shard ? client.shard.id.toString(36) : '') + String.fromCharCode((1 % 26) + 97);
	}

	/**
	 * Validate a task
	 * @since 0.5.0
	 * @param {ScheduledTask} st The task to validate
	 * @private
	 */
	static _validate(st) {
		if (!st.task) throw new Error('invalid task');
		if (!st.time) throw new Error('time or repeat option required');
	}

}

module.exports = ScheduledTask;<|MERGE_RESOLUTION|>--- conflicted
+++ resolved
@@ -126,11 +126,7 @@
 		if (!this.task || !this.task.enabled) return this;
 		try {
 			this.task.disable();
-<<<<<<< HEAD
-			await this.task.run({ id: this.id, ...this.data || {} });
-=======
 			await this.task.run({ id: this.id, ...this.data });
->>>>>>> f6a089be
 			this.task.enable();
 		} catch (err) {
 			this.client.emit('taskError', this, this.task, err);
