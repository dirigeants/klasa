const GatewayStorage = require('./GatewayStorage');
const Configuration = require('./Configuration');
const SchemaPiece = require('./SchemaPiece');
const SchemaFolder = require('./SchemaFolder');
const { Collection, Guild, GuildChannel, Message, Role, GuildMember } = require('discord.js');
const { getIdentifier } = require('../util/util');

/**
 * <danger>You should never create a Gateway instance by yourself.
 * Please check {@link UnderstandingSettingGateway} about how to construct your own Gateway.</danger>
 * The Gateway class that manages the data input, parsing, and output, of an entire database, while keeping a cache system sync with the changes.
 * @extends GatewayStorage
 */
class Gateway extends GatewayStorage {

	/**
	 * @typedef {Object} GatewayOptions
	 * @property {Provider} [provider] The provider to use
	 * @property {boolean} [nice=false] Whether the JSON provider should use sequential or burst mode
	 * @memberof Gateway
	 */

	/**
	 * @typedef {Object} GatewayGetPathOptions
	 * @property {boolean} [avoidUnconfigurable=false] Whether the getPath should avoid unconfigurable keys
	 * @property {boolean} [piece=true] Whether the getPath should return pieces or folders
	 * @memberof Gateway
	 */

	/**
	 * @typedef {Object} GatewayGetPathResult
	 * @property {SchemaPiece} path The resolved path
	 * @property {string[]} route The resolved path split by dots
	 * @memberof Gateway
	 */

	/**
	 * @typedef {(KlasaGuild|KlasaMessage|external:TextChannel|external:VoiceChannel|external:CategoryChannel|external:GuildMember|external:Role)} GuildResolvable
	 * @memberof Gateway
	 */

	/**
	 * @typedef {Object} GatewayJSON
	 * @property {string} type The name of this gateway
	 * @property {GatewayOptions} options The options for this gateway
	 * @property {Object} schema The current schema
	 * @memberof Gateway
	 */

	/**
	 * @since 0.0.1
	 * @param {GatewayDriver} store The GatewayDriver instance which initiated this instance
	 * @param {string} type The name of this Gateway
	 * @param {Object} schema The initial schema for this instance
	 * @param {GatewayOptions} options The options for this schema
	 */
	constructor(store, type, schema, options) {
		super(store.client, type, options.provider);

		/**
		 * @since 0.0.1
		 * @type {GatewayDriver}
		 */
		this.store = store;

		/**
		 * @since 0.5.0
		 * @type {GatewayOptions}
		 */
		this.options = options;

		/**
		 * @since 0.3.0
		 * @type {Object}
		 */
		this.defaultSchema = schema;

		/**
		 * @since 0.0.1
		 * @type {external:Collection<string, Configuration>}
		 */
		this.cache = new Collection();
	}

	/**
	 * The configuration that this class should make.
	 * @since 0.5.0
	 * @type {Configuration}
	 * @readonly
	 * @private
	 */
	get Configuration() {
		return Configuration;
	}

	/**
	 * @since 0.0.1
	 * @type {SettingResolver}
	 * @name Gateway#resolver
	 * @readonly
	 */
	get resolver() {
		return this.store.resolver;
	}

	/**
	 * Get an entry from the cache.
	 * @since 0.5.0
	 * @param {string} input The key to get from the cache
	 * @param {boolean} [create=false] Whether SG should create a new instance of Configuration in the background
	 * @returns {(Configuration|Object)}
	 */
	getEntry(input, create = false) {
		if (input === 'default') return this.defaults;
		if (create) {
			const entry = this.cache.get(input);
			if (!entry) {
				const configs = new this.Configuration(this, { id: input });
				this.cache.set(input, configs);
				// Silently create a new entry. The new data does not matter as Configuration default all the keys.
				this.provider.create(this.type, input)
					.then(() => {
						configs.existsInDB = true;
						if (this.client.listenerCount('configCreateEntry')) this.client.emit('configCreateEntry', configs);
					})
					.catch(error => this.client.emit('error', error));
				return configs;
			}
			return entry;
		}
		return this.cache.get(input) || this.defaults;
	}

	/**
	 * Create a new entry into the database with an optional content (defaults to this Gateway's defaults).
	 * @since 0.5.0
	 * @param {string} input The name of the key to create
	 * @returns {Promise<Configuration>}
	 */
	async createEntry(input) {
		const target = getIdentifier(input);
		if (!target) throw new TypeError('The selected target could not be resolved to a string.');
		const cache = this.cache.get(target);
		if (cache && cache.existsInDB) return cache;
		await this.provider.create(this.type, target);
		const configs = cache || new this.Configuration(this, { id: target });
		configs.existsInDB = true;
		if (!cache) this.cache.set(target, configs);
		if (this.client.listenerCount('configCreateEntry')) this.client.emit('configCreateEntry', configs);
		return configs;
	}

	/**
	 * Generate a new entry and add it to the cache.
	 * @since 0.5.0
	 * @param {string} id The ID of the entry
	 * @param {*} data The data to insert
	 * @returns {Configuration}
	 */
	insertEntry(id, data = {}) {
<<<<<<< HEAD
		const configs = new this.Configuration(this, Object.assign(data, { id }));
		this.cache.set(id, configs);
		if (this.ready && this.schema.keyArray.length) configs.sync().catch(err => this.client.emit('error', err));
=======
		const configs = new this.Configuration(this, { ...data, id });
		this.cache.set(this.type, id, configs);
		if (this.ready) configs.sync().catch(err => this.client.emit('error', err));
>>>>>>> 4341850e
		return configs;
	}

	/**
	 * Delete an entry from the database and cache.
	 * @since 0.5.0
	 * @param {string} input The name of the key to fetch and delete
	 * @returns {Promise<boolean>}
	 */
	async deleteEntry(input) {
		const configs = this.cache.get(input);
		if (!configs) return false;

		await configs.destroy();
		return true;
	}

	/**
	 * Sync either all entries from the cache with the persistent database, or a single one.
	 * @since 0.0.1
	 * @param {(Object|string)} [input] An object containing a id property, like discord.js objects, or a string
	 * @param {boolean} [download] Whether the sync should download data from the database
	 * @returns {Promise<*>}
	 */
	async sync(input, download) {
		if (typeof input === 'undefined') {
			if (!download) return Promise.all(this.cache.map(entry => entry.sync()));
			const entries = await this.provider.getAll(this.type);
			for (const entry of entries) {
				const cache = this.cache.get(entry);
				if (cache) {
					if (!cache.existsInDB) cache.existsInDB = true;
					cache._patch(entry);
				} else {
					const newEntry = new this.Configuration(this, entry);
					newEntry.existsInDB = true;
					this.cache.set(entry.id, newEntry);
				}
			}
		}
		const target = getIdentifier(input);
		if (!target) throw new TypeError('The selected target could not be resolved to a string.');

		const cache = this.cache.get(target);
		if (cache) return cache.sync();

		const configs = new this.Configuration(this, { id: target });
		this.cache.set(target, configs);
		return configs.sync();
	}

	/**
	 * Resolve a path from a string.
	 * @since 0.5.0
	 * @param {string} [key=null] A string to resolve
	 * @param {GatewayGetPathOptions} [options={}] Whether the Gateway should avoid configuring the selected key
	 * @returns {GatewayPathResult}
	 */
	getPath(key = '', { avoidUnconfigurable = false, piece = true } = {}) {
		if (key === '') return { path: this.schema, route: [] };
		if (typeof key !== 'string') throw new TypeError('The value for the argument \'key\' must be a string.');
		const route = key.split('.');
		let path = this.schema;

		for (let i = 0; i < route.length; i++) {
			const currKey = route[i];
			if (typeof path[currKey] === 'undefined' || !path.has(currKey)) throw `The key ${route.slice(0, i + 1).join('.')} does not exist in the current schema.`;

			if (path[currKey].type === 'Folder') {
				path = path[currKey];
			} else if (piece) {
				if (avoidUnconfigurable && !path[currKey].configurable) throw `The key ${path[currKey].path} is not configurable in the current schema.`;
				return { path: path[currKey], route: path[currKey].path.split('.') };
			}
		}

		if (piece && path.type === 'Folder') {
			const keys = path.configurableKeys;
			if (keys.length === 0) throw `This group is not configurable.`;
			throw `Please, choose one of the following keys: '${keys.join('\', \'')}'`;
		}

		return { path, route: path.path.split('.') };
	}

	/**
	 * Inits the table and the schema for its use in this gateway.
	 * @since 0.0.1
	 * @param {boolean} [download=true] Whether this Gateway should download the data from the database
	 * @private
	 */
	async init(download = true) {
		if (this.ready) throw new Error(`[INIT] ${this} has already initialized.`);

		await this.initSchema();
		await this.initTable();

		if (download) await this.sync();
		this.ready = true;
	}

	/**
	 * Readies up all Configuration instances in this gateway
	 * @since 0.5.0
	 * @returns {Promise<Array<external:Collection<string, Configuration>>>}
	 * @private
	 */
	async _ready() {
		if (!this.schema.keyArray.length || typeof this.client[this.type] === 'undefined') return null;
		const promises = [];
		const keys = await this.provider.getKeys(this.type);
		for (let i = 0; i < keys.length; i++) {
			const structure = this.client[this.type].get(keys[i]);
			if (structure) promises.push(structure.configs.sync().then(() => this.cache.set(keys[i], structure.configs)));
		}
		const results = await Promise.all(promises);
		if (!this.ready) this.ready = true;

		return results;
	}

	/**
	 * Resolves a guild
	 * @since 0.5.0
	 * @param {GuildResolvable} guild A guild resolvable
	 * @returns {?KlasaGuild}
	 * @private
	 */
	_resolveGuild(guild) {
		if (typeof guild === 'object') {
			if (guild instanceof Guild) return guild;
			if (guild instanceof GuildChannel ||
				guild instanceof Message ||
				guild instanceof Role ||
				guild instanceof GuildMember) return guild.guild;
		}
		if (typeof guild === 'string' && /^\d{17,19}$/.test(guild)) return this.client.guilds.get(guild);
		return null;
	}

	/**
	 * Sync this shard's schema.
	 * @since 0.5.0
	 * @param {string[]} path The key's path
	 * @param {Object} data The data to insert
	 * @param {('add'|'delete'|'update')} action Whether the piece got added or removed
	 * @param {boolean} force Whether the key got added with force or not
	 * @private
	 */
	async _shardSync(path, data, action, force) {
		if (!this.client.shard) return;
		const parsed = typeof data === 'string' ? JSON.parse(data) : data;
		let route = this.schema;
		const key = path.pop();
		for (const pt of path) route = route[pt];
		let piece;
		if (action === 'add') {
			if (parsed.type === 'Folder') piece = route[key] = new SchemaFolder(this.client, this, parsed, route, key);
			else piece = route[key] = new SchemaPiece(this.client, this, parsed, route, key);
		} else if (action === 'delete') {
			piece = route[key];
			delete route[key];
		} else {
			route[key]._patch(parsed);
		}
		if (force) await route.force(action, key, piece);
	}

	/**
	 * Get a JSON object containing the schema and options.
	 * @since 0.5.0
	 * @returns {GatewayJSON}
	 */
	toJSON() {
		return {
			type: this.type,
			options: this.options,
			schema: this.schema.toJSON()
		};
	}

	/**
	 * Stringify a value or the instance itself.
	 * @since 0.5.0
	 * @returns {string}
	 */
	toString() {
		return `Gateway(${this.type})`;
	}

}

module.exports = Gateway;<|MERGE_RESOLUTION|>--- conflicted
+++ resolved
@@ -158,15 +158,9 @@
 	 * @returns {Configuration}
 	 */
 	insertEntry(id, data = {}) {
-<<<<<<< HEAD
-		const configs = new this.Configuration(this, Object.assign(data, { id }));
+		const configs = new this.Configuration(this, { ...data, id });
 		this.cache.set(id, configs);
 		if (this.ready && this.schema.keyArray.length) configs.sync().catch(err => this.client.emit('error', err));
-=======
-		const configs = new this.Configuration(this, { ...data, id });
-		this.cache.set(this.type, id, configs);
-		if (this.ready) configs.sync().catch(err => this.client.emit('error', err));
->>>>>>> 4341850e
 		return configs;
 	}
 
