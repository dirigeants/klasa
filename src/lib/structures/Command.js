--- conflicted
+++ resolved
@@ -31,13 +31,8 @@
 	 * @property {(string|Function)} [description=''] The help description for the command
 	 * @property {string} [usage=''] The usage string for the command
 	 * @property {?string} [usageDelim=undefined] The string to delimit the command input for usage
-<<<<<<< HEAD
-	 * @property {boolean} [subcommands=false] Whether the command should run subcommands or not
-	 * @property {boolean} [quotedStringSupport=this.client.options.commands.quotedStringSupport] Whether args for this command should not deliminated inside quotes
-=======
 	 * @property {boolean} [quotedStringSupport=false] Whether args for this command should not deliminated inside quotes
 	 * @property {boolean} [subcommands=false] Whether to enable sub commands or not
->>>>>>> cf2920bc
 	 * @property {(string|Function)} [extendedHelp=msg.language.get('COMMAND_HELP_NO_EXTENDED')] Extended help strings
 	 * @memberof Command
 	 */
