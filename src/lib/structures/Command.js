--- conflicted
+++ resolved
@@ -46,14 +46,8 @@
 	 * @param {string} directory The base directory to the pieces folder
 	 * @param {CommandOptions} [options={}] Optional Command settings
 	 */
-<<<<<<< HEAD
-	constructor(client, store, file, core, options = {}) {
-		options = mergeDefault(Command.defaultOptions, options);
-		super(client, store, file, core, options);
-=======
 	constructor(client, store, file, directory, options = {}) {
 		super(client, store, file, directory, options);
->>>>>>> 92ff32da
 
 		this.name = this.name.toLowerCase();
 		aliasPiece(this, options);
