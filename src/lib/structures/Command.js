const Piece = require('./interfaces/Piece');
const ParsedUsage = require('../usage/ParsedUsage');

/**
 * Base class for all Klasa Commands. See {@tutorial CreatingCommands} for more information how to use this class
 * to build custom commands.
 * @tutorial CreatingCommands
 * @implements {Piece}
 */
class Command {

	/**
	 * @typedef {Object} CommandOptions
	 * @memberof Command
	 * @property {string} [name=theFileName] The name of the command
	 * @property {boolean} [enabled=true] Whether the command is enabled or not
	 * @property {string[]} [runIn=['text','dm','group']] What channel types the command should run in
	 * @property {number} [cooldown=0] The amount of time before the user can run the command again in seconds
	 * @property {boolean} [nsfw=false] If the command should only run in nsfw channels
	 * @property {boolean} [guarded=false] If the command can be disabled on a guild level (does not effect global disable)
	 * @property {string[]} [aliases=[]] Any comand aliases
	 * @property {boolean} [autoAliases=true] If automatic aliases should be added (adds aliases of name and aliases without dashes)
	 * @property {number} [permLevel=0] The required permission level to use the command
	 * @property {string[]} [botPerms=[]] The required Discord permissions for the bot to use this command
<<<<<<< HEAD
	 * @property {string[]} [requiredSettings=[]] The required guild settings to use this command
	 * @property {(string|Function)} [description=''] The help description for the command
=======
	 * @property {string[]} [requiredConfigs=[]] The required guild configs to use this command
	 * @property {string} [description=''] The help description for the command
>>>>>>> 2915d31b
	 * @property {string} [usage=''] The usage string for the command
	 * @property {?string} [usageDelim=undefined] The string to deliminate the command input for usage
	 * @property {boolean} [quotedStringSupport=this.client.config.quotedStringSupport] Wheter args for this command should not deliminated inside quotes
	 * @property {(string|Function)} [extendedHelp=msg.language.get('COMMAND_HELP_NO_EXTENDED')] Extended help strings
	 */

	/**
	 * @since 0.0.1
	 * @param {KlasaClient} client The Klasa Client
	 * @param {string} dir The path to the core or user command pieces folder
	 * @param {Array} file The path from the pieces folder to the command file
	 * @param {CommandOptions} [options = {}] Optional Command settings
	 */
	constructor(client, dir, file, options = {}) {
		/**
		 * @since 0.0.1
		 * @type {KlasaClient}
		 */
		this.client = client;

		/**
		 * The type of Klasa piece this is
		 * @since 0.0.1
		 * @type {string}
		 */
		this.type = 'command';

		/**
		 * If the command is enabled or not
		 * @since 0.0.1
		 * @type {boolean}
		 */
		this.enabled = 'enabled' in options ? options.enabled : true;

		/**
		 * What channels the command should run in
		 * @since 0.0.1
		 * @type {string[]}
		 */
		this.runIn = options.runIn || ['text', 'dm', 'group'];

		/**
		 * The cooldown in seconds this command has
		 * @since 0.0.1
		 * @type {number}
		 */
		this.cooldown = options.cooldown || 0;

		/**
		 * Whether this command should only run in NSFW channels or not
		 * @since 0.5.0
		 * @type {boolean}
		 */
		this.nsfw = Boolean(options.nsfw);

		/**
		 * Whether this command shound not be able to be disabled in a guild or not
		 * @since 0.5.0
		 * @type {boolean}
		 */
		this.guarded = Boolean(options.guarded);

		/**
		 * Whether this command should have it's responses deleted if the triggering message is deleted
		 * @since 0.5.0
		 * @type {boolean}
		 */
		this.deletable = Boolean(options.deletable);

		/**
		 * The name of the command
		 * @since 0.0.1
		 * @type {string}
		 */
		this.name = options.name || file[file.length - 1].slice(0, -3);

		/**
		 * The aliases for this command
		 * @since 0.0.1
		 * @type {string[]}
		 */
		this.aliases = options.aliases || [];
		if ('autoAliases' in options ? options.autoAliases : true) {
			if (this.name.includes('-')) this.aliases.push(this.name.replace(/-/g, ''));
			for (const alias of this.aliases) if (alias.includes('-')) this.aliases.push(alias.replace(/-/g, ''));
		}

		/**
		 * The required permLevel to run this command
		 * @since 0.0.1
		 * @type {number}
		 */
		this.permLevel = options.permLevel || 0;

		/**
		 * The required bot permissions to run this command
		 * @since 0.0.1
		 * @type {string[]}
		 */
		this.botPerms = options.botPerms || [];

		/**
		 * The required per guild configs to run this command
		 * @since 0.0.1
		 * @type {string[]}
		 */
		this.requiredConfigs = options.requiredConfigs || [];

		/**
		 * The description of the command
		 * @since 0.0.1
		 * @type {(string|Function)}
		 * @param {KlasaMessage} msg The message used to trigger this command
		 * @returns {string}
		 */
		this.description = options.description || '';

		/**
		 * The extended help for the command
		 * @since 0.0.1
		 * @type {(string|Function)}
		 * @param {KlasaMessage} msg The message used to trigger this command
		 * @returns {string}
		 */
		this.extendedHelp = options.extendedHelp || (msg => msg.language.get('COMMAND_HELP_NO_EXTENDED'));

		/**
		 * The usage string for the command
		 * @since 0.0.1
		 * @type {string}
		 */
		this.usageString = options.usage || '';

		/**
		 * The usage deliminator for the command input
		 * @since 0.0.1
		 * @type {?string}
		 */
		this.usageDelim = options.usageDelim;

		/**
		 * Whether to use quoted string support for this command or not
		 * @since 0.2.1
		 * @type {boolean}
		 */
		this.quotedStringSupport = 'quotedStringSupport' in options ? options.quotedStringSupport : this.client.config.quotedStringSupport;

		/**
		 * The full category for the command
		 * @since 0.0.1
		 * @type {string[]}
		 */
		this.fullCategory = file.slice(0, -1);

		/**
		 * The main category for the command
		 * @since 0.0.1
		 * @type {string}
		 */
		this.category = this.fullCategory[0] || 'General';

		/**
		 * The sub category for the command
		 * @since 0.0.1
		 * @type {string}
		 */
		this.subCategory = this.fullCategory[1] || 'General';

		/**
		 * The parsed usage for the command
		 * @since 0.0.1
		 * @type {ParsedUsage}
		 */
		this.usage = new ParsedUsage(client, this);

		/**
		 * Any active cooldowns for the command
		 * @since 0.0.1
		 * @type {Map}
		 * @private
		 */
		this.cooldowns = new Map();

		/**
		 * The file location where this command is stored
		 * @since 0.0.1
		 * @type {string[]}
		 */
		this.file = file;

		/**
		 * The directory to where this command piece is stored
		 * @since 0.0.1
		 * @type {string}
		 */
		this.dir = dir;
	}

	/**
	 * The run method to be overwritten in actual commands
	 * @since 0.0.1
	 * @param {KlasaMessage} msg The command message mapped on top of the message used to trigger this command
	 * @param {any[]} params The fully resolved parameters based on your usage / usageDelim
	 * @abstract
	 * @returns {Promise<KlasaMessage|KlasaMessage[]>} You should return the response message whenever possible
	 */
	async run() {
		// Defined in extension Classes
	}

	/**
	 * The init method to be optionaly overwritten in actual commands
	 * @since 0.0.1
	 * @abstract
	 * @returns {Promise<*>}
	 */
	async init() {
		// Optionally defined in extension Classes
	}

	// left for documentation
	/* eslint-disable no-empty-function */
	async reload() {}
	unload() {}
	disable() {}
	enable() {}
	/* eslint-enable no-empty-function */

}

Piece.applyToClass(Command);

module.exports = Command;<|MERGE_RESOLUTION|>--- conflicted
+++ resolved
@@ -22,13 +22,8 @@
 	 * @property {boolean} [autoAliases=true] If automatic aliases should be added (adds aliases of name and aliases without dashes)
 	 * @property {number} [permLevel=0] The required permission level to use the command
 	 * @property {string[]} [botPerms=[]] The required Discord permissions for the bot to use this command
-<<<<<<< HEAD
-	 * @property {string[]} [requiredSettings=[]] The required guild settings to use this command
+   * @property {string[]} [requiredConfigs=[]] The required guild configs to use this command
 	 * @property {(string|Function)} [description=''] The help description for the command
-=======
-	 * @property {string[]} [requiredConfigs=[]] The required guild configs to use this command
-	 * @property {string} [description=''] The help description for the command
->>>>>>> 2915d31b
 	 * @property {string} [usage=''] The usage string for the command
 	 * @property {?string} [usageDelim=undefined] The string to deliminate the command input for usage
 	 * @property {boolean} [quotedStringSupport=this.client.config.quotedStringSupport] Wheter args for this command should not deliminated inside quotes
