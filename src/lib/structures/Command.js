const Piece = require('./interfaces/Piece');
const ParsedUsage = require('../usage/ParsedUsage');

/**
 * Base class for all Klasa Commands. See {@tutorial CreatingCommands} for more information how to use this class
 * to build custom commands.
 * @tutorial CreatingCommands
 * @implements {Piece}
 */
class Command {

	/**
	 * @typedef {Object} CommandOptions
	 * @memberof Command
	 * @property {string} [name=theFileName] The name of the command
	 * @property {boolean} [enabled=true] Whether the command is enabled or not
	 * @property {string[]} [runIn=['text','dm','group']] What channel types the command should run in
	 * @property {number} [cooldown=0] The amount of time before the user can run the command again in seconds
	 * @property {boolean} [nsfw=false] If the command should only run in nsfw channels
	 * @property {boolean} [guarded=false] If the command can be disabled on a guild level (does not effect global disable)
	 * @property {string[]} [aliases=[]] Any comand aliases
	 * @property {boolean} [autoAliases=true] If automatic aliases should be added (adds aliases of name and aliases without dashes)
	 * @property {number} [permLevel=0] The required permission level to use the command
	 * @property {string[]} [botPerms=[]] The required Discord permissions for the bot to use this command
	 * @property {string[]} [requiredConfigs=[]] The required guild configs to use this command
	 * @property {(string|Function)} [description=''] The help description for the command
	 * @property {string} [usage=''] The usage string for the command
	 * @property {?string} [usageDelim=undefined] The string to deliminate the command input for usage
	 * @property {boolean} [quotedStringSupport=this.client.config.quotedStringSupport] Wheter args for this command should not deliminated inside quotes
	 * @property {(string|Function)} [extendedHelp=msg.language.get('COMMAND_HELP_NO_EXTENDED')] Extended help strings
	 */

	/**
	 * @since 0.0.1
	 * @param {KlasaClient} client The Klasa Client
	 * @param {string} dir The path to the core or user command pieces folder
	 * @param {Array} file The path from the pieces folder to the command file
	 * @param {CommandOptions} [options = {}] Optional Command settings
	 */
	constructor(client, dir, file, options = {}) {
		/**
		 * @since 0.0.1
		 * @type {KlasaClient}
		 */
		this.client = client;

		/**
		 * The type of Klasa piece this is
		 * @since 0.0.1
		 * @type {string}
		 */
		this.type = 'command';

		/**
		 * If the command is enabled or not
		 * @since 0.0.1
		 * @type {boolean}
		 */
		this.enabled = 'enabled' in options ? options.enabled : true;

		/**
		 * What channels the command should run in
		 * @since 0.0.1
		 * @type {string[]}
		 */
		this.runIn = options.runIn || ['text', 'dm', 'group'];

		/**
		 * The cooldown in seconds this command has
		 * @since 0.0.1
		 * @type {number}
		 */
		this.cooldown = options.cooldown || 0;

		/**
		 * Whether this command should only run in NSFW channels or not
		 * @since 0.5.0
		 * @type {boolean}
		 */
		this.nsfw = Boolean(options.nsfw);

		/**
		 * Whether this command shound not be able to be disabled in a guild or not
		 * @since 0.5.0
		 * @type {boolean}
		 */
		this.guarded = Boolean(options.guarded);

		/**
		 * Whether this command should have it's responses deleted if the triggering message is deleted
		 * @since 0.5.0
		 * @type {boolean}
		 */
		this.deletable = Boolean(options.deletable);

		/**
		 * The name of the command
		 * @since 0.0.1
		 * @type {string}
		 */
		this.name = options.name || file[file.length - 1].slice(0, -3);

		/**
		 * The aliases for this command
		 * @since 0.0.1
		 * @type {string[]}
		 */
		this.aliases = options.aliases || [];
		if ('autoAliases' in options ? options.autoAliases : true) {
			if (this.name.includes('-')) this.aliases.push(this.name.replace(/-/g, ''));
			for (const alias of this.aliases) if (alias.includes('-')) this.aliases.push(alias.replace(/-/g, ''));
		}

		/**
		 * The required permLevel to run this command
		 * @since 0.0.1
		 * @type {number}
		 */
		this.permLevel = options.permLevel || 0;

		/**
		 * The required bot permissions to run this command
		 * @since 0.0.1
		 * @type {string[]}
		 */
		this.botPerms = options.botPerms || [];

		/**
		 * The required per guild configs to run this command
		 * @since 0.0.1
		 * @type {string[]}
		 */
<<<<<<< HEAD
		this.requiredSettings = options.requiredSettings || [];

		/**
		 * The name of the command
		 * @since 0.0.1
		 * @type {string}
		 */
		this.name = options.name || file[file.length - 1].slice(0, -3).toLowerCase();
=======
		this.requiredConfigs = options.requiredConfigs || [];
>>>>>>> 6f166891

		/**
		 * The description of the command
		 * @since 0.0.1
		 * @type {(string|Function)}
		 * @param {KlasaMessage} msg The message used to trigger this command
		 * @returns {string}
		 */
		this.description = options.description || '';

		/**
		 * The extended help for the command
		 * @since 0.0.1
		 * @type {(string|Function)}
		 * @param {KlasaMessage} msg The message used to trigger this command
		 * @returns {string}
		 */
		this.extendedHelp = options.extendedHelp || (msg => msg.language.get('COMMAND_HELP_NO_EXTENDED'));

		/**
		 * The usage string for the command
		 * @since 0.0.1
		 * @type {string}
		 */
		this.usageString = options.usage || '';

		/**
		 * The usage deliminator for the command input
		 * @since 0.0.1
		 * @type {?string}
		 */
		this.usageDelim = options.usageDelim;

		/**
		 * Whether to use quoted string support for this command or not
		 * @since 0.2.1
		 * @type {boolean}
		 */
		this.quotedStringSupport = 'quotedStringSupport' in options ? options.quotedStringSupport : this.client.config.quotedStringSupport;

		/**
		 * The full category for the command
		 * @since 0.0.1
		 * @type {string[]}
		 */
		this.fullCategory = file.slice(0, -1);

		/**
		 * The main category for the command
		 * @since 0.0.1
		 * @type {string}
		 */
		this.category = this.fullCategory[0] || 'General';

		/**
		 * The sub category for the command
		 * @since 0.0.1
		 * @type {string}
		 */
		this.subCategory = this.fullCategory[1] || 'General';

		/**
		 * The parsed usage for the command
		 * @since 0.0.1
		 * @type {ParsedUsage}
		 */
		this.usage = new ParsedUsage(client, this);

		/**
		 * Any active cooldowns for the command
		 * @since 0.0.1
		 * @type {Map}
		 * @private
		 */
		this.cooldowns = new Map();

		/**
		 * The file location where this command is stored
		 * @since 0.0.1
		 * @type {string[]}
		 */
		this.file = file;

		/**
		 * The directory to where this command piece is stored
		 * @since 0.0.1
		 * @type {string}
		 */
		this.dir = dir;
	}

	/**
	 * The run method to be overwritten in actual commands
	 * @since 0.0.1
	 * @param {KlasaMessage} msg The command message mapped on top of the message used to trigger this command
	 * @param {any[]} params The fully resolved parameters based on your usage / usageDelim
	 * @abstract
	 * @returns {Promise<KlasaMessage|KlasaMessage[]>} You should return the response message whenever possible
	 */
	async run() {
		// Defined in extension Classes
	}

	/**
	 * The init method to be optionaly overwritten in actual commands
	 * @since 0.0.1
	 * @abstract
	 * @returns {Promise<*>}
	 */
	async init() {
		// Optionally defined in extension Classes
	}

	// left for documentation
	/* eslint-disable no-empty-function */
	async reload() {}
	unload() {}
	disable() {}
	enable() {}
	/* eslint-enable no-empty-function */

}

Piece.applyToClass(Command);

module.exports = Command;<|MERGE_RESOLUTION|>--- conflicted
+++ resolved
@@ -130,8 +130,7 @@
 		 * @since 0.0.1
 		 * @type {string[]}
 		 */
-<<<<<<< HEAD
-		this.requiredSettings = options.requiredSettings || [];
+		this.requiredConfigs = options.requiredConfigs || [];
 
 		/**
 		 * The name of the command
@@ -139,9 +138,6 @@
 		 * @type {string}
 		 */
 		this.name = options.name || file[file.length - 1].slice(0, -3).toLowerCase();
-=======
-		this.requiredConfigs = options.requiredConfigs || [];
->>>>>>> 6f166891
 
 		/**
 		 * The description of the command
