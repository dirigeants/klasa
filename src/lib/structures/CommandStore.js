--- conflicted
+++ resolved
@@ -111,11 +111,7 @@
 		const files = await fs.scan(dir, { filter: (stats, path) => stats.isFile() && extname(path) === '.js' }).catch(() => { fs.ensureDir(dir).catch(err => store.client.emit('error', err)); });
 		if (!files) return true;
 
-<<<<<<< HEAD
-		return Promise.all([...files.keys()].map(file => store.load(dir, relative(dir, file).split(sep))));
-=======
-		return Promise.all(Array.from(files.keys()).map(file => store.load(relative(dir, file).split(sep), core)));
->>>>>>> 4341850e
+		return Promise.all([...files.keys()].map(file => store.load(relative(dir, file).split(sep), core)));
 	}
 
 }
