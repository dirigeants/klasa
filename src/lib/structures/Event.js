const Piece = require('./base/Piece');

/**
 * Base class for all Klasa Events. See {@tutorial CreatingEvents} for more information how to use this class
 * to build custom events.
 * @tutorial CreatingEvents
 * @extends Piece
 */
class Event extends Piece {

	/**
	 * @typedef {PieceOptions} EventOptions
<<<<<<< HEAD
	 * @property {boolean} [once=false] If this event should only be run once and then unloaded
	 * @property {EventEmitter|string} [emitter=this.client] The emitter this event should be for (string indicates a client property)
	 * @property {string} [event=this.name] The event that should be listened to
	 * @memberof Event
=======
>>>>>>> 0bd3d4f0
	 */

	/**
	 * @since 0.0.1
	 * @param {KlasaClient} client The Klasa client
	 * @param {EventStore} store The Event Store
	 * @param {string} file The path from the pieces folder to the event file
	 * @param {boolean} core If the piece is in the core directory or not
	 * @param {EventOptions} [options={}] Optional Event settings
	 */
	constructor(client, store, file, core, options = {}) {
		super(client, store, file, core, options);

		/**
		 * If this event should only be run once and then unloaded
		 * @since 0.5.0
		 * @type {boolean}
		 */
		this.once = options.once;

		/**
		 * The emitter this event is for
		 * @since 0.5.0
		 * @type {EventEmitter}
		 */
		this.emitter = (typeof options.emitter === 'string' ? this.client[options.emitter] : options.emitter) || this.client;

		/**
		 * The event to listen for
		 * @since 0.5.0
		 * @type {string}
		 */
		this.event = options.event || this.name;

		/**
		 * Stored bound on method, so it can be properly unlistened to later
		 * @since 0.5.0
		 * @type {Function}
		 * @private
		 */
		this._listener = this.once ? this._runOnce.bind(this) : this._run.bind(this);
	}

	/**
	 * The run method to be overwritten in actual event handlers
	 * @since 0.0.1
	 * @param {*} param The event parameters emitted
	 * @returns {void}
	 * @abstract
	 */
	run() {
		// Defined in extension Classes
	}

	/**
	 * Disables this Event
	 * @since 0.0.1
	 * @returns {this}
	 * @chainable
	 */
	disable() {
		this._unlisten();
		return super.disable();
	}

	/**
	 * Enables this Event
	 * @since 0.0.1
	 * @returns {this}
	 * @chainable
	 */
	enable() {
		this._listen();
		return super.enable();
	}

	/**
	 * A wrapper for the run method, to easily disable/enable events
	 * @since 0.0.1
	 * @param {*} param The event parameters emitted
	 * @returns {void}
	 * @private
	 */
	async _run(...args) {
		try {
			await this.run(...args);
		} catch (err) {
			this.client.emit('eventError', this, args, err);
		}
	}

	/**
	 * A wrapper for the _run method for once handling
	 * @since 0.0.1
	 * @param {*} param The event parameters emitted
	 * @returns {void}
	 * @private
	 */
	async _runOnce(...args) {
		await this._run(...args);
		this.store._onceEvents.add(this.file[this.file.length - 1]);
		this.unload();
	}

	/**
	 * Attaches the proper listener to the emitter
	 * @since 0.5.0
	 * @returns {void}
	 * @private
	 */
	_listen() {
		this.emitter[this.once ? 'once' : 'on'](this.event, this._listener);
	}

	/**
	 * Removes the listener from the emitter
	 * @since 0.5.0
	 * @returns {void}
	 * @private
	 */
	_unlisten() {
		this.emitter.removeListener(this.event, this._listener);
	}

	/**
	 * Defines the JSON.stringify behavior of this extendable.
	 * @returns {Object}
	 */
	toJSON() {
		return {
			...super.toJSON(),
			once: this.once,
			event: this.event,
			emitter: this.emitter.constructor.name
		};
	}

}

module.exports = Event;<|MERGE_RESOLUTION|>--- conflicted
+++ resolved
@@ -10,13 +10,9 @@
 
 	/**
 	 * @typedef {PieceOptions} EventOptions
-<<<<<<< HEAD
 	 * @property {boolean} [once=false] If this event should only be run once and then unloaded
 	 * @property {EventEmitter|string} [emitter=this.client] The emitter this event should be for (string indicates a client property)
 	 * @property {string} [event=this.name] The event that should be listened to
-	 * @memberof Event
-=======
->>>>>>> 0bd3d4f0
 	 */
 
 	/**
