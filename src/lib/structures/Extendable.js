--- conflicted
+++ resolved
@@ -65,12 +65,8 @@
 
 		/**
 		 * The discord classes this extendable applies to
-<<<<<<< HEAD
-		 * @type {string[]}
-=======
 		 * @since 0.0.1
 		 * @type{string[]}
->>>>>>> f3e6ba68
 		 */
 		this.appliesTo = appliesTo;
 
@@ -90,6 +86,7 @@
 
 		/**
 		 * Whether the extendable should be deprecated or not
+     * @since 0.4.0
 		 * @type {?string}
 		 */
 		this.deprecated = typeof options.deprecated === 'string' ? options.deprecated : null;
