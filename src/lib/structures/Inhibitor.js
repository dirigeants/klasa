const Piece = require('./base/Piece');

/**
 * Base class for all Klasa Inhibitors. See {@tutorial CreatingInhibitors} for more information how to use this class
 * to build custom inhibitors.
 * @tutorial CreatingInhibitors
 * @extends Piece
 */
class Inhibitor extends Piece {

	/**
	 * @typedef {PieceOptions} InhibitorOptions
	 * @property {boolean} [spamProtection=false] If this inhibitor is meant for spamProtection (disables the inhibitor while generating help)
	 * @memberof Inhibitor
	 */

	/**
	 * @since 0.0.1
	 * @param {KlasaClient} client The Klasa client
	 * @param {InhibitorStore} store The Inhibitor Store
	 * @param {string} file The path from the pieces folder to the inhibitor file
	 * @param {boolean} core If the piece is in the core directory or not
	 * @param {InhibitorOptions} [options={}] Optional Inhibitor settings
	 */
	constructor(client, store, file, core, options = {}) {
		super(client, store, file, core, options);

		/**
		 * If this inhibitor is meant for spamProtection (disables the inhibitor while generating help)
		 * @since 0.0.1
		 * @type {boolean}
		 */
		this.spamProtection = options.spamProtection;
	}

	/**
	 * The run method to be overwritten in actual inhibitors
	 * @since 0.0.1
	 * @param {KlasaMessage} msg The message that triggered this inhibitor
	 * @param {Command} cmd The command to run
	 * @returns {(void|string)}
	 * @abstract
	 */
	async run() {
		// Defined in extension Classes
		return;
	}

	/**
<<<<<<< HEAD
	 * The init method to be optionally overwritten in actual inhibitors
	 * @since 0.0.1
	 * @returns {void}
	 * @abstract
	 */
	async init() {
		// Optionally defined in extension Classes
	}

	/**
=======
>>>>>>> ec48f927
	 * Defines the JSON.stringify behavior of this inhibitor.
	 * @returns {Object}
	 */
	toJSON() {
		return {
			...super.toJSON(),
			spamProtection: this.spamProtection
		};
	}

}

module.exports = Inhibitor;<|MERGE_RESOLUTION|>--- conflicted
+++ resolved
@@ -47,19 +47,6 @@
 	}
 
 	/**
-<<<<<<< HEAD
-	 * The init method to be optionally overwritten in actual inhibitors
-	 * @since 0.0.1
-	 * @returns {void}
-	 * @abstract
-	 */
-	async init() {
-		// Optionally defined in extension Classes
-	}
-
-	/**
-=======
->>>>>>> ec48f927
 	 * Defines the JSON.stringify behavior of this inhibitor.
 	 * @returns {Object}
 	 */
