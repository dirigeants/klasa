--- conflicted
+++ resolved
@@ -84,19 +84,11 @@
 	 */
 	shouldRun(message) {
 		return this.enabled &&
-<<<<<<< HEAD
 			!(this.ignoreBots && message.author.bot) &&
 			!(this.ignoreSelf && this.client.user === message.author) &&
 			!(this.ignoreOthers && this.client.user !== message.author) &&
 			!(this.ignoreWebhooks && message.webhookID) &&
-			!(this.ignoreEdits && message.edits.length);
-=======
-			!(this.ignoreBots && msg.author.bot) &&
-			!(this.ignoreSelf && this.client.user === msg.author) &&
-			!(this.ignoreOthers && this.client.user !== msg.author) &&
-			!(this.ignoreWebhooks && msg.webhookID) &&
-			!(this.ignoreEdits && msg._edits.length);
->>>>>>> d7d93552
+			!(this.ignoreEdits && message._edits.length);
 	}
 
 	/**
