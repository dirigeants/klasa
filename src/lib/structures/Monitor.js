--- conflicted
+++ resolved
@@ -78,30 +78,16 @@
 	/**
 	 * If the monitor should run based on the filter options
 	 * @since 0.5.0
-<<<<<<< HEAD
 	 * @param {KlasaMessage} message The message to check
-	 * @param {boolean} [edit=false] If the message is an edit
 	 * @returns {boolean}
 	 */
-	shouldRun(message, edit = false) {
+	shouldRun(message) {
 		return this.enabled &&
 			!(this.ignoreBots && message.author.bot) &&
 			!(this.ignoreSelf && this.client.user === message.author) &&
 			!(this.ignoreOthers && this.client.user !== message.author) &&
 			!(this.ignoreWebhooks && message.webhookID) &&
-			!(this.ignoreEdits && edit);
-=======
-	 * @param {KlasaMessage} msg The message to check
-	 * @returns {boolean}
-	 */
-	shouldRun(msg) {
-		return this.enabled &&
-			!(this.ignoreBots && msg.author.bot) &&
-			!(this.ignoreSelf && this.client.user === msg.author) &&
-			!(this.ignoreOthers && this.client.user !== msg.author) &&
-			!(this.ignoreWebhooks && msg.webhookID) &&
-			!(this.ignoreEdits && msg.edits.length);
->>>>>>> e78ba1ba
+			!(this.ignoreEdits && message.edits.length);
 	}
 
 	/**
