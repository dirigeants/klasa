const Piece = require('./base/Piece');

/**
 * Base class for all Klasa Monitors. See {@tutorial CreatingMonitors} for more information how to use this class
 * to build custom monitors.
 * @tutorial CreatingMonitors
 * @extends Piece
 */
class Monitor extends Piece {

	/**
	 * @typedef {PieceOptions} MonitorOptions
	 * @property {boolean} [ignoreBots=true] Whether the monitor ignores bots or not
	 * @property {boolean} [ignoreSelf=true] Whether the monitor ignores itself or not
	 * @property {boolean} [ignoreOthers=true] Whether the monitor ignores others or not
	 * @property {boolean} [ignoreWebhooks=true] Whether the monitor ignores webhooks or not
	 * @property {boolean} [ignoreEdits=true] Whether the monitor ignores edits or not
<<<<<<< HEAD
	 * @property {boolean} [ignoreBlacklistedUsers=true] Wether the monitor should ignore blacklisted users
	 * @property {boolean} [ignoreBlacklistedGuilds=true] Wether the monitor should ignore blacklisted guilds
=======
	 * @property {boolean} [ignoreBlacklistedUsers=true] Wether the monitor should ignore blacklisted users or not
	 * @property {boolean} [ignoreBlacklistedGuilds=true] Wether the monitor should ignore blacklisted guilds or not
>>>>>>> 4b6a1b60
	 */

	/**
	 * @since 0.0.1
	 * @param {KlasaClient} client The Klasa client
	 * @param {MonitorStore} store The Monitor Store
	 * @param {string} file The path from the pieces folder to the monitor file
	 * @param {boolean} core If the piece is in the core directory or not
	 * @param {MonitorOptions} [options={}] Optional Monitor settings
	 */
	constructor(client, store, file, core, options = {}) {
		super(client, store, file, core, options);

		/**
		 * Whether the monitor ignores bots or not
		 * @since 0.0.1
		 * @type {boolean}
		 */
		this.ignoreBots = options.ignoreBots;

		/**
		 * Whether the monitor ignores itself or not
		 * @since 0.0.1
		 * @type {boolean}
		 */
		this.ignoreSelf = options.ignoreSelf;

		/**
		 * Whether the monitor ignores others or not
		 * @since 0.4.0
		 * @type {boolean}
		 */
		this.ignoreOthers = options.ignoreOthers;

		/**
		 * Whether the monitor ignores webhooks or not
		 * @since 0.5.0
		 * @type {boolean}
		 */
		this.ignoreWebhooks = options.ignoreWebhooks;

		/**
		 * Whether the monitor ignores edits or not
		 * @since 0.5.0
		 * @type {boolean}
		 */
		this.ignoreEdits = options.ignoreEdits;

		/**
		 * Wether the monitor should ignore blacklisted users
		 * @since 0.5.0
		 * @type {boolean}
		 */
		this.ignoreBlacklistedUsers = options.ignoreBlacklistedUsers;

		/**
		 * Wether the monitor should ignore blacklisted guilds
		 * @since 0.5.0
		 * @type {boolean}
		 */
		this.ignoreBlacklistedGuilds = options.ignoreBlacklistedGuilds;
	}

	/**
	 * The run method to be overwritten in actual monitor pieces
	 * @since 0.0.1
	 * @param {KlasaMessage} message The discord message
	 * @returns {void}
	 * @abstract
	 */
	run() {
		// Defined in extension Classes
		throw new Error(`The run method has not been implemented by ${this.type}:${this.name}.`);
	}

	/**
	 * If the monitor should run based on the filter options
	 * @since 0.5.0
	 * @param {KlasaMessage} message The message to check
	 * @returns {boolean}
	 */
	shouldRun(message) {
		return this.enabled &&
			!(this.ignoreBots && message.author.bot) &&
			!(this.ignoreSelf && this.client.user === message.author) &&
			!(this.ignoreOthers && this.client.user !== message.author) &&
			!(this.ignoreWebhooks && message.webhookID) &&
			!(this.ignoreEdits && message._edits.length) &&
			!(this.ignoreBlacklistedUsers && this.client.configs.userBlacklist.includes(message.author.id)) &&
<<<<<<< HEAD
			!(this.ignoreBlacklistedGuilds && this.client.configs.guildBlacklist.includes(message.guild.id));
=======
			!(this.ignoreBlacklistedGuilds && message.guild && this.client.configs.guildBlacklist.includes(message.guild.id));
>>>>>>> 4b6a1b60
	}

	/**
	 * Defines the JSON.stringify behavior of this monitor.
	 * @returns {Object}
	 */
	toJSON() {
		return {
			...super.toJSON(),
			ignoreBots: this.ignoreBots,
			ignoreSelf: this.ignoreSelf,
			ignoreOthers: this.ignoreOthers,
			ignoreWebhooks: this.ignoreWebhooks,
			ignoreEdits: this.ignoreEdits,
			ignoreBlacklistedUsers: this.ignoreBlacklistedUsers,
			ignoreBlacklistedGuilds: this.ignoreBlacklistedGuilds
		};
	}

}

module.exports = Monitor;<|MERGE_RESOLUTION|>--- conflicted
+++ resolved
@@ -15,13 +15,8 @@
 	 * @property {boolean} [ignoreOthers=true] Whether the monitor ignores others or not
 	 * @property {boolean} [ignoreWebhooks=true] Whether the monitor ignores webhooks or not
 	 * @property {boolean} [ignoreEdits=true] Whether the monitor ignores edits or not
-<<<<<<< HEAD
-	 * @property {boolean} [ignoreBlacklistedUsers=true] Wether the monitor should ignore blacklisted users
-	 * @property {boolean} [ignoreBlacklistedGuilds=true] Wether the monitor should ignore blacklisted guilds
-=======
 	 * @property {boolean} [ignoreBlacklistedUsers=true] Wether the monitor should ignore blacklisted users or not
 	 * @property {boolean} [ignoreBlacklistedGuilds=true] Wether the monitor should ignore blacklisted guilds or not
->>>>>>> 4b6a1b60
 	 */
 
 	/**
@@ -111,11 +106,7 @@
 			!(this.ignoreWebhooks && message.webhookID) &&
 			!(this.ignoreEdits && message._edits.length) &&
 			!(this.ignoreBlacklistedUsers && this.client.configs.userBlacklist.includes(message.author.id)) &&
-<<<<<<< HEAD
-			!(this.ignoreBlacklistedGuilds && this.client.configs.guildBlacklist.includes(message.guild.id));
-=======
 			!(this.ignoreBlacklistedGuilds && message.guild && this.client.configs.guildBlacklist.includes(message.guild.id));
->>>>>>> 4b6a1b60
 	}
 
 	/**
