--- conflicted
+++ resolved
@@ -19,18 +19,10 @@
 	/**
 	 * Runs our monitors on the message.
 	 * @since 0.0.1
-<<<<<<< HEAD
 	 * @param {KlasaMessage} message The message object from Discord.js
-	 * @param {boolean} [edit=false] If the run is a message edit
 	 */
-	run(message, edit = false) {
-		for (const monitor of this.values()) if (monitor.shouldRun(message, edit)) this._run(message, monitor);
-=======
-	 * @param {KlasaMessage} msg The message object from Discord.js
-	 */
-	run(msg) {
-		for (const monitor of this.values()) if (monitor.shouldRun(msg)) this._run(msg, monitor);
->>>>>>> e78ba1ba
+	run(message) {
+		for (const monitor of this.values()) if (monitor.shouldRun(message)) this._run(message, monitor);
 	}
 
 	/**
