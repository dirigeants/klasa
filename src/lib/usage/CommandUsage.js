const Usage = require('./Usage');
const CommandPrompt = require('./CommandPrompt');

/**
 * Converts usage strings into objects to compare against later
 * @extends Usage
 */
class CommandUsage extends Usage {

	/**
	 * @since 0.0.1
	 * @param {KlasaClient} client The klasa client
	 * @param {usageString} usageString The usage string for this command
	 * @param {usageDelim} usageDelim The usage deliminator for this command
	 * @param {Command} command The command this parsed usage is for
	 */
	constructor(client, usageString, usageDelim, command) {
		super(client, usageString, usageDelim);

		/**
		 * All names and aliases for the command
		 * @since 0.0.1
		 * @type {string[]}
		 */
		this.names = [command.name, ...command.aliases];

		/**
		 * The compiled string for all names/aliases in a usage string
		 * @since 0.0.1
		 * @type {string}
		 */
		this.commands = this.names.length === 1 ? this.names[0] : `《${this.names.join('|')}》`;

		/**
		 * The concatenated string of this.commands and this.deliminatedUsage
		 * @since 0.0.1
		 * @type {string}
		 */
		this.nearlyFullUsage = `${this.commands}${this.deliminatedUsage}`;
	}

	/**
	 * Creates a CommandPrompt instance to collect and resolve arguments with
	 * @since 0.5.0
	 * @param {KlasaMessage} message The message context from the prompt
	 * @param {TextPromptOptions} [options={}] The options for the prompt
	 * @returns {CommandPrompt}
	 */
	createPrompt(message, options = {}) {
		return new CommandPrompt(message, this, options);
	}

	/**
	 * Creates a full usage string including prefix and commands/aliases for documentation/help purposes
	 * @since 0.0.1
	 * @param {KlasaMessage} message The message context for which to generate usage for
	 * @returns {string}
	 */
	fullUsage(message) {
<<<<<<< HEAD
		let prefix = message.prefixLength ? message.content.slice(0, message.prefixLength) : message.guildSettings.get('prefix');
		if (message.prefix === this.client.monitors.get('commandHandler').prefixMention) prefix = `@${this.client.user.tag}`;
=======
		let prefix = message.prefixLength ? message.content.slice(0, message.prefixLength) : message.guildSettings.prefix;
		if (message.prefix === this.client.mentionPrefix) prefix = `@${this.client.user.tag}`;
>>>>>>> c645dbe5
		else if (Array.isArray(prefix)) [prefix] = prefix;
		return `${prefix.length !== 1 ? `${prefix} ` : prefix}${this.nearlyFullUsage}`;
	}

	/**
	 * Defines to string behavior of this class.
	 * @since 0.5.0
	 * @returns {string}
	 */
	toString() {
		return this.nearlyFullUsage;
	}

}

module.exports = CommandUsage;<|MERGE_RESOLUTION|>--- conflicted
+++ resolved
@@ -57,13 +57,8 @@
 	 * @returns {string}
 	 */
 	fullUsage(message) {
-<<<<<<< HEAD
 		let prefix = message.prefixLength ? message.content.slice(0, message.prefixLength) : message.guildSettings.get('prefix');
-		if (message.prefix === this.client.monitors.get('commandHandler').prefixMention) prefix = `@${this.client.user.tag}`;
-=======
-		let prefix = message.prefixLength ? message.content.slice(0, message.prefixLength) : message.guildSettings.prefix;
 		if (message.prefix === this.client.mentionPrefix) prefix = `@${this.client.user.tag}`;
->>>>>>> c645dbe5
 		else if (Array.isArray(prefix)) [prefix] = prefix;
 		return `${prefix.length !== 1 ? `${prefix} ` : prefix}${this.nearlyFullUsage}`;
 	}
