const Tag = require('./Tag');

/**
 * Converts usage strings into objects to compare against later
 * @since 0.0.1
 */
class ParsedUsage {

	/**
	 * @since 0.0.1
	 * @param {KlasaClient} client The klasa client
	 * @param {Command} command The command this parsed usage is for
	 */
	constructor(client, command) {
		/**
		 * The client this CommandMessage was created with.
		 * @since 0.0.1
		 * @name ParsedUsage#client
		 * @type {KlasaClient}
		 * @readonly
		 */
		Object.defineProperty(this, 'client', { value: client });

		/**
		 * All names and aliases for the command
		 * @since 0.0.1
		 * @type {string[]}
		 */
		this.names = [command.name, ...command.aliases];

		/**
		 * The compiled string for all names/aliases in a usage string
		 * @since 0.0.1
		 * @type {string}
		 */
		this.commands = this.names.length === 1 ? this.names[0] : `(${this.names.join('|')})`;

		/**
		 * The usage string re-deliminated with the usageDelim
		 * @since 0.0.1
		 * @type {string}
		 */
		this.deliminatedUsage = command.usageString !== '' ? ` ${command.usageString.split(' ').join(command.usageDelim)}` : '';

		/**
		 * The usage string
		 * @since 0.0.1
		 * @type {string}
		 */
		this.usageString = command.usageString;

		/**
		 * The usage object to compare against later
		 * @since 0.0.1
		 * @type {Tag[]}
		 */
		this.parsedUsage = this.constructor.parseUsage(this.usageString);

		/**
		 * The concatenated string of this.commands and this.deliminatedUsage
		 * @since 0.0.1
		 * @type {string}
		 */
		this.nearlyFullUsage = `${this.commands}${this.deliminatedUsage}`;
	}

	/**
	 * Creates a full usage string including prefix and commands/aliases for documentation/help purposes
<<<<<<< HEAD
	 * @param {string} prefix The prefix.
=======
	 * @since 0.0.1
	 * @param {external:Message} msg a message to check to get the current prefix
>>>>>>> f67605d2
	 * @returns {string}
	 */
	fullUsage(prefix) {
		return `${prefix.length !== 1 ? `${prefix} ` : prefix}${this.nearlyFullUsage}`;
	}

	/**
	 * Method responsible for building the usage object to check against
	 * @since 0.0.1
	 * @param {string} usageString The usage string to parse
	 * @returns {Tag[]}
	 */
	static parseUsage(usageString) {
		let usage = {
			tags: [],
			opened: 0,
			current: '',
			openRegex: false,
			openReq: false,
			last: false,
			char: 0,
			from: 0,
			at: '',
			fromto: ''
		};

		for (let i = 0; i < usageString.length; i++) {
			const char = usageString[i];
			usage.char = i + 1;
			usage.from = usage.char - usage.current.length;
			usage.at = `at char #${usage.char} '${char}'`;
			usage.fromto = `from char #${usage.from} to #${usage.char} '${usage.current}'`;

			if (usage.last && char !== ' ') throw `${usage.at}: there can't be anything else after the repeat tag.`;

			if (char === '/' && usage.current[usage.current.length - 1] !== '\\') usage.openRegex = !usage.openRegex;

			if (usage.openRegex) {
				usage.current += char;
				continue;
			}

			if (['<', '['].includes(char)) usage = ParsedUsage.tagOpen(usage, char);
			else if (['>', ']'].includes(char)) usage = ParsedUsage.tagClose(usage, char);
			else if ([' ', '\n'].includes(char)) usage = ParsedUsage.tagSpace(usage, char);
			else usage.current += char;
		}

		if (usage.opened) throw `from char #${usageString.length - usage.current.length} '${usageString.substr(-usage.current.length - 1)}' to end: a tag was left open`;
		if (usage.current) throw `from char #${(usageString.length + 1) - usage.current.length} to end '${usage.current}' a literal was found outside a tag.`;

		return usage.tags;
	}

	/**
	 * Method responsible for handling tag opens
	 * @since 0.0.1
	 * @param {Object} usage The current usage interum object
	 * @param {string} char The character that triggered this function
	 * @returns {Object} The current usage interum object
	 */
	static tagOpen(usage, char) {
		if (usage.opened) throw `${usage.at}: you may not open a tag inside another tag.`;
		if (usage.current) throw `${usage.fromto}: there can't be a literal outside a tag`;
		usage.opened++;
		usage.openReq = char === '<';
		return usage;
	}

	/**
	 * Method responsible for handling tag closes
	 * @since 0.0.1
	 * @param {Object} usage The current usage interum object
	 * @param {string} char The character that triggered this function
	 * @returns {Object} The current usage interum object
	 */
	static tagClose(usage, char) {
		const required = char === '>';
		if (!usage.opened) throw `${usage.at}: invalid close tag found`;
		if (!usage.openReq && required) throw `${usage.at}: Invalid closure of '[${usage.current}' with '>'`;
		if (usage.openReq && !required) throw `${usage.at}: Invalid closure of '<${usage.current}' with ']'`;
		if (!usage.current) throw `${usage.at}: empty tag found`;
		usage.opened--;
		if (usage.current === '...') {
			if (usage.openReq) throw `${usage.at}: repeat tag cannot be required`;
			if (usage.tags.length < 1) throw `${usage.fromto}: there can't be a repeat at the begining`;
			usage.tags.push({ type: 'repeat' });
			usage.last = true;
		} else {
			usage.tags.push(new Tag(usage.current, usage.tags.length + 1, required));
		}
		usage.current = '';
		return usage;
	}

	/**
	 * Method responsible for handling tag spacing
	 * @since 0.0.1
	 * @param {Object} usage The current usage interum object
	 * @param {string} char The character that triggered this function
	 * @returns {Object} The current usage interum object
	 */
	static tagSpace(usage, char) {
		if (char === '\n') throw `${usage.at}: there can't be a line break in the usage string`;
		if (usage.opened) throw `${usage.at}: spaces aren't allowed inside a tag`;
		if (usage.current) throw `${usage.fromto}: there can't be a literal outside a tag.`;
		return usage;
	}

}

module.exports = ParsedUsage;<|MERGE_RESOLUTION|>--- conflicted
+++ resolved
@@ -66,12 +66,8 @@
 
 	/**
 	 * Creates a full usage string including prefix and commands/aliases for documentation/help purposes
-<<<<<<< HEAD
-	 * @param {string} prefix The prefix.
-=======
 	 * @since 0.0.1
-	 * @param {external:Message} msg a message to check to get the current prefix
->>>>>>> f67605d2
+	 * @param {string} prefix The prefix
 	 * @returns {string}
 	 */
 	fullUsage(prefix) {
