const { dirname } = require('path');
const { Guild, User, Client } = require('discord.js');

exports.DEFAULTS = {

	CLIENT: {
		clientBaseDir: dirname(require.main.filename),
		cmdDeleting: false,
		cmdEditing: false,
		cmdLogging: false,
		commandMessageLifetime: 1800,
		console: {},
		consoleEvents: {
			debug: false,
			error: true,
			log: true,
			verbose: false,
			warn: true,
			wtf: true
		},
		ignoreBots: true,
		ignoreSelf: true,
		language: 'en-US',
		prefix: '!',
		preserveConfigs: true,
<<<<<<< HEAD
=======
		providers: { default: 'json' },
>>>>>>> 5b0c4683
		readyMessage: (client) => `Successfully initialized. Ready to serve ${client.guilds.size} guilds.`,
		typing: false,
		customPromptDefaults: {
			promptTime: 30000,
			promptLimit: Infinity,
			quotedStringSupport: false
		},
		providers: { default: 'json' },
		gateways: {
			guilds: {},
			users: {},
			clientStorage: {}
		},
		pieceDefaults: {
			commands: {
				aliases: [],
				autoAliases: true,
				botPerms: [],
				cooldown: 0,
				description: '',
				enabled: true,
				guarded: false,
				nsfw: false,
				permLevel: 0,
				promptLimit: 0,
				promptTime: 30000,
				requiredConfigs: [],
				runIn: ['text', 'dm', 'group'],
				usage: '',
				quotedStringSupport: false,
				deletable: false
			},
			events: { enabled: true },
			extendables: {
				enabled: true,
				klasa: false
			},
			finalizers: { enabled: true },
			inhibitors: {
				enabled: true,
				spamProtection: false
			},
			languages: { enabled: true },
			monitors: {
				enabled: true,
				ignoreBots: true,
				ignoreSelf: true,
				ignoreOthers: true
			},
			providers: {
				enabled: true,
				sql: false,
				cache: false,
				description: ''
			}
		}
	},

	CONSOLE: {
		stdout: process.stdout,
		stderr: process.stderr,
		timestamps: true,
		colors: {
			debug: {
				type: 'log',
				shard: { background: 'cyan', text: 'black', style: null },
				message: { background: null, text: null, style: null },
				time: { background: 'magenta', text: null, style: null }
			},
			error: {
				type: 'error',
				shard: { background: 'cyan', text: 'black', style: null },
				message: { background: null, text: null, style: null },
				time: { background: 'red', text: null, style: null }
			},
			log: {
				type: 'log',
				shard: { background: 'cyan', text: 'black', style: null },
				message: { background: null, text: null, style: null },
				time: { background: 'blue', text: null, style: null }
			},
			verbose: {
				type: 'log',
				shard: { background: 'cyan', text: 'black', style: null },
				message: { background: null, text: 'gray', style: null },
				time: { background: null, text: 'gray', style: null }
			},
			warn: {
				type: 'warn',
				shard: { background: 'cyan', text: 'black', style: null },
				message: { background: null, text: null, style: null },
				time: { background: 'lightyellow', text: 'black', style: null }
			},
			wtf: {
				type: 'error',
				shard: { background: 'cyan', text: 'black', style: null },
				message: { background: null, text: 'red', style: null },
				time: { background: 'red', text: null, style: null }
			}
		}
	}

};

exports.GATEWAY_RESOLVERS = {

	GUILDS: async function validateGuild(guildResolvable) {
		if (guildResolvable) {
			let value;

			if (typeof guildResolvable === 'string' && /^\d{17,19}$/.test(guildResolvable)) value = this.client.guilds.get(guildResolvable);
			else if (guildResolvable instanceof Guild) value = guildResolvable;
			if (value) return value;
		}

		throw new Error('The parameter <Guild> expects either a Guild ID or a Guild Instance.');
	},

	USERS: async function validateUser(userResolvable) {
		if (userResolvable) {
			let value;

			if (typeof userResolvable === 'string' && /^\d{17,19}$/.test(userResolvable)) value = await this.client.users.fetch(userResolvable);
			else if (userResolvable instanceof User) value = userResolvable;
			if (value) return value;
		}

		throw new Error('The parameter <User> expects either a User ID or a User Instance.');
	},

	CLIENT_STORAGE: async function validateClient(clientResolvable) {
		if (typeof clientResolvable === 'string' && clientResolvable === this.client.user.id) return this.client.user;
		if (clientResolvable instanceof Client) return clientResolvable.user;
		if (typeof clientResolvable === 'object' &&
			typeof clientResolvable.client !== 'undefined' &&
			clientResolvable.client instanceof Client) return clientResolvable.client.user;

		throw new Error('The parameter <Client> expects either a Client Instance.');
	}

};<|MERGE_RESOLUTION|>--- conflicted
+++ resolved
@@ -23,10 +23,7 @@
 		language: 'en-US',
 		prefix: '!',
 		preserveConfigs: true,
-<<<<<<< HEAD
-=======
 		providers: { default: 'json' },
->>>>>>> 5b0c4683
 		readyMessage: (client) => `Successfully initialized. Ready to serve ${client.guilds.size} guilds.`,
 		typing: false,
 		customPromptDefaults: {
