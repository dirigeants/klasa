const { promisify } = require('util');
const { exec } = require('child_process');
const zws = String.fromCharCode(8203);
let sensitivePattern;

/**
 * Contains static methods to be used throughout klasa
 */
class Util {

	/**
	 * This class may not be initiated with new
	 * @since 0.0.1
	 */
	constructor() {
		throw new Error('This class may not be initiated with new');
	}

	/**
	 * Makes a codeblock markup string
	 * @since 0.0.1
	 * @param {string} lang The codeblock language
	 * @param {string} expression The expression to be wrapped in the codeblock
	 * @returns {string}
	 */
	static codeBlock(lang, expression) {
		return `\`\`\`${lang}\n${expression || zws}\`\`\``;
	}

	/**
	 * Cleans sensitive info from strings
	 * @since 0.0.1
	 * @param {string} text The text to clean
	 * @returns {string}
	 */
	static clean(text) {
		if (typeof text === 'string') return text.replace(sensitivePattern, '「ｒｅｄａｃｔｅｄ」').replace(/`/g, `\`${zws}`).replace(/@/g, `@${zws}`);
		return text;
	}

	/**
	 * Initializes the sensitive patterns for clean()
	 * @since 0.0.1
	 * @private
	 * @param {KlasaClient} client The Klasa client
	 */
	static initClean(client) {
		const patterns = [];
		if (client.token) patterns.push(client.token);
		if (client.user.email) patterns.push(client.user.email);
		if (client.password) patterns.push(client.password);
		sensitivePattern = new RegExp(patterns.join('|'), 'gi');
	}

	/**
	 * Converts a string to Title Case
	 * @since 0.0.1
	 * @param {string} str The string to titlecaseify
	 * @returns {string}
	 */
	static toTitleCase(str) {
		return str.replace(/[A-Za-zÀ-ÖØ-öø-ÿ]\S*/g, (txt) => txt.charAt(0).toUpperCase() + txt.substr(1).toLowerCase());
	}

	/**
	 * Generates an error object used for argument reprompting
	 * @since 0.0.1
	 * @param {Error} error An error object
	 * @param {number} code The status code to assign to the error
	 * @returns {Error}
	 */
	static newError(error, code) {
		if (error.status) {
			this.statusCode = error.response.res.statusCode;
			this.statusMessage = error.response.res.statusMessage;
			this.code = error.response.body.code;
			this.message = error.response.body.message;
			return this;
		}
		this.code = code || null;
		this.message = error;
		this.stack = error.stack || null;
		return this;
	}

	/**
	 * Cleans a string from regex injection
	 * @since 0.0.1
	 * @param {string} str The string to clean
	 * @returns {string}
	 */
	static regExpEsc(str) {
		return str.replace(/[-/\\^$*+?.()|[\]{}]/g, '\\$&');
	}

	/**
	 * Applies an interface to a class|
	 * @since 0.1.1
	 * @param {Object} base The interface to apply to a structure
	 * @param {Object} structure The structure to apply the interface to
	 * @param {string[]} [skips=[]] The methods to skip when applying this interface
	 */
	static applyToClass(base, structure, skips = []) {
		for (const method of Object.getOwnPropertyNames(base.prototype)) {
			if (!skips.includes(method)) Object.defineProperty(structure.prototype, method, Object.getOwnPropertyDescriptor(base.prototype, method));
		}
	}

	/**
<<<<<<< HEAD
	 * @since 0.5.0
	 * @param {Function} func The function to verify.
	 * @returns {boolean}
	 */
	static isFunction(func) {
		return typeof func === 'function';
=======
	 * Verify if a number is a finite number.
	 * @since 0.5.0
	 * @param {number} input The number to verify.
	 * @returns {boolean}
	 */
	static isNumber(input) {
		return typeof input === 'number' && !isNaN(input) && Number.isFinite(input);
	}

	/**
	 * Try parse a stringified JSON string.
	 * @since 0.5.0
	 * @param {string} value The value to parse.
	 * @returns {*}
	 */
	static tryParse(value) {
		try {
			return JSON.parse(value);
		} catch (err) {
			return value;
		}
>>>>>>> 2915d31b
	}

}

/**
 * @typedef {Object} ExecOptions
 * @memberof {Util}
 * @property {string} [cwd=process.cwd()] Current working directory of the child process
 * @property {Object} [env={}] Environment key-value pairs
 * @property {string} [encoding='utf8'] encoding to use
 * @property {string} [shell=os === unix ? '/bin/sh' : process.env.ComSpec] Shell to execute the command with
 * @property {number} [timeout=0]
 * @property {number} [maxBuffer=200*1024] Largest amount of data in bytes allowed on stdout or stderr. If exceeded, the child process is terminated.
 * @property {string|number} [killSignal='SIGTERM'] <string> | <integer> (Default: 'SIGTERM')
 * @property {number} [uid] Sets the user identity of the process.
 * @property {number} [gid] Sets the group identity of the process.
 */

/**
 * Promisified version of child_process.exec for use with await
 * @method
 * @since 0.3.0
 * @param {string} command The command to run
 * @param {ExecOptions} [options] The options to pass to exec
 * @returns {Promise<{ stdout: string, stderr: string }>}
 */
Util.exec = promisify(exec);

/**
 * Promisified version of setTimeout for use with await
 * @method
 * @since 0.3.0
 * @param {number} delay The amount of time in ms to delay
 * @param {*} [args] Any args to pass to the .then (mostly pointless in this form)
 * @returns {Promise<*>} The args value passed in
 */
Util.sleep = promisify(setTimeout);

module.exports = Util;<|MERGE_RESOLUTION|>--- conflicted
+++ resolved
@@ -107,14 +107,15 @@
 	}
 
 	/**
-<<<<<<< HEAD
 	 * @since 0.5.0
 	 * @param {Function} func The function to verify.
 	 * @returns {boolean}
 	 */
 	static isFunction(func) {
 		return typeof func === 'function';
-=======
+	}
+
+	/*
 	 * Verify if a number is a finite number.
 	 * @since 0.5.0
 	 * @param {number} input The number to verify.
@@ -136,7 +137,6 @@
 		} catch (err) {
 			return value;
 		}
->>>>>>> 2915d31b
 	}
 
 }
