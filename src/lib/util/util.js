const { promisify } = require('util');
const { exec } = require('child_process');
const zws = String.fromCharCode(8203);
const has = (ob, ke) => Object.prototype.hasOwnProperty.call(ob, ke);
let sensitivePattern;
const TOTITLECASE = /[A-Za-zÀ-ÖØ-öø-ÿ]\S*/g;
const REGEXPESC = /[-/\\^$*+?.()|[\]{}]/g;

/**
 * Contains static methods to be used throughout klasa
 */
class Util {

	/**
	 * This class may not be initiated with new
	 * @since 0.0.1
	 * @throws {Error}
	 * @private
	 */
	constructor() {
		throw new Error('This class may not be initiated with new');
	}

	/**
	 * Makes a codeblock markup string
	 * @since 0.0.1
	 * @param {string} lang The codeblock language
	 * @param {string} expression The expression to be wrapped in the codeblock
	 * @returns {string}
	 */
	static codeBlock(lang, expression) {
		return `\`\`\`${lang}\n${expression || zws}\`\`\``;
	}

	/**
	 * Cleans sensitive info from strings
	 * @since 0.0.1
	 * @param {string} text The text to clean
	 * @returns {string}
	 */
	static clean(text) {
		if (typeof text === 'string') return text.replace(sensitivePattern, '「ｒｅｄａｃｔｅｄ」').replace(/`/g, `\`${zws}`).replace(/@/g, `@${zws}`);
		return text;
	}

	/**
	 * Initializes the sensitive patterns for clean()
	 * @since 0.0.1
	 * @private
	 * @param {KlasaClient} client The Klasa client
	 */
	static initClean(client) {
		const patterns = [];
		if (client.token) patterns.push(client.token);
		if (client.user.email) patterns.push(client.user.email);
		if (client.password) patterns.push(client.password);
		sensitivePattern = new RegExp(patterns.join('|'), 'gi');
	}

	/**
	 * Converts a string to Title Case
	 * @since 0.0.1
	 * @param {string} str The string to title case
	 * @returns {string}
	 */
	static toTitleCase(str) {
		return str.replace(TOTITLECASE, (txt) => Util.titleCaseVariants[txt] || txt.charAt(0).toUpperCase() + txt.substr(1).toLowerCase());
	}

	/**
	 * Cleans a string from regex injection
	 * @since 0.0.1
	 * @param {string} str The string to clean
	 * @returns {string}
	 */
	static regExpEsc(str) {
		return str.replace(REGEXPESC, '\\$&');
	}

	/**
	 * Merges two objects
	 * @since 0.5.0
	 * @param {*} objTarget The object to be merged
	 * @param {*} objSource The object to merge
	 * @returns {*}
	 */
	static mergeObjects(objTarget = {}, objSource) {
		for (const key in objSource) objTarget[key] = Util.isObject(objSource[key]) ? Util.mergeObjects(objTarget[key], objSource[key]) : objSource[key];
		return objTarget;
	}

	/**
	 * Deep clone a value
	 * @since 0.5.0
	 * @param {*} source The object to clone
	 * @returns {*}
	 */
	static deepClone(source) {
		// Check if it's a primitive (with exception of function and null, which is typeof object)
		if (typeof source !== 'object' || source === null) return source;
		if (Array.isArray(source)) {
			const output = new Array(source.length);
			for (let i = 0; i < source.length; i++) output[i] = Util.deepClone(source[i]);
			return output;
		}
		if (Util.isObject(source)) {
			const output = {};
			for (const key in source) output[key] = Util.deepClone(source[key]);
			return output;
		}
		if (source instanceof Map) {
			const output = new source.constructor();
			for (const [key, value] of source.entries()) output.set(key, Util.deepClone(value));
			return output;
		}
		if (source instanceof Set) {
			const output = new source.constructor();
			for (const value of source.values()) output.add(Util.deepClone(value));
			return output;
		}
		return source;
	}

	/**
	 * Applies an interface to a class
	 * @since 0.1.1
	 * @param {Object} base The interface to apply to a structure
	 * @param {Object} structure The structure to apply the interface to
	 * @param {string[]} [skips=[]] The methods to skip when applying this interface
	 */
	static applyToClass(base, structure, skips = []) {
		for (const method of Object.getOwnPropertyNames(base.prototype)) {
			if (!skips.includes(method)) Object.defineProperty(structure.prototype, method, Object.getOwnPropertyDescriptor(base.prototype, method));
		}
	}

	/**
	 * Verify if the input is a function.
	 * @since 0.5.0
	 * @param {Function} input The function to verify
	 * @returns {boolean}
	 */
	static isFunction(input) {
		return typeof input === 'function';
	}

	/**
	 * Verify if the input is a class constructor.
	 * @since 0.5.0
	 * @param {Function} input The function to verify
	 * @returns {boolean}
	 */
	static isClass(input) {
		return typeof input === 'function' &&
			typeof input.prototype === 'object' &&
			input.toString().substring(0, 5) === 'class';
	}

	/**
	 * Verify if the input is an object literal (or class).
	 * @since 0.5.0
	 * @param {Object} input The object to verify
	 * @returns {boolean}
	 */
	static isObject(input) {
		return input && input.constructor === Object;
	}

	/**
	 * Verify if a number is a finite number.
	 * @since 0.5.0
	 * @param {number} input The number to verify
	 * @returns {boolean}
	 */
	static isNumber(input) {
		return typeof input === 'number' && !isNaN(input) && Number.isFinite(input);
	}

	/**
	 * Verify if an object is a promise.
	 * @since 0.5.0
	 * @param {Promise} input The promise to verify
	 * @returns {boolean}
	 */
	static isThenable(input) {
		return (input instanceof Promise) || (Boolean(input) && Util.isFunction(input.then) && Util.isFunction(input.catch));
	}

	/**
<<<<<<< HEAD
	 * Get the type name that defines the input.
	 * @since 0.5.0
	 * @param {*} input The value to get the type from
	 * @returns {string}
	 */
	static getTypeName(input) {
		switch (typeof input) {
			case 'object': return input === null ? 'null' : input.constructor ? input.constructor.name : 'any';
			case 'function': return `${input.constructor.name}(${input.length}-arity)`;
			case 'undefined': return 'void';
			default: return typeof input;
		}
	}

	/**
	 * Get the deep type name that defines the input.
	 * @since 0.5.0
	 * @param {*} input The value to get the deep type from
	 * @returns {string}
	 */
	static getDeepTypeName(input) {
		const basic = Util.getTypeName(input);
		switch (basic) {
			case 'Map':
			case 'Collection':
			case 'WeakMap':
				return Util.getDeepTypeMap(input, basic);
			case 'Set':
			case 'Array':
			case 'WeakSet':
				return Util.getDeepTypeSetOrArray(input, basic);
			case 'Proxy':
				return Util.getDeepTypeProxy(input);
			case 'Object':
				return 'any';
			default:
				return basic;
		}
	}

	/**
	 * Get the deep type name that defines a Map, WeakMap, or a discord.js' Collection.
	 * @since 0.5.0
	 * @param {(Map|WeakMap|external:Collection)} input The value to get the deep type from
	 * @param {string} [basic] The basic type
	 * @returns {string}
	 */
	static getDeepTypeMap(input, basic = Util.getTypeName(input)) {
		if (!(input instanceof Map || input instanceof WeakMap)) return basic;
		const typeKeys = new Set(),
			typeValues = new Set();
		for (const [key, value] of input) {
			const typeKey = Util.getDeepTypeName(key);
			if (!typeKeys.has(typeKey)) typeKeys.add(typeKey);
			const typeValue = Util.getDeepTypeName(value);
			if (!typeValues.has(typeValue)) typeValues.add(typeValue);
		}
		const typeK = typeKeys.size === 0 || typeKeys.has('any') ? 'any' : [...typeKeys].sort().join(' | ');
		const typeV = typeValues.size === 0 || typeValues.has('any') ? 'any' : [...typeValues].sort().join(' | ');

		return `${basic}<${typeK}, ${typeV}>`;
	}

	/**
	 * Get the deep type name that defines an Array, Set, or a WeakSet.
	 * @since 0.5.0
	 * @param {(Array|Set|WeakSet)} input The value to get the deep type from
	 * @param {string} [basic] The basic type
	 * @returns {string}
	 */
	static getDeepTypeSetOrArray(input, basic = Util.getTypeName(input)) {
		if (!(Array.isArray(input) || input instanceof Set)) return basic;
		const types = new Set();
		for (const value of input) {
			const type = Util.getDeepTypeName(value);
			if (!types.has(type)) types.add(type);
		}
		const typeV = types.size === 0 || types.has('Object') ? 'any' : [...types].sort().join(' | ');

		return `${basic}<${typeV}>`;
	}

	/**
	 * Get the deep type name that defines a Proxy.
	 * @since 0.5.0
	 * @param {Proxy} input The value to get the deep type from
	 * @returns {string}
	 */
	static getDeepTypeProxy(input) {
		const proxy = process.binding('util').getProxyDetails(input);
		if (proxy) return `Proxy<${Util.getDeepTypeName(proxy)}>`;
		return 'any';
	}

	/**
=======
>>>>>>> 3a510ca8
	 * Try parse a stringified JSON string.
	 * @since 0.5.0
	 * @param {string} value The value to parse
	 * @returns {*}
	 */
	static tryParse(value) {
		try {
			return JSON.parse(value);
		} catch (err) {
			return value;
		}
	}

	/**
	 * Get the identifier of a value.
	 * @since 0.5.0
	 * @param {*} value The value to get the identifier from
	 * @returns {?(string|number|boolean)}
	 */
	static getIdentifier(value) {
		if (['string', 'number', 'boolean'].includes(typeof value)) return value;
		if (Util.isObject(value)) {
			if ('id' in value) return value.id;
			if ('name' in value) return value.name;
		}
		return null;
	}

	/**
	 * Turn a dotted path into a json object.
	 * @since 0.5.0
	 * @param {string} path The dotted path
	 * @param {*} value The value
	 * @param {Object<string, *>} [obj = {}] The object to edit
	 * @returns {*}
	 */
	static makeObject(path, value, obj = {}) {
		if (path.indexOf('.') === -1) {
			obj[path] = value;
		} else {
			const route = path.split('.');
			const lastKey = route.pop();
			let reference = obj;
			for (const key of route) {
				if (!(key in reference)) reference[key] = {};
				reference = reference[key];
			}
			reference[lastKey] = value;
		}
		return obj;
	}

	/**
	 * Convert an object to an array of tuples
	 * @since 0.5.0
	 * @param {Object<string, *>} obj The object to convert to tuples
	 * @param {string} [prefix = ''] The prefix to append for nested entries
	 * @returns {Array<*>}
	 */
	static arrayFromObject(obj, prefix = '') {
		const output = [];
		for (const key of Object.keys(obj)) {
			const prefixedKey = prefix + key;
			if (Util.isObject(obj[key])) {
				Array.prototype.push.apply(output, Util.arrayFromObject(obj[key], `${prefixedKey}.`));
			} else {
				output.push([prefixedKey, obj[key]]);
			}
		}
		return output;
	}

	/**
	 * Compare if both arrays are equal
	 * @param {any[]} arr1 The first array to compare
	 * @param {any[]} arr2 The second array to compare
	 * @param {boolean} clone Whether this check should clone the second array
	 * @returns {boolean}
	 */
	static arraysEqual(arr1, arr2, clone = false) {
		if (arr1 === arr2) return true;
		if (arr1.length !== arr2.length) return false;
		// Clone the array
		if (clone) arr2 = arr2.slice(0);

		for (const item of arr1) {
			const ind = arr2.indexOf(item);
			if (ind !== -1) arr2.splice(ind, 1);
		}

		return !arr2.length;
	}

	/**
	 * Sets default properties on an object that aren't already specified.
	 * @since 0.5.0
	 * @param {Object} def Default properties
	 * @param {Object} [given] Object to assign defaults to
	 * @returns {Object}
	 * @private
	 */
	static mergeDefault(def, given) {
		if (!given) return def;
		for (const key in def) {
			if (!has(given, key) || given[key] === undefined) {
				given[key] = Array.isArray(def[key]) ? def[key].slice(0) : def[key];
			} else if (!Array.isArray(given[key]) && given[key] === Object(given[key])) {
				given[key] = Util.mergeDefault(def[key], given[key]);
			}
		}

		return given;
	}

}

/**
 * @typedef {Object} ExecOptions
 * @property {string} [cwd=process.cwd()] Current working directory of the child process
 * @property {Object} [env={}] Environment key-value pairs
 * @property {string} [encoding='utf8'] encoding to use
 * @property {string} [shell=os === unix ? '/bin/sh' : process.env.ComSpec] Shell to execute the command with
 * @property {number} [timeout=0] The maximum execution time
 * @property {number} [maxBuffer=200*1024] Largest amount of data in bytes allowed on stdout or stderr. If exceeded, the child process is terminated
 * @property {string|number} [killSignal='SIGTERM'] The kill signal
 * @property {number} [uid] Sets the user identity of the process
 * @property {number} [gid] Sets the group identity of the process
 */

/**
 * Promisified version of child_process.exec for use with await
 * @since 0.3.0
 * @param {string} command The command to run
 * @param {ExecOptions} [options] The options to pass to exec
 * @returns {Promise<{ stdout: string, stderr: string }>}
 * @method
 * @static
 */
Util.exec = promisify(exec);

/**
 * Promisified version of setTimeout for use with await
 * @since 0.3.0
 * @param {number} delay The amount of time in ms to delay
 * @param {*} [args] Any args to pass to the .then (mostly pointless in this form)
 * @returns {Promise<*>} The args value passed in
 * @method
 * @static
 */
Util.sleep = promisify(setTimeout);

/**
 * Object with certain title case variants for words
 * @since 0.5.0
 * @type {Object}
 * @static
 */
Util.titleCaseVariants = {
	textchannel: 'TextChannel',
	voicechannel: 'VoiceChannel',
	categorychannel: 'CategoryChannel',
	guildmember: 'GuildMember'
};

module.exports = Util;<|MERGE_RESOLUTION|>--- conflicted
+++ resolved
@@ -187,104 +187,6 @@
 	}
 
 	/**
-<<<<<<< HEAD
-	 * Get the type name that defines the input.
-	 * @since 0.5.0
-	 * @param {*} input The value to get the type from
-	 * @returns {string}
-	 */
-	static getTypeName(input) {
-		switch (typeof input) {
-			case 'object': return input === null ? 'null' : input.constructor ? input.constructor.name : 'any';
-			case 'function': return `${input.constructor.name}(${input.length}-arity)`;
-			case 'undefined': return 'void';
-			default: return typeof input;
-		}
-	}
-
-	/**
-	 * Get the deep type name that defines the input.
-	 * @since 0.5.0
-	 * @param {*} input The value to get the deep type from
-	 * @returns {string}
-	 */
-	static getDeepTypeName(input) {
-		const basic = Util.getTypeName(input);
-		switch (basic) {
-			case 'Map':
-			case 'Collection':
-			case 'WeakMap':
-				return Util.getDeepTypeMap(input, basic);
-			case 'Set':
-			case 'Array':
-			case 'WeakSet':
-				return Util.getDeepTypeSetOrArray(input, basic);
-			case 'Proxy':
-				return Util.getDeepTypeProxy(input);
-			case 'Object':
-				return 'any';
-			default:
-				return basic;
-		}
-	}
-
-	/**
-	 * Get the deep type name that defines a Map, WeakMap, or a discord.js' Collection.
-	 * @since 0.5.0
-	 * @param {(Map|WeakMap|external:Collection)} input The value to get the deep type from
-	 * @param {string} [basic] The basic type
-	 * @returns {string}
-	 */
-	static getDeepTypeMap(input, basic = Util.getTypeName(input)) {
-		if (!(input instanceof Map || input instanceof WeakMap)) return basic;
-		const typeKeys = new Set(),
-			typeValues = new Set();
-		for (const [key, value] of input) {
-			const typeKey = Util.getDeepTypeName(key);
-			if (!typeKeys.has(typeKey)) typeKeys.add(typeKey);
-			const typeValue = Util.getDeepTypeName(value);
-			if (!typeValues.has(typeValue)) typeValues.add(typeValue);
-		}
-		const typeK = typeKeys.size === 0 || typeKeys.has('any') ? 'any' : [...typeKeys].sort().join(' | ');
-		const typeV = typeValues.size === 0 || typeValues.has('any') ? 'any' : [...typeValues].sort().join(' | ');
-
-		return `${basic}<${typeK}, ${typeV}>`;
-	}
-
-	/**
-	 * Get the deep type name that defines an Array, Set, or a WeakSet.
-	 * @since 0.5.0
-	 * @param {(Array|Set|WeakSet)} input The value to get the deep type from
-	 * @param {string} [basic] The basic type
-	 * @returns {string}
-	 */
-	static getDeepTypeSetOrArray(input, basic = Util.getTypeName(input)) {
-		if (!(Array.isArray(input) || input instanceof Set)) return basic;
-		const types = new Set();
-		for (const value of input) {
-			const type = Util.getDeepTypeName(value);
-			if (!types.has(type)) types.add(type);
-		}
-		const typeV = types.size === 0 || types.has('Object') ? 'any' : [...types].sort().join(' | ');
-
-		return `${basic}<${typeV}>`;
-	}
-
-	/**
-	 * Get the deep type name that defines a Proxy.
-	 * @since 0.5.0
-	 * @param {Proxy} input The value to get the deep type from
-	 * @returns {string}
-	 */
-	static getDeepTypeProxy(input) {
-		const proxy = process.binding('util').getProxyDetails(input);
-		if (proxy) return `Proxy<${Util.getDeepTypeName(proxy)}>`;
-		return 'any';
-	}
-
-	/**
-=======
->>>>>>> 3a510ca8
 	 * Try parse a stringified JSON string.
 	 * @since 0.5.0
 	 * @param {string} value The value to parse
