const { promisify } = require('util');
const { exec } = require('child_process');
const zws = String.fromCharCode(8203);
let sensitivePattern;

/**
 * Contains static methods to be used throughout klasa
 * @since 0.0.1
 */
class Util {

	/**
	 * This class may not be initiated with new
	 * @since 0.0.1
	 */
	constructor() {
		throw new Error('This class may not be initiated with new');
	}

	/**
	 * Makes a codeblock markup string
	 * @since 0.0.1
	 * @param {string} lang The codeblock language
	 * @param {string} expression The expression to be wrapped in the codeblock
	 * @returns {string}
	 */
	static codeBlock(lang, expression) {
		return `\`\`\`${lang}\n${expression || '\u200b'}\`\`\``;
	}

	/**
	 * Cleans sensitive info from strings
	 * @since 0.0.1
	 * @param {string} text The text to clean
	 * @returns {string}
	 */
	static clean(text) {
		if (typeof text === 'string') return text.replace(sensitivePattern, '「ｒｅｄａｃｔｅｄ」').replace(/`/g, `\`${zws}`).replace(/@/g, `@${zws}`);
		return text;
	}

	/**
	 * Initializes the sensitive patterns for clean()
	 * @since 0.0.1
	 * @private
	 * @param {KlasaClient} client The Klasa client
	 */
	static initClean(client) {
		const patterns = [];
		if (client.token) patterns.push(client.token);
		if (client.user.email) patterns.push(client.user.email);
		if (client.password) patterns.push(client.password);
		sensitivePattern = new RegExp(patterns.join('|'), 'gi');
	}

	/**
	 * Converts a string to Title Case
	 * @since 0.0.1
	 * @param {string} str The string to titlecaseify
	 * @returns {string}
	 */
	static toTitleCase(str) {
		return str.replace(/\w\S*/g, (txt) => txt.charAt(0).toUpperCase() + txt.substr(1).toLowerCase());
	}

	/**
	 * Generates an error object used for argument reprompting
	 * @since 0.0.1
	 * @param {Error} error An error object
	 * @param {number} code The status code to assign to the error
	 * @returns {Error}
	 */
	static newError(error, code) {
		if (error.status) {
			this.statusCode = error.response.res.statusCode;
			this.statusMessage = error.response.res.statusMessage;
			this.code = error.response.body.code;
			this.message = error.response.body.message;
			return this;
		}
		this.code = code || null;
		this.message = error;
		this.stack = error.stack || null;
		return this;
	}

	/**
	 * Cleans a string from regex injection
	 * @since 0.0.1
	 * @param {string} str The string to clean
	 * @returns {string}
	 */
	static regExpEsc(str) {
		return str.replace(/[-/\\^$*+?.()|[\]{}]/g, '\\$&');
	}

	/**
<<<<<<< HEAD
	 * Given a dotted object, parse it, generating a new object with all the keys parsed.
	 * @param {Object} rawObject The dotted object to parse.
	 * @returns {Object}
	 * @example
	 * // Input
	 * genObject({
	 *     "prefix": "s!",
	 *     "roles.administrator": null,
	 *     "roles.moderator": null,
	 *     "channels.modlog": "340713281972862976",
	 *     "channels.default": "339944237305036812"
	 * });
	 * // Output
	 * {
	 *     "prefix": "s!",
	 *     "roles": {
	 *         "administrator": null,
	 *         "moderator": null
	 *     },
	 *     "channels": {
	 *         "modlog": "340713281972862976",
	 *         "default": "339944237305036812"
	 *     }
	 * }
	 */
	static parseDottedObject(rawObject) {
		const object = {};
		for (const key of Object.keys(rawObject)) {
			if (key.indexOf('.') === -1) object[key] = rawObject[key];
			const path = key.split('.');
			let tempPath = object;
			for (let i = 0; i < path.length - 1; i++) {
				if (typeof tempPath[path[i]] === 'undefined') tempPath[path[i]] = {};
				tempPath = tempPath[path[i]];
			}
			if (Util.stringIsObject(rawObject[key])) {
				tempPath[path[path.length - 1]] = JSON.parse(rawObject[key]);
			} else {
				tempPath[path[path.length - 1]] = rawObject[key];
			}
		}
		return object;
	}

	static stringIsObject(string) {
		if (typeof string !== 'string') return false;
		return (string[0] === '[' && string[string.length - 1] === ']') ||
			(string[0] === '{' && string[string.length - 1] === '}');
	}

	/**
	 * Applies an interface to a class
=======
	 * Applies an interface to a class|
	 * @since 0.1.1
>>>>>>> f67605d2
	 * @param {Object} base The interface to apply to a structure
	 * @param {Object} structure The structure to apply the interface to
	 * @param {string[]} [skips=[]] The methods to skip when applying this interface
	 */
	static applyToClass(base, structure, skips = []) {
		for (const method of Object.getOwnPropertyNames(base.prototype)) {
			if (!skips.includes(method)) Object.defineProperty(structure.prototype, method, Object.getOwnPropertyDescriptor(base.prototype, method));
		}
	}

}

/**
 * @typedef {Object} ExecOptions
 * @memberof {Util}
 * @property {string} [cwd=process.cwd()] Current working directory of the child process
 * @property {Object} [env={}] Environment key-value pairs
 * @property {string} [encoding='utf8'] encoding to use
 * @property {string} [shell=os === unix ? '/bin/sh' : process.env.ComSpec] Shell to execute the command with
 * @property {number} [timeout=0]
 * @property {number} [maxBuffer=200*1024] Largest amount of data in bytes allowed on stdout or stderr. If exceeded, the child process is terminated.
 * @property {string|number} [killSignal='SIGTERM'] <string> | <integer> (Default: 'SIGTERM')
 * @property {number} [uid] Sets the user identity of the process.
 * @property {number} [gid] Sets the group identity of the process.
 */

/**
 * Promisified version of child_process.exec for use with await
 * @method
 * @since 0.3.0
 * @param {string} command The command to run
 * @param {ExecOptions} [options] The options to pass to exec
 * @returns {Promise<{ stdout: string, stderr: string }>}
 */
Util.exec = promisify(exec);

/**
 * Promisified version of setTimeout for use with await
 * @method
 * @since 0.3.0
 * @param {number} delay The amount of time in ms to delay
 * @param {any} [args] Any args to pass to the .then (mostly pointless in this form)
 * @returns {Promise<any>} The args value passed in
 */
Util.sleep = promisify(setTimeout);

module.exports = Util;<|MERGE_RESOLUTION|>--- conflicted
+++ resolved
@@ -95,8 +95,8 @@
 	}
 
 	/**
-<<<<<<< HEAD
 	 * Given a dotted object, parse it, generating a new object with all the keys parsed.
+   * @since 0.4.0
 	 * @param {Object} rawObject The dotted object to parse.
 	 * @returns {Object}
 	 * @example
@@ -147,11 +147,8 @@
 	}
 
 	/**
-	 * Applies an interface to a class
-=======
 	 * Applies an interface to a class|
 	 * @since 0.1.1
->>>>>>> f67605d2
 	 * @param {Object} base The interface to apply to a structure
 	 * @param {Object} structure The structure to apply the interface to
 	 * @param {string[]} [skips=[]] The methods to skip when applying this interface
