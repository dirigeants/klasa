const { promisify } = require('util');
const { exec } = require('child_process');
const zws = String.fromCharCode(8203);
let sensitivePattern;

/**
 * Contains static methods to be used throughout klasa
 */
class Util {

	/**
	 * This class may not be initiated with new
	 * @since 0.0.1
	 */
	constructor() {
		throw new Error('This class may not be initiated with new');
	}

	/**
	 * Makes a codeblock markup string
	 * @since 0.0.1
	 * @param {string} lang The codeblock language
	 * @param {string} expression The expression to be wrapped in the codeblock
	 * @returns {string}
	 */
	static codeBlock(lang, expression) {
		return `\`\`\`${lang}\n${expression || zws}\`\`\``;
	}

	/**
	 * Cleans sensitive info from strings
	 * @since 0.0.1
	 * @param {string} text The text to clean
	 * @returns {string}
	 */
	static clean(text) {
		if (typeof text === 'string') return text.replace(sensitivePattern, '「ｒｅｄａｃｔｅｄ」').replace(/`/g, `\`${zws}`).replace(/@/g, `@${zws}`);
		return text;
	}

	/**
	 * Initializes the sensitive patterns for clean()
	 * @since 0.0.1
	 * @private
	 * @param {KlasaClient} client The Klasa client
	 */
	static initClean(client) {
		const patterns = [];
		if (client.token) patterns.push(client.token);
		if (client.user.email) patterns.push(client.user.email);
		if (client.password) patterns.push(client.password);
		sensitivePattern = new RegExp(patterns.join('|'), 'gi');
	}

	/**
	 * Converts a string to Title Case
	 * @since 0.0.1
	 * @param {string} str The string to titlecaseify
	 * @returns {string}
	 */
	static toTitleCase(str) {
		return str.replace(/[A-Za-zÀ-ÖØ-öø-ÿ]\S*/g, (txt) => txt.charAt(0).toUpperCase() + txt.substr(1).toLowerCase());
	}

	/**
	 * Generates an error object used for argument reprompting
	 * @since 0.0.1
	 * @param {Error} error An error object
	 * @param {number} code The status code to assign to the error
	 * @returns {Error}
	 */
	static newError(error, code) {
		if (error.status) {
			this.statusCode = error.response.res.statusCode;
			this.statusMessage = error.response.res.statusMessage;
			this.code = error.response.body.code;
			this.message = error.response.body.message;
			return this;
		}
		this.code = code || null;
		this.message = error;
		this.stack = error.stack || null;
		return this;
	}

	/**
	 * Cleans a string from regex injection
	 * @since 0.0.1
	 * @param {string} str The string to clean
	 * @returns {string}
	 */
	static regExpEsc(str) {
		return str.replace(/[-/\\^$*+?.()|[\]{}]/g, '\\$&');
	}

	/**
	 * Applies an interface to a class|
	 * @since 0.1.1
	 * @param {Object} base The interface to apply to a structure
	 * @param {Object} structure The structure to apply the interface to
	 * @param {string[]} [skips=[]] The methods to skip when applying this interface
	 */
	static applyToClass(base, structure, skips = []) {
		for (const method of Object.getOwnPropertyNames(base.prototype)) {
			if (!skips.includes(method)) Object.defineProperty(structure.prototype, method, Object.getOwnPropertyDescriptor(base.prototype, method));
		}
	}

	/**
<<<<<<< HEAD
	 * @since 0.5.0
	 * @param {Function} func The function to verify.
	 * @returns {boolean}
	 */
	static isFunction(func) {
		return typeof func === 'function';
	}

	/*
	 * Verify if a number is a finite number.
	 * @since 0.5.0
	 * @param {number} input The number to verify.
	 * @returns {boolean}
	 */
	static isNumber(input) {
		return typeof input === 'number' && !isNaN(input) && Number.isFinite(input);
	}

	/**
	 * Try parse a stringified JSON string.
	 * @since 0.5.0
	 * @param {string} value The value to parse.
	 * @returns {*}
	 */
	static tryParse(value) {
		try {
			return JSON.parse(value);
		} catch (err) {
			return value;
		}
	}

=======
	 * Get the type of value. A better version of the `typeof` operator, basically
	 * @since 0.4.0
	 * @param {*} value The object or primitive whose type is to be returned
	 * @returns {string}
	 */
	static getType(value) {
		if (value == null) return String(value); // eslint-disable-line eqeqeq
		return typeof value;
	}

	/**
	 * Get the class (constructor) name of value
	 * @since 0.4.0
	 * @param {*} value The object whose class name is to be returned
	 * @returns {string}
	 */
	static getClass(value) {
		return value && value.constructor && value.constructor.name ?
			value.constructor.name :
			{}.toString.call(value).match(/\[object (\w+)\]/)[1];
	}

	/**
	 * Get the type info for value
	 * @since 0.4.0
	 * @param {*} value The object or primitive whose complex type is to be returned
	 * @returns {{basicType: string, type: string}}
	 */
	static getComplexType(value) {
		const basicType = this.getType(value);
		if (basicType === 'object' || basicType === 'function') return { basicType, type: this.getClass(value) };
		return { basicType, type: basicType };
	}

	/**
	 * Determines whether the passed value is a promise
	 * @since 0.4.0
	 * @param {*} value The value to be checked.
	 * @returns {boolean}
	 */
	static isThenable(value) {
		return value && typeof value.then === 'function';
	}

	/**
	 * @typedef deepTypeOptions
	 * @property {number} depth The depth limit
	 * @property {number} wait How long to await promises (0 for no awaiting)
	 * @property {Promise} [surrogatePromise] The promise to await, if different from `value`;
	 *  this allows, e.g., a promise from `this.timeoutPromise` to be awaited instead of `value`
	 */

	/**
	 * @typedef deepType
	 * @property {"none"|"values"|"keys&values"|"arity"|"emptiness"|"unknown-depths"|"unknown-value"} has
	 * @property {string} [type] Not present if depth limit reached in previous recursion (`has` is "unknown-depths")
	 *  or if empty (`has` is "emptiness")
	 * @property {deepType} [keys] If present and `keys.has` is "unknown-depths", depth limit reached in current recursion
	 * @property {deepType} [values] If present and `values.has` is "unknown-depths", depth limit reached in current recursion
	 * @property {?number} [arity] If present and `arity` is null, depth limit reached in current recursion
	 */

	/**
	 * Returns the deep type of `value`, as a JSDoc-like string
	 * @since 0.4.0
	 * @param {*} value The value to get the deep type of
	 * @param {deepTypeOptions} options Options
	 * @returns {Promise<string>}
	 */
	static async getJSDocString(value, options) {
		return Util.deepTypeToJSDoc(await Util.getDeepType(value, options));
	}

	/**
	 * Takes a deep type object and returns a JSDoc-like string representation of it
	 * @since 0.4.0
	 * @private
	 * @param {deepType} deepType The deep type to parse
	 * @returns {string}
	 */
	static deepTypeToJSDoc(deepType) {
		return {
			none: () => deepType.type,
			values: () => {
				if (deepType.values.has === 'emptiness') return `${deepType.type}<>`;
				if (deepType.values.has === 'unknown-depths') return deepType.type;
				if (deepType.values.has === 'unknown-value') return `${deepType.type}<?>`;
				return `${deepType.type}<${Util.deepTypeToJSDoc(deepType.values)}>`;
			},
			'keys&values': () => {
				if (deepType.values.has === 'emptiness') return `${deepType.type}<>`;
				if (deepType.values.has === 'unknown-depths') return deepType.type;
				if (deepType.values.has === 'unknown-value') {
					console.error(`I didn't think this could happen.${deepType.keys.has === 'unknown-value' ? ' deepType.keys.has is also "unknown-value".' : ''}`);
					return `${deepType.type}<?, ?>`;
				}
				return `${deepType.type}<${Util.deepTypeToJSDoc(deepType.keys)}, ${Util.deepTypeToJSDoc(deepType.values)}>`;
			},
			arity: () => {
				if (deepType.arity === null) return deepType.type;
				return deepType.arity > 0 ?
					`${deepType.type}(${deepType.arity})` :
					`${deepType.type}()`;
			}
		}[deepType.has]();
	}

	/**
	 * Returns the deep type of `value`, as nested objects
	 * @since 0.4.0
	 * @param {*} value The value to get the deep type of
	 * @param {deepTypeOptions} options Options
	 * @returns {Promise<deepType>}
	 */
	static async getDeepType(value, options) {
		if (!options) throw new TypeError('`options` is a required argument');
		if (typeof options.depth !== 'number') throw new TypeError('`options.depth` is a required argument');
		if (typeof options.wait !== 'number') throw new TypeError('`options.wait` is a required argument');

		const valuelessObjects = [Error, Date];
		const newOptions = Object.assign({}, options, { depth: options.depth - 1 });
		const recur = val => Util.getDeepType(val, newOptions);

		const { type, basicType } = Util.getComplexType(value);
		// I'm not sure if syntax exists to name a function/class like this, but might as well do a sanity check
		if (type === '*' || type[0] === '?') throw new TypeError('ffs, why would you name a class or function that?!');

		const deepType = { has: 'none', type };

		if (basicType === 'object' && !valuelessObjects.some(klass => value instanceof klass)) {
			if (Util.isThenable(value) || Array.isArray(value) || value instanceof Set) {
				// Objects whose values should be displayed
				await Util._getDeepTypeValuedObj(recur, deepType, value, options);
			} else {
				// Objects whose keys and values should be displayed
				await Util._getDeepTypeKeyedObject(recur, deepType, value, options);
			}
		} else if (basicType === 'function') {
			// Callable objects will just have their arity displayed
			await Util._getDeepTypeFn(recur, deepType, value, options);
		}

		return deepType;
	}

	/**
	 * @since 0.2.0
	 * @private
	 * @param {Function} recur The function to call to continue recursion
	 * @param {deepType} deepType The deep type to mutate
	 * @param {Promise|Array|Set} value The value to get the deep type of
	 * @param {deepTypeOptions} options Options
	 */
	static async _getDeepTypeValuedObj(recur, deepType, value, options) {
		// Objects whose values should be displayed

		deepType.has = 'values';

		if (options.depth < 1) {
			deepType.values = { has: 'unknown-depths' };
		} else if (Util.isThenable(value)) {
			const awaitedValue = await (options.surrogatePromise || Util.timeoutPromise(value, options.wait));
			deepType.values = awaitedValue instanceof Util.TimeoutError ?
				{ has: 'unknown-value' } :
				await recur(awaitedValue);
		} else if (Array.isArray(value)) {
			deepType.values = value.length === 0 ?
				{ has: 'emptiness' } :
				Util.mergeDeepTypeArray(await Promise.all(value.map(recur)));
		} else if (value instanceof Set) {
			deepType.values = value.size === 0 ?
				{ has: 'emptiness' } :
				Util.mergeDeepTypeArray(await Promise.all(Array.from(value.values()).map(recur)));
		}
	}

	/**
	 * @since 0.2.0
	 * @private
	 * @param {Function} recur The function to call to continue recursion
	 * @param {deepType} deepType The deep type to mutate
	 * @param {Map|Object} value The value to get the deep type of
	 * @param {deepTypeOptions} options Options
	 */
	static async _getDeepTypeKeyedObject(recur, deepType, value, options) {
		// Objects whose keys and values should be displayed

		deepType.has = 'keys&values';

		if (options.depth < 1) {
			deepType.keys = { has: 'unknown-depths' };
			deepType.values = { has: 'unknown-depths' };
		} else if (value instanceof Map) {
			if (value.size === 0) {
				deepType.keys = { has: 'emptiness' };
				deepType.values = { has: 'emptiness' };
			} else {
				deepType.keys = Util.mergeDeepTypeArray(await Promise.all(Array.from(value.keys()).map(recur)));
				deepType.values = Util.mergeDeepTypeArray(await Promise.all(Array.from(value.values()).map(recur)));
			}
			// Plain objects and others
		} else if (Object.keys(value).length === 0) {
			deepType.keys = { has: 'emptiness' };
			deepType.values = { has: 'emptiness' };
		} else {
			deepType.keys = Util.mergeDeepTypeArray(await Promise.all(Object.keys(value).map(recur)));
			deepType.values = Util.mergeDeepTypeArray(await Promise.all(Object.values(value).map(recur)));
		}
	}

	/**
	 * @since 0.2.0
	 * @private
	 * @param {Function} recur The function to call to continue recursion
	 * @param {deepType} deepType The deep type to mutate
	 * @param {Function} value The value to get the deep type of
	 * @param {deepTypeOptions} options Options
	 */
	static async _getDeepTypeFn(recur, deepType, value, options) {
		// Callable objects will just have their arity displayed
		deepType.has = 'arity';
		if (options.depth < 1) deepType.arity = null;
		else deepType.arity = value.length;
	}

	/**
	 * Reduce an array of deepType objects into a simgle one
	 * @since 0.4.0
	 * @private
	 * @param {Array<deepType>} deepTypes Array of the deep types of value's contents
	 * @returns {deepType} The merged deep type of value's contents
	 */
	static mergeDeepTypeArray(deepTypes) {
		if (deepTypes.length === 0) throw new TypeError('`deepTypes` cannot be empty');

		/**
  	 * @type {deepType}
  	 * `mergedDeepType._nullType` should be "", "null", "undefined", or "null|undefined" if it exists at all
  	 */
		const mergedDeepType = deepTypes.reduce(Util.mergeTwoDeepTypes);

		if (mergedDeepType._nullType) mergedDeepType.type = `?${mergedDeepType.type}`;
		delete mergedDeepType._nullType;

		return mergedDeepType;
	}

	/**
	 * Merges `b` into `a`, intelligently comparing their types
	 *
	 * Not guaranteed to modify `a` in-place. Use the return value.
	 * @since 0.4.0
	 * @private
	 * @param {deepType} a The first deep type (the target)
	 * @param {deepType} b The second deep type (the source)
	 * @returns {deepType}
	 */
	static mergeTwoDeepTypes(a, b) {
		if (['emptiness', 'unknown-depths', 'unknown-value'].indexOf(a.has) !== -1 || a.type === '*') return a;

		if (Util.nullOrUndefinedRE.test(b.type)) {
			if (!a._nullType) a._nullType = b.type;
			else if (a._nullType !== b.type) a._nullType = 'null|undefined';
		} else if (!a.type) {
			// Deep clone the object
			return JSON.parse(JSON.stringify(b));
		} else if (a.has === b.has && a.type === b.type) {
			({
				none: () => undefined,
				values: () => {
					a.values = Util.mergeTwoDeepTypes(a.values, b.values);
				},
				'keys&values': () => {
					a.keys = Util.mergeTwoDeepTypes(a.keys, b.keys);
					a.values = Util.mergeTwoDeepTypes(a.values, b.values);
				},
				arity: () => {
					if (a.arity !== b.arity) a.arity = null;
				}
			}[a.has])();
		} else {
			return { has: 'none', type: '*' };
		}

		if (!a.type) a.type = a._nullType;

		return a;
	}

	/**
	 * Wrap a promise in a promise that will timeout in a certain amount of time.
	 *
	 * Whichever promise (the inputted one or the timeout one) resolves first will have its value be
	 * the resolved value of the returned promise.
	 * @since 0.4.0
	 * @param {Promise} promise The promise to wrap.
	 * @param {number} timeout How long the new promise should wait before timing out.
	 * @returns {Promise}
	 */
	static timeoutPromise(promise, timeout) {
		return Promise.race([promise, this.sleep(timeout, new this.TimeoutError('Promise timed out'))]);
	}

>>>>>>> 33af612c
}

/**
 * @typedef {Object} ExecOptions
 * @memberof {Util}
 * @property {string} [cwd=process.cwd()] Current working directory of the child process
 * @property {Object} [env={}] Environment key-value pairs
 * @property {string} [encoding='utf8'] encoding to use
 * @property {string} [shell=os === unix ? '/bin/sh' : process.env.ComSpec] Shell to execute the command with
 * @property {number} [timeout=0]
 * @property {number} [maxBuffer=200*1024] Largest amount of data in bytes allowed on stdout or stderr. If exceeded, the child process is terminated.
 * @property {string|number} [killSignal='SIGTERM'] <string> | <integer> (Default: 'SIGTERM')
 * @property {number} [uid] Sets the user identity of the process.
 * @property {number} [gid] Sets the group identity of the process.
 */

/**
 * Promisified version of child_process.exec for use with await
 * @method
 * @since 0.3.0
 * @param {string} command The command to run
 * @param {ExecOptions} [options] The options to pass to exec
 * @returns {Promise<{ stdout: string, stderr: string }>}
 */
Util.exec = promisify(exec);

/**
 * Promisified version of setTimeout for use with await
 * @method
 * @since 0.3.0
 * @param {number} delay The amount of time in ms to delay
 * @param {*} [args] Any args to pass to the .then (mostly pointless in this form)
 * @returns {Promise<*>} The args value passed in
 */
Util.sleep = promisify(setTimeout);

/**
 * Used to mark when a promise has timed out
 * @since 0.4.0
 */
Util.TimeoutError = class TimeoutError extends Error {};

/**
 * Test if string is exactly "null" or "undefined"
 * @since 0.4.0
 */
Util.nullOrUndefinedRE = /^null$|^undefined$/;

module.exports = Util;<|MERGE_RESOLUTION|>--- conflicted
+++ resolved
@@ -107,7 +107,6 @@
 	}
 
 	/**
-<<<<<<< HEAD
 	 * @since 0.5.0
 	 * @param {Function} func The function to verify.
 	 * @returns {boolean}
@@ -140,7 +139,6 @@
 		}
 	}
 
-=======
 	 * Get the type of value. A better version of the `typeof` operator, basically
 	 * @since 0.4.0
 	 * @param {*} value The object or primitive whose type is to be returned
@@ -444,7 +442,6 @@
 		return Promise.race([promise, this.sleep(timeout, new this.TimeoutError('Promise timed out'))]);
 	}
 
->>>>>>> 33af612c
 }
 
 /**
