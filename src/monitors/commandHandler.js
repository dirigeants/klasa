--- conflicted
+++ resolved
@@ -11,13 +11,8 @@
 	}
 
 	async run(message) {
-<<<<<<< HEAD
 		if (message.guild && !message.guild.me) await message.guild.members.fetch(this.client.user);
-		if (message.guild && !message.channel.postable) return;
-=======
-		if (this.client.user.bot && message.guild && !message.guild.me) await message.guild.members.fetch(this.client.user);
 		if (!message.channel.postable) return;
->>>>>>> 8c7d644d
 		if (message.content === this.client.user.toString() || (message.guild && message.content === message.guild.me.toString())) {
 			message.sendMessage(message.language.get('PREFIX_REMINDER', message.guildConfigs.prefix));
 			return;
