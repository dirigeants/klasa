const { Monitor, Stopwatch } = require('klasa');

module.exports = class extends Monitor {

	constructor(...args) {
		super(...args, { ignoreOthers: false });
		this.ignoreEdits = !this.client.options.commandEditing;
	}

	async run(message) {
		if (message.guild && !message.guild.me) await message.guild.members.fetch(this.client.user);
		if (!message.channel.postable) return undefined;
<<<<<<< HEAD
		if (this.mentionOnly.test(message.content)) {
			const prefix = message.guildSettings.get('prefix');
			// We check for length in case of empty array prefixes
			return message.sendLocale('PREFIX_REMINDER', [prefix.length ? prefix : undefined]);
		}

		const { commandText, prefix, prefixLength } = this.parseCommand(message);
		if (!commandText) return undefined;

		const command = this.client.commands.get(commandText);
		if (!command) return this.client.emit('commandUnknown', message, commandText, prefix, prefixLength);

		return this.runCommand(message._registerCommand({ command, prefix, prefixLength }));
	}

	parseCommand(message) {
		const result = this.customPrefix(message) || this.mentionPrefix(message) || this.naturalPrefix(message) || this.prefixLess(message);
		return result ? {
			commandText: message.content.slice(result.length).trim().split(' ')[0].toLowerCase(),
			prefix: result.regex,
			prefixLength: result.length
		} : { commandText: false };
	}

	customPrefix({ content, guildSettings }) {
		const prefix = guildSettings.get('prefix');
		if (!prefix) return null;
		for (const prf of Array.isArray(prefix) ? prefix : [prefix]) {
			const testingPrefix = this.prefixes.get(prf) || this.generateNewPrefix(prf);
			if (testingPrefix.regex.test(content)) return testingPrefix;
=======
		if (!message.commandText && message.prefix === this.client.mentionPrefix) {
			return message.sendLocale('PREFIX_REMINDER', [message.guildSettings.prefix.length ? message.guildSettings.prefix : undefined]);
>>>>>>> 5a5c8bdd
		}
		if (!message.commandText) return undefined;
		if (!message.command) return this.client.emit('commandUnknown', message, message.commandText, message.prefix, message.prefixLength);
		this.client.emit('commandRun', message, message.command, message.args);

<<<<<<< HEAD
	mentionPrefix({ content }) {
		const prefixMention = this.prefixMention.exec(content);
		return prefixMention ? { length: prefixMention[0].length, regex: this.prefixMention } : null;
	}

	naturalPrefix({ content, guildSettings }) {
		const disableNaturalPrefix = guildSettings.get('disableNaturalPrefix');
		if (disableNaturalPrefix || !this.client.options.regexPrefix) return null;
		const results = this.client.options.regexPrefix.exec(content);
		return results ? { length: results[0].length, regex: this.client.options.regexPrefix } : null;
	}

	prefixLess({ channel: { type } }) {
		return this.client.options.noPrefixDM && type === 'dm' ? { length: 0, regex: null } : null;
	}

	generateNewPrefix(prefix) {
		const prefixObject = { length: prefix.length, regex: new RegExp(`^${regExpEsc(prefix)}`, this.prefixFlags) };
		this.prefixes.set(prefix, prefixObject);
		return prefixObject;
=======
		return this.runCommand(message);
>>>>>>> 5a5c8bdd
	}

	async runCommand(message) {
		const timer = new Stopwatch();
		if (this.client.options.typing) message.channel.startTyping();
		try {
			await this.client.inhibitors.run(message, message.command);
			try {
				await message.prompter.run();
				try {
					const subcommand = message.command.subcommands ? message.params.shift() : undefined;
					const commandRun = subcommand ? message.command[subcommand](message, message.params) : message.command.run(message, message.params);
					timer.stop();
					const response = await commandRun;
					this.client.finalizers.run(message, message.command, response, timer);
					this.client.emit('commandSuccess', message, message.command, message.params, response);
				} catch (error) {
					this.client.emit('commandError', message, message.command, message.params, error);
				}
			} catch (argumentError) {
				this.client.emit('argumentError', message, message.command, message.params, argumentError);
			}
		} catch (response) {
			this.client.emit('commandInhibited', message, message.command, response);
		}
		if (this.client.options.typing) message.channel.stopTyping();
	}

};<|MERGE_RESOLUTION|>--- conflicted
+++ resolved
@@ -10,70 +10,15 @@
 	async run(message) {
 		if (message.guild && !message.guild.me) await message.guild.members.fetch(this.client.user);
 		if (!message.channel.postable) return undefined;
-<<<<<<< HEAD
-		if (this.mentionOnly.test(message.content)) {
+		if (!message.commandText && message.prefix === this.client.mentionPrefix) {
 			const prefix = message.guildSettings.get('prefix');
-			// We check for length in case of empty array prefixes
 			return message.sendLocale('PREFIX_REMINDER', [prefix.length ? prefix : undefined]);
-		}
-
-		const { commandText, prefix, prefixLength } = this.parseCommand(message);
-		if (!commandText) return undefined;
-
-		const command = this.client.commands.get(commandText);
-		if (!command) return this.client.emit('commandUnknown', message, commandText, prefix, prefixLength);
-
-		return this.runCommand(message._registerCommand({ command, prefix, prefixLength }));
-	}
-
-	parseCommand(message) {
-		const result = this.customPrefix(message) || this.mentionPrefix(message) || this.naturalPrefix(message) || this.prefixLess(message);
-		return result ? {
-			commandText: message.content.slice(result.length).trim().split(' ')[0].toLowerCase(),
-			prefix: result.regex,
-			prefixLength: result.length
-		} : { commandText: false };
-	}
-
-	customPrefix({ content, guildSettings }) {
-		const prefix = guildSettings.get('prefix');
-		if (!prefix) return null;
-		for (const prf of Array.isArray(prefix) ? prefix : [prefix]) {
-			const testingPrefix = this.prefixes.get(prf) || this.generateNewPrefix(prf);
-			if (testingPrefix.regex.test(content)) return testingPrefix;
-=======
-		if (!message.commandText && message.prefix === this.client.mentionPrefix) {
-			return message.sendLocale('PREFIX_REMINDER', [message.guildSettings.prefix.length ? message.guildSettings.prefix : undefined]);
->>>>>>> 5a5c8bdd
 		}
 		if (!message.commandText) return undefined;
 		if (!message.command) return this.client.emit('commandUnknown', message, message.commandText, message.prefix, message.prefixLength);
 		this.client.emit('commandRun', message, message.command, message.args);
 
-<<<<<<< HEAD
-	mentionPrefix({ content }) {
-		const prefixMention = this.prefixMention.exec(content);
-		return prefixMention ? { length: prefixMention[0].length, regex: this.prefixMention } : null;
-	}
-
-	naturalPrefix({ content, guildSettings }) {
-		const disableNaturalPrefix = guildSettings.get('disableNaturalPrefix');
-		if (disableNaturalPrefix || !this.client.options.regexPrefix) return null;
-		const results = this.client.options.regexPrefix.exec(content);
-		return results ? { length: results[0].length, regex: this.client.options.regexPrefix } : null;
-	}
-
-	prefixLess({ channel: { type } }) {
-		return this.client.options.noPrefixDM && type === 'dm' ? { length: 0, regex: null } : null;
-	}
-
-	generateNewPrefix(prefix) {
-		const prefixObject = { length: prefix.length, regex: new RegExp(`^${regExpEsc(prefix)}`, this.prefixFlags) };
-		this.prefixes.set(prefix, prefixObject);
-		return prefixObject;
-=======
 		return this.runCommand(message);
->>>>>>> 5a5c8bdd
 	}
 
 	async runCommand(message) {
