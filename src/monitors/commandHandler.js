const { Monitor, CommandMessage, Stopwatch, util: { regExpEsc, newError } } = require('klasa');

module.exports = class extends Monitor {

	async run(msg) {
		// Ignore other users if selfbot
		if (!this.client.user.bot && msg.author.id !== this.client.user.id) return;
		if (this.client.user.bot && msg.guild && !msg.guild.me) await msg.guild.members.fetch(this.client.user);
		if (msg.guild && !msg.channel.permissionsFor(msg.guild.me).has('SEND_MESSAGES')) return;
		const { command, prefix, prefixLength } = await this.parseCommand(msg);
		if (!command) return;
		const validCommand = this.client.commands.get(command);
		if (!validCommand) return;
		const timer = new Stopwatch();
		if (this.client.config.typing) msg.channel.startTyping();
		this.client.inhibitors.run(msg, validCommand)
			.then(() => this.runCommand(this.makeProxy(msg, new CommandMessage(msg, validCommand, prefix, prefixLength)), timer))
			.catch((response) => {
				if (this.client.config.typing) msg.channel.stopTyping();
				this.client.emit('commandInhibited', msg, validCommand, response);
			});
	}

	async parseCommand(msg) {
		const prefix = await this.getPrefix(msg);
		if (!prefix) return { command: false };
		const prefixLength = prefix.exec(msg.content)[0].length;
		return {
			command: msg.content.slice(prefixLength).trim().split(' ')[0].toLowerCase(),
			prefix,
			prefixLength
		};
	}

	async getPrefix(msg) {
		if (this.client.config.prefixMention.test(msg.content)) return this.client.config.prefixMention;
		const settings = await msg.fetchGuildSettings();
		const prefix = settings.prefix || this.client.config.prefix;
		if (prefix instanceof Array) {
			for (let i = prefix.length - 1; i >= 0; i--) {
				if (msg.content.startsWith(prefix[i])) return new RegExp(`^${regExpEsc(prefix[i])}`);
			}
		} else if (prefix && msg.content.startsWith(prefix)) {
			return new RegExp(`^${regExpEsc(prefix)}`);
		}
		return false;
	}

	makeProxy(msg, cmdMsg) {
		return new Proxy(msg, {
			get: function handler(target, param) {
				return param in msg ? msg[param] : cmdMsg[param];
			}
		});
	}

	runCommand(msg, timer) {
		msg.validateArgs()
			.then(async (params) => {
				await msg.cmd.run(msg, params)
					.then(mes => {
						this.client.emit('commandRun', msg, msg.cmd, params, mes);
						return this.client.finalizers.run(msg, mes, timer);
					})
					.catch(error => this.client.emit('commandError', msg, msg.cmd, msg.params, error));
				if (this.client.config.typing) msg.channel.stopTyping();
			})
			.catch((error) => {
				if (this.client.config.typing) msg.channel.stopTyping();
				if (error.code === 1 && this.client.config.cmdPrompt) {
					return this.awaitMessage(msg, timer, error.message)
						.catch(err => this.client.emit('commandError', msg, msg.cmd, msg.params, err));
				}
				return this.client.emit('commandError', msg, msg.cmd, msg.params, error);
			});
	}

<<<<<<< HEAD
	async awaitMessage(msg, start, error) {
		const message = await msg.channel.send(await msg.fetchLanguageCode('MONITOR_COMMAND_HANDLER_REPROMPT', `<@!${msg.author.id}>`, error))
=======
	async awaitMessage(msg, timer, error) {
		const message = await msg.channel.send(msg.language.get('MONITOR_COMMAND_HANDLER_REPROMPT', `<@!${msg.author.id}>`, error))
>>>>>>> f67605d2
			.catch((err) => { throw newError(err); });

		const param = await msg.channel.awaitMessages(response => response.author.id === msg.author.id && response.id !== message.id, { max: 1, time: 30000, errors: ['time'] });
		if (param.first().content.toLowerCase() === 'abort') throw await msg.fetchLanguageCode('MONITOR_COMMAND_HANDLER_ABORTED');
		msg.args[msg.args.lastIndexOf(null)] = param.first().content;
		msg.reprompted = true;

		if (message.deletable) message.delete();
		if (this.client.config.typing) msg.channel.startTyping();
		return this.runCommand(msg, timer);
	}

	init() {
		this.ignoreSelf = this.client.user.bot;
	}

};<|MERGE_RESOLUTION|>--- conflicted
+++ resolved
@@ -75,13 +75,8 @@
 			});
 	}
 
-<<<<<<< HEAD
-	async awaitMessage(msg, start, error) {
-		const message = await msg.channel.send(await msg.fetchLanguageCode('MONITOR_COMMAND_HANDLER_REPROMPT', `<@!${msg.author.id}>`, error))
-=======
 	async awaitMessage(msg, timer, error) {
 		const message = await msg.channel.send(msg.language.get('MONITOR_COMMAND_HANDLER_REPROMPT', `<@!${msg.author.id}>`, error))
->>>>>>> f67605d2
 			.catch((err) => { throw newError(err); });
 
 		const param = await msg.channel.awaitMessages(response => response.author.id === msg.author.id && response.id !== message.id, { max: 1, time: 30000, errors: ['time'] });
