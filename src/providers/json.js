const { Provider, util } = require('klasa');
const { resolve } = require('path');
const fs = require('fs-nextra');

module.exports = class extends Provider {

	constructor(...args) {
		super(...args);
		this.baseDir = resolve(this.client.clientBaseDir, 'bwd', 'provider', 'json');
	}

	/**
	 * Initializes the database
	 * @private
	 */
	async init() {
		await fs.ensureDir(this.baseDir).catch(err => this.client.emit('error', err));
	}

	/* Table methods */

	/**
	 * Checks if a directory exists.
	 * @param {string} table The name of the table you want to check
	 * @returns {Promise<boolean>}
	 */
	hasTable(table) {
		return fs.pathExists(resolve(this.baseDir, table));
	}

	/**
	 * Creates a new directory.
	 * @param {string} table The name for the new directory
	 * @returns {Promise<void>}
	 */
	createTable(table) {
		return fs.mkdir(resolve(this.baseDir, table));
	}

	/**
	 * Recursively deletes a directory.
	 * @param {string} table The directory's name to delete
	 * @returns {Promise<void>}
	 */
	deleteTable(table) {
		return this.hasTable(table)
			.then(exists => exists ? fs.emptyDir(resolve(this.baseDir, table)).then(() => fs.remove(resolve(this.baseDir, table))) : null);
	}

	/* Document methods */

	/**
	 * Get all documents from a directory.
	 * @param {string} table The name of the directory to fetch from
<<<<<<< HEAD
	 * @param {boolean} [sequential = false] Whether the provider should update all entries at the same time or politely update them sequentially
	 * @returns {Promise<Object[]>}
=======
	 * @param {boolean} [nice=false] Whether the provider should update all entries at the same time or politely update them sequentially
	 * @returns {Object[]}
>>>>>>> 9bcac237
	 */
	async getAll(table, sequential = false) {
		const dir = resolve(this.baseDir, table);
		const files = await fs.readdir(dir);

		if (sequential) {
			const documents = [];
			for (let i = 0; i < files.length; i++) {
				if (files[i].endsWith('.json')) await fs.readJSON(resolve(dir, files[i])).then(documents.push);
			}
			return documents;
		} else {
			return Promise.all(files.filter(file => file.endsWith('.json')).map(file => fs.readJSON(resolve(dir, file))));
		}
	}

	/**
	 * Get all document names from a directory, filter by json.
	 * @param {string} table The name of the directory to fetch from
	 * @returns {string[]}
	 */
	async getKeys(table) {
		const dir = resolve(this.baseDir, table);
		const filenames = await fs.readdir(dir);
		const files = [];
		for (let i = 0; i < filenames.length; i++) {
			const filename = filenames[i];
			if (filename.endsWith('.json')) files.push(filename.slice(0, filename.length - 5));
		}
		return files;
	}

	/**
	 * Get a document from a directory.
	 * @param {string} table The name of the directory
	 * @param {string} document The document name
	 * @returns {Promise<?Object>}
	 */
	get(table, document) {
		return fs.readJSON(resolve(this.baseDir, table, `${document}.json`)).catch(() => null);
	}

	/**
	 * Check if the document exists.
	 * @param {string} table The name of the directory
	 * @param {string} document The document name
	 * @returns {Promise<boolean>}
	 */
	has(table, document) {
		return fs.pathExists(resolve(this.baseDir, table, `${document}.json`));
	}

	/**
	 * Get a random document from a directory.
	 * @param {string} table The name of the directory
	 * @returns {Promise<Object>}
	 */
	getRandom(table) {
		return this.getAll(table).then(data => data[Math.floor(Math.random() * data.length)]);
	}

	/**
	 * Update or insert a new value to all entries.
	 * @param {string} table The name of the directory
	 * @param {string} path The key's path to update
	 * @param {*} newValue The new value for the key
	 * @param {boolean} [sequential = false] Whether the provider should update all entries at the same time or politely update them sequentially
	 */
	async updateValue(table, path, newValue, sequential = false) {
		const route = path.split('.');
		if (sequential) {
			const values = await this.getAll(table, true);
			for (let i = 0; i < values.length; i++) await this._updateValue(table, route, values[i], newValue);
		} else {
			const values = await this.getAll(table);
			await Promise.all(values.map(object => this._updateValue(table, route, object, newValue)));
		}
	}

	/**
	 * Remove a value or object from all entries.
	 * @param {string} table The name of the directory
	 * @param {string} [path = ''] The key's path to update
	 * @param {boolean} [sequential = false] Whether the provider should update all entries at the same time or politely update them sequentially
	 */
	async removeValue(table, path = '', sequential = false) {
		const route = path.split('.');
		if (sequential) {
			const values = await this.getAll(table, true);
			for (let i = 0; i < values.length; i++) await this._removeValue(table, route, values[i]);
		} else {
			const values = await this.getAll(table);
			await Promise.all(values.map(object => this._removeValue(table, route, object)));
		}
	}

	/**
	 * Insert a new document into a directory.
	 * @param {string} table The name of the directory
	 * @param {string} document The document name
	 * @param {Object} data The object with all properties you want to insert into the document
	 * @returns {Promise<void>}
	 */
	create(table, document, data) {
		return fs.outputJSONAtomic(resolve(this.baseDir, table, `${document}.json`), util.mergeObjects({ id: document }, data));
	}

	set(...args) {
		return this.create(...args);
	}

	insert(...args) {
		return this.create(...args);
	}

	/**
	 * Update a document from a directory.
	 * @param {string} table The name of the directory
	 * @param {string} document The document name
	 * @param {Object} data The object with all the properties you want to update
	 * @returns {void}
	 */
	async update(table, document, data) {
		const existent = await this.get(table, document);
		return fs.outputJSONAtomic(resolve(this.baseDir, table, `${document}.json`), util.mergeObjects(existent || { id: document }, this.parseInput(data)));
	}

	/**
	 * Replace all the data from a document.
	 * @param {string} table The name of the directory
	 * @param {string} document The document name
	 * @param {Object} data The new data for the document
	 * @returns {Promise<void>}
	 */
	replace(table, document, data) {
		return fs.outputJSONAtomic(resolve(this.baseDir, table, `${document}.json`), this.parseInput(data));
	}

	/**
	 * Delete a document from the table.
	 * @param {string} table The name of the directory
	 * @param {string} document The document name
	 * @returns {Promise<void>}
	 */
	delete(table, document) {
		return fs.unlink(resolve(this.baseDir, table, `${document}.json`));
	}

	/**
	 * Update or insert a new value to a specified entry.
	 * @param {string} table The name of the directory
	 * @param {string[]} route An array with the path to update
	 * @param {Object} object The entry to update
	 * @param {*} newValue The new value for the key
	 * @returns {Promise<void>}
	 * @private
	 */
	_updateValue(table, route, object, newValue) {
		let value = object;
		for (let j = 0; j < route.length - 1; j++) {
			if (typeof value[route[j]] === 'undefined') value[route[j]] = { [route[j + 1]]: {} };
			value = value[route[j]];
		}
		value[route[route.length - 1]] = newValue;
		return this.replace(table, object.id, object);
	}

	/**
	 * Remove a value from a specified entry.
	 * @param {string} table The name of the directory
	 * @param {string[]} route An array with the path to update
	 * @param {Object} object The entry to update
	 * @returns {Promise<void>}
	 * @private
	 */
	_removeValue(table, route, object) {
		let value = object;
		for (let j = 0; j < route.length - 1; j++) value = value[route[j]] || {};
		delete value[route[route.length - 1]];
		return this.replace(table, object.id, object);
	}

};<|MERGE_RESOLUTION|>--- conflicted
+++ resolved
@@ -52,13 +52,8 @@
 	/**
 	 * Get all documents from a directory.
 	 * @param {string} table The name of the directory to fetch from
-<<<<<<< HEAD
 	 * @param {boolean} [sequential = false] Whether the provider should update all entries at the same time or politely update them sequentially
-	 * @returns {Promise<Object[]>}
-=======
-	 * @param {boolean} [nice=false] Whether the provider should update all entries at the same time or politely update them sequentially
 	 * @returns {Object[]}
->>>>>>> 9bcac237
 	 */
 	async getAll(table, sequential = false) {
 		const dir = resolve(this.baseDir, table);
