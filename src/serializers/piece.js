--- conflicted
+++ resolved
@@ -9,21 +9,16 @@
 		this.aliases = [...this.client.pieceStores.keys()].map(type => type.slice(0, -1));
 	}
 
-<<<<<<< HEAD
 	async deserialize(data, entry, language) {
-		const store = this.client[`${entry.type}s`];
-=======
-	async deserialize(data, piece, language) {
-		if (piece.type === 'piece') {
+		if (entry.type === 'piece') {
 			for (const store of this.client.pieceStores.values()) {
 				const pce = store.get(data);
 				if (pce) return pce;
 			}
-			throw language.get('RESOLVER_INVALID_PIECE', piece.key, piece.type);
+			throw language.get('RESOLVER_INVALID_PIECE', entry.key, entry.type);
 		}
-		const store = this.client.pieceStores.get(`${piece.type}s`);
-		if (!store) throw language.get('RESOLVER_INVALID_STORE', piece.type);
->>>>>>> b0714163
+		const store = this.client.pieceStores.get(`${entry.type}s`);
+		if (!store) throw language.get('RESOLVER_INVALID_STORE', entry.type);
 		const parsed = typeof data === 'string' ? store.get(data) : data;
 		if (parsed && parsed instanceof store.holds) return parsed;
 		throw language.get('RESOLVER_INVALID_PIECE', entry.key, entry.type);
