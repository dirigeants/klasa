Extendables are functions that extend current Discord.js classes by adding methods or properties.

Extendables have the following syntax:

```javascript
const { Extendable } = require('klasa');

module.exports = class extends Extendable {

	constructor(...args) {
		super(...args, ['Message'], {
			name: 'nameOfExtendable',
			enabled: true,
			klasa: false
		});
	}

// Getters

	get extend() {
		// Make a getter
	}

// Setters

	set extend() {
		// Make a setters
	}

// Methods

	extend() {
		// Make a methods
	}

};
```

## Understanding extendable settings

```js
constructor(...args) {
    super(...args, appliesTo, {
		name: 'nameOfExtendable', // default the file name
		enabled: true, // default true
		klasa: false // default false
	);
} 
```

<<<<<<< HEAD
- **appliesTo**: An array of affected classes from Discord.js or Klasa. You can find all extendable classes for [Discord.js](https://github.com/hydrabolt/discord.js/blob/master/src/index.js) and [Klasa](https://github.com/dirigeants/klasa/blob/master/src/index.js) in those respective links.
- **options.name**: The name of the method/property.
- **options.enabled**: If the extendable should be enabled on start, can be toggled with enable/disable commands.
- **options.klasa**: If the extendable should target Klasa's classes instead of Discord.js'.
=======
| Name                | Default       | Type    | Description                                            |
| ------------------- | ------------- | ------- | ------------------------------------------------------ |
| **options.name**    | `theFileName` | string  | The name of the method/property                        |
| **options.enabled** | `true`        | boolean | If the extendable is enabled or not                    |
| **options.klasa**   | `false`       | boolean | If the extendable is for Klasa instead of Discord.js   |
| **appliesTo**       | `[]`          | Array   | An array of affected classes from Discord.js or Klasa. |

> You can find all extendable classes for [Discord.js](https://github.com/hydrabolt/discord.js/blob/master/src/index.js) and [Klasa](https://github.com/dirigeants/klasa/blob/master/src/index.js) in those respective links.
>>>>>>> 889c8e53

## Understanding extend

The extend method can only be a setter, getter, or method. You cannot define multiple in one file as the above example may imply.

## Examples

Imagine we want to extend the [Message](https://discord.js.org/#/docs/main/master/class/Message) class
so it has a method called `prompt` so you can do `Message#prompt("Are you sure you want to continue?")`
everywhere in your code, resolving if the user confirms the prompt, or rejecting otherwise. Then, your
extendable is likely to be like the following:

> You can extend the Message object with this because you're likely to lock the prompt for a user in a channel,
and Message has both properties of `author` and `channel`.

```js
const { Extendable } = require('klasa');

module.exports = class extends Extendable {

	constructor(...args) {
		super(...args, ['Message'], { name: 'prompt' });
	}

	extend() {
		return prompt();
	}

};
```

Where `prompt()` is your prompt function.

## Further Reading:

- {@tutorial CreatingCommands}
- {@tutorial CreatingEvents}
- {@tutorial CreatingFinalizers}
- {@tutorial CreatingInhibitors}
- {@tutorial CreatingLanguages}
- {@tutorial CreatingMonitors}
- {@tutorial CreatingProviders}<|MERGE_RESOLUTION|>--- conflicted
+++ resolved
@@ -48,12 +48,6 @@
 } 
 ```
 
-<<<<<<< HEAD
-- **appliesTo**: An array of affected classes from Discord.js or Klasa. You can find all extendable classes for [Discord.js](https://github.com/hydrabolt/discord.js/blob/master/src/index.js) and [Klasa](https://github.com/dirigeants/klasa/blob/master/src/index.js) in those respective links.
-- **options.name**: The name of the method/property.
-- **options.enabled**: If the extendable should be enabled on start, can be toggled with enable/disable commands.
-- **options.klasa**: If the extendable should target Klasa's classes instead of Discord.js'.
-=======
 | Name                | Default       | Type    | Description                                            |
 | ------------------- | ------------- | ------- | ------------------------------------------------------ |
 | **options.name**    | `theFileName` | string  | The name of the method/property                        |
@@ -62,7 +56,6 @@
 | **appliesTo**       | `[]`          | Array   | An array of affected classes from Discord.js or Klasa. |
 
 > You can find all extendable classes for [Discord.js](https://github.com/hydrabolt/discord.js/blob/master/src/index.js) and [Klasa](https://github.com/dirigeants/klasa/blob/master/src/index.js) in those respective links.
->>>>>>> 889c8e53
 
 ## Understanding extend
 
