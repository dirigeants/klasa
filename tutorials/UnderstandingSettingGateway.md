--- conflicted
+++ resolved
@@ -9,26 +9,15 @@
 For example, let's say I have downloaded the *rethinkdb* provider and I want to work with it, then we go to your main script file (`app.js`, `bot.js`..., wherever you declare the new Klasa.Client), and write the following code:
 
 ```javascript
-<<<<<<< HEAD
-{ providers: { default: 'rethinkdb' } }
-=======
-const client = new Klasa.Client({ providers: { default: 'levelup' } });
->>>>>>> 23b88e87
+const client = new Klasa.Client({ providers: { default: 'rethinkdb' } });
 ```
 
 Your Klasa's configuration will look something like this:
 
 ```javascript
 const client = new Klasa.Client({
-<<<<<<< HEAD
   prefix: 'k!',
   providers: { default: 'json' },
-=======
-	ownerID: '',
-	prefix: 'k!',
-	clientOptions: {},
-	providers: { default: 'rethinkdb' }
->>>>>>> 23b88e87
 });
 
 client.login('A_BEAUTIFUL_TOKEN_AINT_IT?');
