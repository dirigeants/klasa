--- conflicted
+++ resolved
@@ -541,12 +541,8 @@
 			schedules: SchemaPieceOptions
 		};
 
-<<<<<<< HEAD
+		public [Symbol.iterator](): Iterator<[string, Gateway]>;
 		public register(name: string, schema?: ObjectLiteral, options?: GatewayDriverRegisterOptions): this;
-=======
-		public [Symbol.iterator](): Iterator<[string, Gateway]>;
-		public register(name: string, schema?: object, options?: GatewayDriverRegisterOptions): this;
->>>>>>> 584eee2c
 		public init(): Promise<void>;
 		public sync(input?: string[]): Promise<Array<Gateway>>;
 
@@ -1281,24 +1277,7 @@
 		clientStorage?: GatewayDriverRegisterOptions;
 		guilds?: GatewayDriverRegisterOptions;
 		users?: GatewayDriverRegisterOptions;
-<<<<<<< HEAD
 	} & ObjectLiteral;
-=======
-		[key: string]: GatewayDriverRegisterOptions;
-	} & object;
-
-	export type ExecOptions = {
-		cwd?: string;
-		encoding?: string;
-		env?: ObjectLiteral<string>;
-		gid?: number;
-		killSignal?: string | number;
-		maxBuffer?: number;
-		shell?: string;
-		timeout?: number;
-		uid?: number;
-	};
->>>>>>> 584eee2c
 
 	// Parsers
 	type ArgResolverCustomMethod = (arg: string, possible: Possible, message: KlasaMessage, params: string[]) => Promise<any>;
