--- conflicted
+++ resolved
@@ -480,11 +480,6 @@
 		public toJSON<T extends ObjectLiteral>(): T;
 		public toString(): string;
 
-<<<<<<< HEAD
-=======
-		private static _merge<T extends ObjectLiteral>(data: any, folder: SchemaFolder | SchemaPiece): T;
-		private static _clone<T extends ObjectLiteral>(data: any, schema: SchemaFolder): T;
->>>>>>> 8c7d644d
 		private static _patch(inst: any, data: any, schema: SchemaFolder): void;
 	}
 
@@ -1191,34 +1186,15 @@
 	}
 
 	class Util {
-<<<<<<< HEAD
-=======
 		public static arrayFromObject<T = any>(obj: ObjectLiteral<T>, prefix?: string): Array<T>;
-		public static arraysEqual(arr1: any[], arr2: any[], clone?: boolean): boolean;
 		public static arraysStrictEquals(arr1: any[], arr2: any[]): boolean;
-		public static chunk<T>(entries: T[], chunkSize: number): T[][];
->>>>>>> 8c7d644d
+		public static chunk<T>(entries: T[], chunkSize: number): Array<T[]>;
 		public static clean(text: string): string;
 		public static codeBlock(lang: string, expression: string | number | Stringifible): string;
 		public static deepClone<T = any>(source: T): T;
 		public static exec(exec: string, options?: ExecOptions): Promise<{ stdout: string, stderr: string }>;
 		public static getIdentifier(value: PrimitiveType | { id?: PrimitiveType, name?: PrimitiveType }): PrimitiveType | null;
-<<<<<<< HEAD
-		public static isPrimitive(value: any): boolean;
 		public static getTypeName(input: any): string;
-		public static isClass(input: Function): boolean;
-		public static isFunction(input: Function): boolean;
-		public static isNumber(input: number): boolean;
-		public static isObject(input: object): boolean;
-		public static isThenable(input: Promise<any>): boolean;
-		public static objectToTuples(obj: ObjectLiteral<any>, entries?: { keys: string[], values: any[] }): [string[], any[]];
-		public static chunk<T>(entries: T[], chunkSize: number): Array<T[]>;
-		public static makeObject(path: string, value: any, obj?: object): object;
-		public static arrayFromObject<T = any>(obj: ObjectLiteral<T>, prefix?: string): Array<T>;
-		public static arraysStrictEquals(arr1: any[], arr2: any[]): boolean;
-		public static mergeDefault(def: object, given?: object): object;
-		public static mergeObjects(objTarget: object, objSource: object): object;
-=======
 		public static isClass(input: any): input is Constructable<any>;
 		public static isFunction(input: any): input is Function;
 		public static isNumber(input: any): input is number;
@@ -1228,8 +1204,7 @@
 		public static makeObject<T = ObjectLiteral, S = ObjectLiteral>(path: string, value: any, obj?: ObjectLiteral): T & S;
 		public static mergeDefault<T = ObjectLiteral, S = ObjectLiteral>(objDefaults: T, objSource: S): T & S;
 		public static mergeObjects<T = ObjectLiteral, S = ObjectLiteral>(objTarget: T, objSource: S): T & S;
-		public static objectToTuples(obj: ObjectLiteral, entries?: { keys: string[], values: any[] }): [string[], any[]];
->>>>>>> 8c7d644d
+		public static objectToTuples(obj: ObjectLiteral<any>, entries?: { keys: string[], values: any[] }): [string[], any[]];
 		public static regExpEsc(str: string): string;
 		public static sleep<T = any>(delay: number, args?: T): Promise<T>;
 		public static toTitleCase(str: string): string;
