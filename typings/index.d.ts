declare module 'klasa' {

	import {
		BufferResolvable,
		Channel,
		Client,
		ClientApplication,
		ClientOptions,
		ClientUser,
		ClientUserGuildSettings,
		ClientUserSettings,
		Collection,
		DMChannel as DiscordDMChannel,
		Emoji,
		GroupDMChannel as DiscordGroupDMChannel,
		Guild as DiscordGuild,
		GuildMember,
		Message as DiscordMessage,
		MessageAttachment,
		MessageCollector,
		MessageEmbed,
		MessageOptions,
		MessageReaction,
		ReactionCollector,
		Role,
		Snowflake,
		StringResolvable,
		User as DiscordUser,
		UserResolvable,
		TextChannel as DiscordTextChannel,
		VoiceChannel as DiscordVoiceChannel,
		CategoryChannel as DiscordCategoryChannel,
		WebhookClient
	} from 'discord.js';

	export const version: string;

//#region Classes

	export class KlasaClient extends Client {
		public constructor(options?: KlasaClientOptions & ClientOptions);
		public options: KlasaClientOptions & ClientOptions;
		public coreBaseDir: string;
		public clientBaseDir: string;
		public console: KlasaConsole;
		public argResolver: ArgResolver;
		public commands: CommandStore;
		public inhibitors: InhibitorStore;
		public finalizers: FinalizerStore;
		public monitors: MonitorStore;
		public languages: LanguageStore;
		public providers: ProviderStore;
		public tasks: TaskStore;
		public events: EventStore;
		public extendables: ExtendableStore;
		public pieceStores: Collection<string, any>;
		public permissionLevels: PermissionLevels;
		public sharded: boolean;
		public methods: {
			Collection: typeof Collection;
			Embed: typeof MessageEmbed;
			KlasaMessage: typeof KlasaMessage;
			MessageCollector: typeof MessageCollector;
			Webhook: typeof WebhookClient;
			util: typeof Util;
		};
		public gateways: GatewayDriver;
		public configs?: Configuration;
		public application: ClientApplication;
		public schedule: Schedule;
		public ready: boolean;

		public readonly invite: string;
		public readonly owner?: KlasaUser;
		public validatePermissionLevels(): PermissionLevels;
		public registerStore<K, V extends Piece>(store: Store<K, V>): KlasaClient;
		public unregisterStore<K, V extends Piece>(store: Store<K, V>): KlasaClient;

		public registerPiece<K, V extends Piece>(pieceName: string, store: Store<K, V>): KlasaClient;
		public unregisterPiece(pieceName: string): KlasaClient;

		public login(token: string): Promise<string>;
		private _ready(): Promise<void>;

		public sweepMessages(lifetime?: number, commandLifeTime?: number): number;
		public static defaultPermissionLevels: PermissionLevels;

		// Discord.js events
		public on(event: string, listener: Function): this;
		public on(event: 'channelCreate' | 'channelDelete', listener: (channel: Channel) => void): this;
		public on(event: 'channelPinsUpdate', listener: (channel: Channel, time: Date) => void): this;
		public on(event: 'channelUpdate', listener: (oldChannel: Channel, newChannel: Channel) => void): this;
		public on(event: 'clientUserGuildSettingsUpdate', listener: (clientUserGuildSettings: ClientUserGuildSettings) => void): this;
		public on(event: 'clientUserGuildSettingsUpdate', listener: (clientUserGuildSettings: ClientUserGuildSettings) => void): this;
		public on(event: 'clientUserSettingsUpdate', listener: (clientUserSettings: ClientUserSettings) => void): this;
		public on(event: 'debug' | 'warn', listener: (info: string) => void): this;
		public on(event: 'disconnect', listener: (event: any) => void): this;
		public on(event: 'emojiCreate | emojiDelete', listener: (emoji: Emoji) => void): this;
		public on(event: 'emojiUpdate', listener: (oldEmoji: Emoji, newEmoji: Emoji) => void): this;
		public on(event: 'error', listener: (error: Error) => void): this;
		public on(event: 'guildBanAdd' | 'guildBanRemove', listener: (guild: KlasaGuild, user: KlasaUser) => void): this;
		public on(event: 'guildCreate' | 'guildDelete' | 'guildUnavailable', listener: (guild: KlasaGuild) => void): this;
		public on(event: 'guildMemberAdd' | 'guildMemberAvailable' | 'guildMemberRemove', listener: (member: GuildMember) => void): this;
		public on(event: 'guildMembersChunk', listener: (members: GuildMember[], guild: KlasaGuild) => void): this;
		public on(event: 'guildMemberSpeaking', listener: (member: GuildMember, speaking: boolean) => void): this;
		public on(event: 'guildMemberUpdate' | 'presenceUpdate' | 'voiceStateUpdate', listener: (oldMember: GuildMember, newMember: GuildMember) => void): this;
		public on(event: 'guildUpdate', listener: (oldGuild: KlasaGuild, newGuild: KlasaGuild) => void): this;
		public on(event: 'message' | 'messageDelete' | 'messageReactionRemoveAll', listener: (message: KlasaMessage) => void): this;
		public on(event: 'messageDeleteBulk', listener: (messages: Collection<Snowflake, KlasaMessage>) => void): this;
		public on(event: 'messageReactionAdd' | 'messageReactionRemove', listener: (messageReaction: MessageReaction, user: KlasaUser) => void): this;
		public on(event: 'messageUpdate', listener: (oldMessage: KlasaMessage, newMessage: KlasaMessage) => void): this;
		public on(event: 'ready' | 'reconnecting' | 'resume', listener: () => void): this;
		public on(event: 'roleCreate' | 'roleDelete', listener: (role: Role) => void): this;
		public on(event: 'roleUpdate', listener: (oldRole: Role, newRole: Role) => void): this;
		public on(event: 'typingStart' | 'typingStop', listener: (channel: Channel, user: KlasaUser) => void): this;
		public on(event: 'userNoteUpdate', listener: (user: UserResolvable, oldNote: string, newNote: string) => void): this;
		public on(event: 'userUpdate', listener: (oldUser: KlasaUser, newUser: KlasaUser) => void): this;

		// Klasa Command Events
		public on(event: 'commandError', listener: (msg: KlasaMessage, command: Command, params: any[], error: Error) => void): this;
		public on(event: 'commandInhibited', listener: (msg: KlasaMessage, command: Command, response: string | Error) => void): this;
		public on(event: 'commandRun', listener: (msg: KlasaMessage, command: Command, params: any[], response: any) => void): this;
		public on(event: 'commandSuccess', listener: (msg: KlasaMessage, command: Command, params: any[], response: any) => void): this;
		public on(event: 'commandUnknown', listener: (msg: KlasaMessage, command: string) => void): this;

		public on(event: 'monitorError', listener: (msg: KlasaMessage, monitor: Monitor, error: Error | string) => void): this;
		public on(event: 'finalizerError', listener: (msg: KlasaMessage, mes: KlasaMessage, timer: Timestamp, finalizer: Finalizer, error: Error | string) => void): this;
		public on(event: 'taskError', listener: (scheduledTask: ScheduledTask, task: Task, error: Error) => void): this;

		// SettingGateway Events
		public on(event: 'configCreateEntry', listener: (entry: Configuration) => void): this;
		public on(event: 'configDeleteEntry', listener: (entry: Configuration) => void): this;
		public on(event: 'configUpdateEntry', listener: (oldEntry: Configuration, newEntry: Configuration, path: string[]) => void): this;

		// Schema Events
		public on(event: 'schemaKeyAdd', listener: (key: SchemaFolder | SchemaPiece) => void): this;
		public on(event: 'schemaKeyRemove', listener: (key: SchemaFolder | SchemaPiece) => void): this;
		public on(event: 'schemaKeyUpdate', listener: (key: SchemaPiece) => void): this;

		// Klasa Console Custom Events
		public on(event: 'log', listener: (data: any) => void): this;
		public on(event: 'verbose', listener: (data: any) => void): this;
		public on(event: 'wtf', listener: (failure: Error) => void): this;

		// Klasa Piece Events
		public on(event: 'pieceDisabled', listener: (piece: Piece) => void): this;
		public on(event: 'pieceEnabled', listener: (piece: Piece) => void): this;
		public on(event: 'pieceLoaded', listener: (piece: Piece) => void): this;
		public on(event: 'pieceReloaded', listener: (piece: Piece) => void): this;
		public on(event: 'pieceUnloaded', listener: (piece: Piece) => void): this;

		// Discord.js events
		public once(event: string, listener: Function): this;
		public once(event: 'channelCreate' | 'channelDelete', listener: (channel: Channel) => void): this;
		public once(event: 'channelPinsUpdate', listener: (channel: Channel, time: Date) => void): this;
		public once(event: 'channelUpdate', listener: (oldChannel: Channel, newChannel: Channel) => void): this;
		public once(event: 'clientUserGuildSettingsUpdate', listener: (clientUserGuildSettings: ClientUserGuildSettings) => void): this;
		public once(event: 'clientUserGuildSettingsUpdate', listener: (clientUserGuildSettings: ClientUserGuildSettings) => void): this;
		public once(event: 'clientUserSettingsUpdate', listener: (clientUserSettings: ClientUserSettings) => void): this;
		public once(event: 'debug' | 'warn', listener: (info: string) => void): this;
		public once(event: 'disconnect', listener: (event: any) => void): this;
		public once(event: 'emojiCreate | emojiDelete', listener: (emoji: Emoji) => void): this;
		public once(event: 'emojiUpdate', listener: (oldEmoji: Emoji, newEmoji: Emoji) => void): this;
		public once(event: 'error', listener: (error: Error) => void): this;
		public once(event: 'guildBanAdd' | 'guildBanRemove', listener: (guild: KlasaGuild, user: KlasaUser) => void): this;
		public once(event: 'guildCreate' | 'guildDelete' | 'guildUnavailable', listener: (guild: KlasaGuild) => void): this;
		public once(event: 'guildMemberAdd' | 'guildMemberAvailable' | 'guildMemberRemove', listener: (member: GuildMember) => void): this;
		public once(event: 'guildMembersChunk', listener: (members: GuildMember[], guild: KlasaGuild) => void): this;
		public once(event: 'guildMemberSpeaking', listener: (member: GuildMember, speaking: boolean) => void): this;
		public once(event: 'guildMemberUpdate' | 'presenceUpdate' | 'voiceStateUpdate', listener: (oldMember: GuildMember, newMember: GuildMember) => void): this;
		public once(event: 'guildUpdate', listener: (oldGuild: KlasaGuild, newGuild: KlasaGuild) => void): this;
		public once(event: 'message' | 'messageDelete' | 'messageReactionRemoveAll', listener: (message: KlasaMessage) => void): this;
		public once(event: 'messageDeleteBulk', listener: (messages: Collection<Snowflake, KlasaMessage>) => void): this;
		public once(event: 'messageReactionAdd' | 'messageReactionRemove', listener: (messageReaction: MessageReaction, user: KlasaUser) => void): this;
		public once(event: 'messageUpdate', listener: (oldMessage: KlasaMessage, newMessage: KlasaMessage) => void): this;
		public once(event: 'ready' | 'reconnecting' | 'resume', listener: () => void): this;
		public once(event: 'roleCreate' | 'roleDelete', listener: (role: Role) => void): this;
		public once(event: 'roleUpdate', listener: (oldRole: Role, newRole: Role) => void): this;
		public once(event: 'typingStart' | 'typingStop', listener: (channel: Channel, user: KlasaUser) => void): this;
		public once(event: 'userNoteUpdate', listener: (user: UserResolvable, oldNote: string, newNote: string) => void): this;
		public once(event: 'userUpdate', listener: (oldUser: KlasaUser, newUser: KlasaUser) => void): this;

		// Klasa Command Events
		public once(event: 'commandError', listener: (msg: KlasaMessage, command: Command, params: any[], error: Error) => void): this;
		public once(event: 'commandInhibited', listener: (msg: KlasaMessage, command: Command, response: string | Error) => void): this;
		public once(event: 'commandRun', listener: (msg: KlasaMessage, command: Command, params: any[], response: any) => void): this;
		public once(event: 'commandSuccess', listener: (msg: KlasaMessage, command: Command, params: any[], response: any) => void): this;
		public once(event: 'commandUnknown', listener: (msg: KlasaMessage, command: string) => void): this;

		public once(event: 'monitorError', listener: (msg: KlasaMessage, monitor: Monitor, error: Error | string) => void): this;
		public once(event: 'finalizerError', listener: (msg: KlasaMessage, mes: KlasaMessage, timer: Timestamp, finalizer: Finalizer, error: Error | string) => void): this;
		public once(event: 'taskError', listener: (scheduledTask: ScheduledTask, task: Task, error: Error) => void): this;

		// SettingGateway Events
		public once(event: 'configCreateEntry', listener: (entry: Configuration) => void): this;
		public once(event: 'configDeleteEntry', listener: (entry: Configuration) => void): this;
		public once(event: 'configUpdateEntry', listener: (oldEntry: Configuration, newEntry: Configuration, path?: string) => void): this;

		// Schema Events
		public once(event: 'schemaKeyAdd', listener: (key: SchemaFolder | SchemaPiece) => void): this;
		public once(event: 'schemaKeyRemove', listener: (key: SchemaFolder | SchemaPiece) => void): this;
		public once(event: 'schemaKeyUpdate', listener: (key: SchemaPiece) => void): this;

		// Klasa Console Custom Events
		public once(event: 'log', listener: (data: any) => void): this;
		public once(event: 'verbose', listener: (data: any) => void): this;
		public once(event: 'wtf', listener: (failure: Error) => void): this;

		// Klasa Piece Events
		public once(event: 'pieceDisabled', listener: (piece: Piece) => void): this;
		public once(event: 'pieceEnabled', listener: (piece: Piece) => void): this;
		public once(event: 'pieceLoaded', listener: (piece: Piece) => void): this;
		public once(event: 'pieceReloaded', listener: (piece: Piece) => void): this;
		public once(event: 'pieceUnloaded', listener: (piece: Piece) => void): this;
	}

	export { KlasaClient as Client };

//#region Extensions

	export class KlasaGuild extends DiscordGuild {
		public configs: Configuration;
		public readonly language?: Language;
	}

	export class KlasaMessage extends DiscordMessage {
		public readonly guild: KlasaGuild;
		public guildConfigs: Configuration;
		public language: Language;
		public command?: Command;
		public prefix?: RegExp;
		public prefixLength?: number;
		private prompter?: CommandPrompt;
		private _responses: Snowflake[];

		public readonly responses: KlasaMessage[];
		public readonly args: string[];
		public readonly params: any[];
		public readonly flags: ObjectLiteral<string>;
		public readonly reprompted: boolean;
		public readonly reactable: boolean;
		public prompt(text: string, time?: number): Promise<KlasaMessage>;
		public usableCommands(): Promise<Collection<string, Command>>;
		public hasAtLeastPermissionLevel(min: number): Promise<boolean>;

		public sendMessage(content?: StringResolvable, options?: MessageOptions): Promise<KlasaMessage | KlasaMessage[]>;
		public sendEmbed(embed: MessageEmbed, content?: StringResolvable, options?: MessageOptions): Promise<KlasaMessage | KlasaMessage[]>;
		public sendCode(lang: string, content: StringResolvable, options?: MessageOptions): Promise<KlasaMessage | KlasaMessage[]>;
		public send(content?: StringResolvable, options?: MessageOptions): Promise<KlasaMessage | KlasaMessage[]>;

		private _patch(data: any): void;
		private _registerCommand(commandInfo: { command: Command, prefix: RegExp, prefixLength: number }): void;
		private static combineContentOptions(content?: StringResolvable, options?: MessageOptions): MessageOptions;
	}

	export class KlasaUser extends DiscordUser {
		public configs: Configuration;
		public send(content?: StringResolvable, options?: MessageOptions): Promise<KlasaMessage | KlasaMessage[]>;
		public send(options: MessageOptions): Promise<KlasaMessage | KlasaMessage[]>;
		public sendCode(lang: string, content: StringResolvable, options?: MessageOptions): Promise<KlasaMessage | KlasaMessage[]>;
		public sendEmbed(embed: MessageEmbed, content?: string, options?: MessageOptions): Promise<KlasaMessage | KlasaMessage[]>;
		public sendEmbed(embed: MessageEmbed, options?: MessageOptions): Promise<KlasaMessage>;
		public sendFile(attachment: BufferResolvable, name?: string, content?: StringResolvable, options?: MessageOptions): Promise<KlasaMessage | KlasaMessage[]>;
		public sendFiles(attachments: MessageAttachment[], content: StringResolvable, options?: MessageOptions): Promise<KlasaMessage | KlasaMessage[]>;
		public sendMessage(content?: string, options?: MessageOptions): Promise<KlasaMessage | KlasaMessage[]>;
		public sendMessage(options: MessageOptions): Promise<KlasaMessage | KlasaMessage[]>;
	}

	export class KlasaTextChannel extends DiscordTextChannel {
		public readonly attachable: boolean;
		public readonly embedable: boolean;
		public readonly postable: boolean;
		public readonly guild: KlasaGuild;
		public send(content?: StringResolvable, options?: MessageOptions): Promise<KlasaMessage | KlasaMessage[]>;
		public send(options: MessageOptions): Promise<KlasaMessage | KlasaMessage[]>;
		public sendCode(lang: string, content: StringResolvable, options?: MessageOptions): Promise<KlasaMessage | KlasaMessage[]>;
		public sendEmbed(embed: MessageEmbed, content?: string, options?: MessageOptions): Promise<KlasaMessage | KlasaMessage[]>;
		public sendEmbed(embed: MessageEmbed, options?: MessageOptions): Promise<KlasaMessage>;
		public sendFile(attachment: BufferResolvable, name?: string, content?: StringResolvable, options?: MessageOptions): Promise<KlasaMessage | KlasaMessage[]>;
		public sendFiles(attachments: MessageAttachment[], content: StringResolvable, options?: MessageOptions): Promise<KlasaMessage | KlasaMessage[]>;
		public sendMessage(content?: string, options?: MessageOptions): Promise<KlasaMessage | KlasaMessage[]>;
		public sendMessage(options: MessageOptions): Promise<KlasaMessage | KlasaMessage[]>;
	}

	export class KlasaVoiceChannel extends DiscordVoiceChannel {
		public readonly guild: KlasaGuild;
	}

	export class KlasaCategoryChannel extends DiscordCategoryChannel {
		public readonly guild: KlasaGuild;
	}

	export class KlasaDMChannel extends DiscordDMChannel {
		public readonly attachable: boolean;
		public readonly embedable: boolean;
		public readonly postable: boolean;
		public send(content?: StringResolvable, options?: MessageOptions): Promise<KlasaMessage | KlasaMessage[]>;
		public send(options: MessageOptions): Promise<KlasaMessage | KlasaMessage[]>;
		public sendCode(lang: string, content: StringResolvable, options?: MessageOptions): Promise<KlasaMessage | KlasaMessage[]>;
		public sendEmbed(embed: MessageEmbed, content?: string, options?: MessageOptions): Promise<KlasaMessage | KlasaMessage[]>;
		public sendEmbed(embed: MessageEmbed, options?: MessageOptions): Promise<KlasaMessage>;
		public sendFile(attachment: BufferResolvable, name?: string, content?: StringResolvable, options?: MessageOptions): Promise<KlasaMessage | KlasaMessage[]>;
		public sendFiles(attachments: MessageAttachment[], content: StringResolvable, options?: MessageOptions): Promise<KlasaMessage | KlasaMessage[]>;
		public sendMessage(content?: string, options?: MessageOptions): Promise<KlasaMessage | KlasaMessage[]>;
		public sendMessage(options: MessageOptions): Promise<KlasaMessage | KlasaMessage[]>;
	}

	export class KlasaGroupDMChannel extends DiscordGroupDMChannel {
		public readonly attachable: boolean;
		public readonly embedable: boolean;
		public readonly postable: boolean;
		public send(content?: StringResolvable, options?: MessageOptions): Promise<KlasaMessage | KlasaMessage[]>;
		public send(options: MessageOptions): Promise<KlasaMessage | KlasaMessage[]>;
		public sendCode(lang: string, content: StringResolvable, options?: MessageOptions): Promise<KlasaMessage | KlasaMessage[]>;
		public sendEmbed(embed: MessageEmbed, content?: string, options?: MessageOptions): Promise<KlasaMessage | KlasaMessage[]>;
		public sendEmbed(embed: MessageEmbed, options?: MessageOptions): Promise<KlasaMessage>;
		public sendFile(attachment: BufferResolvable, name?: string, content?: StringResolvable, options?: MessageOptions): Promise<KlasaMessage | KlasaMessage[]>;
		public sendFiles(attachments: MessageAttachment[], content: StringResolvable, options?: MessageOptions): Promise<KlasaMessage | KlasaMessage[]>;
		public sendMessage(content?: string, options?: MessageOptions): Promise<KlasaMessage | KlasaMessage[]>;
		public sendMessage(options: MessageOptions): Promise<KlasaMessage | KlasaMessage[]>;
	}

//#endregion Extensions

//#region Parsers

	export class ArgResolver extends Resolver {

		public custom(arg: string, possible: Possible, msg: KlasaMessage, custom: ArgResolverCustomMethod): Promise<any>;
		public piece(arg: string, possible: Possible, msg: KlasaMessage): Promise<Piece>;
		public store<K, V extends Piece>(arg: string, possible: Possible, msg: KlasaMessage): Promise<Store<K, V>>;

		public cmd(arg: string, possible: Possible, msg: KlasaMessage): Promise<Command>;
		public command(arg: string, possible: Possible, msg: KlasaMessage): Promise<Command>;
		public event(arg: string, possible: Possible, msg: KlasaMessage): Promise<Event>;
		public extendable(arg: string, possible: Possible, msg: KlasaMessage): Promise<Extendable>;
		public finalizer(arg: string, possible: Possible, msg: KlasaMessage): Promise<Finalizer>;
		public inhibitor(arg: string, possible: Possible, msg: KlasaMessage): Promise<Inhibitor>;
		public language(arg: string, possible: Possible, msg: KlasaMessage): Promise<Language>;
		public monitor(arg: string, possible: Possible, msg: KlasaMessage): Promise<Monitor>;
		public provider(arg: string, possible: Possible, msg: KlasaMessage): Promise<Provider>;
		public task(arg: string, possible: Possible, msg: KlasaMessage): Promise<Task>;

		public message(arg: string, possible: Possible, msg: KlasaMessage): Promise<KlasaMessage>;
		public msg(arg: string, possible: Possible, msg: KlasaMessage): Promise<KlasaMessage>;
		public mention(arg: string, possible: Possible, msg: KlasaMessage): Promise<KlasaUser>;
		public user(arg: string, possible: Possible, msg: KlasaMessage): Promise<KlasaUser>;
		public member(arg: string, possible: Possible, msg: KlasaMessage): Promise<GuildMember>;
		public channel(arg: string, possible: Possible, msg: KlasaMessage): Promise<Channel>;
		public emoji(arg: string, possible: Possible, msg: KlasaMessage): Promise<Emoji>;
		public guild(arg: string, possible: Possible, msg: KlasaMessage): Promise<KlasaGuild>;
		public role(arg: string, possible: Possible, msg: KlasaMessage): Promise<Role>;
		public literal(arg: string, possible: Possible, msg: KlasaMessage): Promise<string>;
		public boolean(arg: string, possible: Possible, msg: KlasaMessage): Promise<boolean>;
		public bool(arg: string, possible: Possible, msg: KlasaMessage): Promise<boolean>;
		public string(arg: string, possible: Possible, msg: KlasaMessage): Promise<string>;
		public str(arg: string, possible: Possible, msg: KlasaMessage): Promise<string>;
		public integer(arg: string, possible: Possible, msg: KlasaMessage): Promise<number>;
		public int(arg: string, possible: Possible, msg: KlasaMessage): Promise<number>;
		public num(arg: string, possible: Possible, msg: KlasaMessage): Promise<number>;
		public number(arg: string, possible: Possible, msg: KlasaMessage): Promise<number>;
		public float(arg: string, possible: Possible, msg: KlasaMessage): Promise<number>;
		public reg(arg: string, possible: Possible, msg: KlasaMessage): Promise<RegExpExecArray>;
		public regex(arg: string, possible: Possible, msg: KlasaMessage): Promise<RegExpExecArray>;
		public regexp(arg: string, possible: Possible, msg: KlasaMessage): Promise<RegExpExecArray>;
		public url(arg: string, possible: Possible, msg: KlasaMessage): Promise<string>;
		public date(arg: string, possible: Possible, msg: KlasaMessage): Promise<Date>;
		public duration(arg: string, possible: Possible, msg: KlasaMessage): Promise<Date>;
		public time(arg: string, possible: Possible, msg: KlasaMessage): Promise<Date>;

		// Overloads for TS retrocompatibility
		public message(input: string | KlasaMessage, channel: Channel): Promise<KlasaMessage>;
		public msg(input: string | KlasaMessage, channel: Channel): Promise<KlasaMessage>;
		public mention(input: KlasaUser | GuildMember | KlasaMessage | Snowflake): Promise<KlasaUser>;
		public user(input: KlasaUser | GuildMember | KlasaMessage | Snowflake): Promise<KlasaUser>;
		public member(input: KlasaUser | GuildMember | Snowflake, guild: KlasaGuild): Promise<GuildMember>;
		public channel(input: Channel | Snowflake): Promise<Channel>;
		public guild(input: KlasaGuild | Snowflake): Promise<KlasaGuild>;
		public role(input: Role | Snowflake, guild: KlasaGuild): Promise<Role>;
		public boolean(input: boolean | string): Promise<boolean>;
		public bool(input: boolean | string): Promise<boolean>;
		public string(input: string): Promise<string>;
		public str(input: string): Promise<string>;
		public integer(input: string | number): Promise<number>;
		public int(input: string | number): Promise<number>;
		public num(input: string | number): Promise<number>;
		public number(input: string | number): Promise<number>;
		public float(input: string | number): Promise<number>;
		public url(input: string): Promise<string>;

		private static minOrMax(client: KlasaClient, value: number, min: number, max: number, possible: Possible, msg: KlasaMessage, suffix: string): boolean;
	}

	export class Resolver {
		public constructor(client: KlasaClient);
		public readonly client: KlasaClient;

		public boolean(input: boolean | string): Promise<boolean>;
		public channel(input: Channel | Snowflake): Promise<Channel>;
		public float(input: string | number): Promise<number>;
		public guild(input: KlasaGuild | Snowflake): Promise<KlasaGuild>;
		public integer(input: string | number): Promise<number>;
		public member(input: KlasaUser | GuildMember | Snowflake, guild: KlasaGuild): Promise<GuildMember>;
		public msg(input: KlasaMessage | Snowflake, channel: Channel): Promise<KlasaMessage>;
		public role(input: Role | Snowflake, guild: KlasaGuild): Promise<Role>;
		public string(input: string): Promise<string>;
		public url(input: string): Promise<string>;
		public user(input: KlasaUser | GuildMember | KlasaMessage | Snowflake): Promise<KlasaUser>;

		public static readonly regex: {
			userOrMember: RegExp,
			channel: RegExp,
			role: RegExp,
			snowflake: RegExp
		};
	}

	export class SettingResolver extends Resolver {
		public any(data: any): Promise<any>;
		public boolean(data: any, guild: KlasaGuild, name: string): Promise<boolean>;
		public boolean(input: boolean | string): Promise<boolean>;
		public channel(data: any, guild: KlasaGuild, name: string): Promise<Channel>;
		public channel(input: Channel | Snowflake): Promise<Channel>;
		public command(data: any, guild: KlasaGuild, name: string): Promise<Command>;
		public float(data: any, guild: KlasaGuild, name: string, minMax: { min: number, max: number }): Promise<number>;
		public float(input: string | number): Promise<number>;
		public guild(data: any, guild: KlasaGuild, name: string): Promise<KlasaGuild>;
		public guild(input: KlasaGuild | Snowflake): Promise<KlasaGuild>;
		public integer(data: any, guild: KlasaGuild, name: string, minMax: { min: number, max: number }): Promise<number>;
		public integer(input: string | number): Promise<number>;
		public language(data: any, guild: KlasaGuild, name: string): Promise<Language>;
		public role(data: any, guild: KlasaGuild, name: string): Promise<Role>;
		public role(input: Role | Snowflake, guild: KlasaGuild): Promise<Role>;
		public string(data: any, guild: KlasaGuild, name: string, minMax: { min: number, max: number }): Promise<string>;
		public string(input: string): Promise<string>;
		public textchannel(data: any, guild: KlasaGuild, name: string): Promise<KlasaTextChannel>;
		public url(data: any, guild: KlasaGuild, name: string): Promise<string>;
		public url(input: string): Promise<string>;
		public user(data: any, guild: KlasaGuild, name: string): Promise<KlasaUser>;
		public user(input: KlasaUser | GuildMember | KlasaMessage | Snowflake): Promise<KlasaUser>;
		public voicechannel(data: any, guild: KlasaGuild, name: string): Promise<KlasaVoiceChannel>;
		public categorychannel(data: any, guild: KlasaGuild, name: string): Promise<KlasaCategoryChannel>;

		public static maxOrMin(guild: KlasaGuild, value: number, min: number, max: number, name: string, suffix: string): boolean;
	}

//#endregion Parsers

//#region Permissions

	export class PermissionLevels extends Collection<number, PermissionLevel> {
		public constructor(levels?: number);

		public add(level: number, check: (client: KlasaClient, msg: KlasaMessage) => boolean, options?: PermissionLevelOptions): this;
		public debug(): string;
		public isValid(): boolean;
		public remove(level: number): this;
		public set(level: number, obj: PermissionLevelOptions | symbol): this;

		public run(msg: KlasaMessage, min: number): PermissionLevelsData;
	}

//#endregion Permissions

//#region Schedule

	export class Schedule {
		public constructor(client: KlasaClient);
		public client: KlasaClient;
		public tasks: ScheduledTask[];
		public timeInterval: number;
		private _interval: NodeJS.Timer;

		private readonly _tasks: ScheduledTaskOptions[];
		public init(): Promise<void>;
		public execute(): Promise<void>;
		public next(): ScheduledTask;
		public create(taskName: string, time: Date | number | string, options: ScheduledTaskOptions): Promise<ScheduledTask>;
		public delete(id: string): Promise<this>;
		public clear(): Promise<void>;

		private _add(taskName: string, time: Date | number | string, options: ScheduledTaskOptions): ScheduledTask;
		private _insert(task: ScheduledTask): ScheduledTask;
		private _clearInterval(): void;
		private _checkInterval(): void;

		public [Symbol.iterator](): Iterator<ScheduledTask>;
	}

	export class ScheduledTask {
		public constructor(client: KlasaClient, taskName: string, time: Date | number | string, options?: ScheduledTaskOptions);
		public readonly client: KlasaClient;
		public readonly store: Schedule;
		public taskName: string;
		public recurring?: Cron;
		public time?: Date;
		public id: string;
		public data: any;

		public readonly task?: Task;
		public run(): Promise<this>;
		public update(options?: ScheduledTaskUpdateOptions): Promise<this>;
		public delete(): Promise<Schedule>;
		public toJSON(): ScheduledTaskJSON;

		private static _resolveTime(time: Date | number | Cron | string): [Date, Cron];
		private static _generateID(client: KlasaClient, time: Date | number): string;
		private static _validate(st: ScheduledTask): void;
	}

//#endregion Schedule

//#region Settings

	export class Configuration {
		public constructor(manager: Gateway, data: any);
		public readonly client: KlasaClient;
		public readonly gateway: Gateway;
		public readonly id: string;
		private _existsInDB: boolean;
		private _syncStatus?: Promise<void>;

		public get(key: string): any;
		public get<T>(key: string): T;
		public clone(): Configuration;
		public sync(): Promise<this>;
		public destroy(): Promise<this>;

		public reset(key?: string | string[], avoidUnconfigurable?: boolean): Promise<ConfigurationUpdateResult>;
		public reset(key?: string | string[], guild?: KlasaGuild, avoidUnconfigurable?: boolean): Promise<ConfigurationUpdateResult>;
		public update(key: ObjectLiteral<any>, guild?: GatewayGuildResolvable): Promise<ConfigurationUpdateResult>;
		public update(key: string, value: any, guild?: GatewayGuildResolvable, options?: ConfigurationUpdateOptions): Promise<ConfigurationUpdateResult>;
		public update(key: string[], value: any[], guild?: GatewayGuildResolvable, options?: ConfigurationUpdateOptions): Promise<ConfigurationUpdateResult>;
		public list(msg: KlasaMessage, path: SchemaFolder | string): string;
		public resolveString(msg: KlasaMessage, path: SchemaPiece | string): string;

		private _sync(): Promise<this>;
		private _get(route: string | string[], piece?: boolean): object;
		private _get<T>(route: string | string[], piece?: boolean): T;
		private _save(data: ConfigurationUpdateResult): Promise<void>;
		private _updateMany(object: any, guild?: GatewayGuildResolvable): Promise<ConfigurationUpdateResult>;
		private _parseSingle(key: string, value: any, guild: KlasaGuild | null, options: ConfigurationUpdateOptions, list: ConfigurationUpdateResult): Promise<void>;
		private _parseUpdateMany(cache: any, object: any, schema: SchemaFolder, guild: KlasaGuild, list: ConfigurationUpdateResult): void;
		private _setValueByPath(piece: SchemaPiece, parsedID: any): { updated: boolean, old: any };
		private _patch(data: any): void;

		public toJSON<T extends ObjectLiteral<PrimitiveType | PrimitiveType[]>>(): T;
		public toString(): string;

		private static _merge<T extends ObjectLiteral<any>>(data: any, folder: SchemaFolder | SchemaPiece): T;
		private static _clone<T extends ObjectLiteral<any>>(data: any, schema: SchemaFolder): T;
		private static _patch(inst: any, data: any, schema: SchemaFolder): void;
	}

	export class Gateway extends GatewayStorage {
		private constructor(store: GatewayDriver, type: string, schema: object, options: GatewayOptions);
		public store: GatewayDriver;
		public options: GatewayOptions;
		public defaultSchema: object;
		public readonly resolver: SettingResolver;
		public readonly cache: Collection<string, Configuration>;

		public get(input: string | number, create?: boolean): Configuration;
		public sync(input?: object | string, download?: boolean): Promise<any>;
		public getPath(key?: string, options?: GatewayGetPathOptions): GatewayGetPathResult | null;

		public init(options: { download?: boolean, defaultSchema?: object }): Promise<void>;
		private _download(): Promise<void>;
		private _ready(): Promise<Array<Collection<string, Configuration>>>;
		private _resolveGuild(guild: GatewayGuildResolvable): KlasaGuild;
		private _shardSync(path: string[], data: any, action: 'add' | 'delete' | 'update'): Promise<void>;

		public toJSON(): GatewayJSON;
		public toString(): string;
	}

	export class GatewayDriver {
		private constructor(client: KlasaClient);
		public readonly client: KlasaClient;
		public resolver: SettingResolver;
		public types: Set<string>;
		public keys: Set<string>;
		public ready: boolean;
		private _queue: Map<string, (() => Gateway)>;

		public readonly guildsSchema: {
			prefix: SchemaPieceJSON,
			language: SchemaPieceJSON,
			disableNaturalPrefix: SchemaPieceJSON,
			disabledCommands: SchemaPieceJSON
		};

		public readonly clientStorageSchema: {
			userBlacklist: SchemaPieceJSON,
			guildBlacklist: SchemaPieceJSON,
			schedules: SchemaPieceJSON
		};

		public guilds: Gateway;
		public users: Gateway;
		public clientStorage: Gateway;

		public register(name: string, schema?: object, options?: GatewayDriverAddOptions): this;
		private _register(name: string, schema?: object, options?: GatewayDriverAddOptions): Gateway;
		private _ready(): Promise<Array<Array<Collection<string, Configuration>>>>;
		private _checkProvider(engine: string): string;

		public toJSON(): GatewayDriverJSON;
		public toString(): string;
	}

	export abstract class GatewayStorage {
		public constructor(client: KlasaClient, type: string, provider?: string);
		public readonly client: KlasaClient;
		public readonly type: string;
		public readonly providerName: string;
		public readonly baseDir: string;
		public readonly filePath: string;
		public readonly sql: boolean;
		public schema?: SchemaFolder;
		public ready: boolean;

		public readonly sqlSchema: string[][];
		public readonly provider?: Provider;
		public readonly defaults: any;

		public init(defaultSchema: object): Promise<void>;
		private initTable(): Promise<void>;
		private initSchema(defaultSchema: object): Promise<SchemaFolder>;
		private parseEntry(entry: any): any;

		private static _parseSQLValue(value: any, schemaPiece: SchemaPiece): any;
	}

	export abstract class Schema {
		public constructor(client: KlasaClient, gateway: Gateway, object: any, parent: SchemaFolder, key: string);
		public readonly client: KlasaClient;
		public readonly gateway: Gateway;
		public readonly parent?: SchemaFolder;
		public readonly path: string;
		public readonly key: string;
		private readonly _inited: true;
	}

	export class SchemaFolder extends Schema {
		private constructor(client: KlasaClient, gateway: Gateway, object: any, parent: SchemaFolder, key: string);
		public readonly type: 'Folder';
		public defaults: object;
		public keyArray: string[];

		public readonly configurableKeys: string[];

		public add(key: string, options: SchemaFolderAddOptions | { [k: string]: SchemaFolderAddOptions }, force?: boolean): Promise<SchemaFolder>;
		public has(key: string): boolean;
		public remove(key: string, force?: boolean): Promise<SchemaFolder>;
		public force(action: 'add' | 'delete', key: string, piece: SchemaFolder | SchemaPiece): Promise<any>;
		public getDefaults(data?: object): object;
		public getSQL(array?: string[]): string[];

		private _add(key: string, options: SchemaFolderAddOptions, type: typeof Schema | typeof SchemaFolder): void;
		private _remove(key: string): void;
		private _shardSyncSchema(piece: SchemaFolder | SchemaPiece, action: 'add' | 'delete' | 'update', force: boolean): Promise<void>;
		private _init(options: object): true;

		public entries(recursive?: boolean): Iterator<[string, SchemaFolder | SchemaPiece]>;
		public values(recursive?: boolean): Iterator<SchemaFolder | SchemaPiece>;
		public keys(recursive?: boolean): Iterator<string>;
		public [Symbol.iterator](): Iterator<[string, SchemaFolder | SchemaPiece]>;

		public toJSON(): ObjectLiteral<SchemaFolderAddOptions>;
		public toString(): string;
	}

	export class SchemaPiece extends Schema {
		private constructor(client: KlasaClient, gateway: Gateway, options: SchemaFolderAddOptions, parent: SchemaFolder, key: string);
		public type: string;
		public array: boolean;
		public default: any;
		public min?: number;
		public max?: number;
		public sql: [string, string];
		public configurable: boolean;
		public validator?: (resolved: any, guild?: KlasaGuild) => void;

		public setValidator(fn: Function): this;
		public parse<T = any>(value: any, guild: KlasaGuild): Promise<T>;
		public modify(options: SchemaPieceEditOptions): Promise<this>;

		private _generateDefault(): Array<any> | false | null;
		private _schemaCheckType(type: string): void;
		private _schemaCheckArray(array: boolean): void;
		private _schemaCheckDefault(options: SchemaFolderAddOptions): void;
		private _schemaCheckLimits(min: number, max: number): void;
		private _schemaCheckConfigurable(configurable: boolean): void;
		private _generateSQLDatatype(sql?: string): string;
		private _init(options: SchemaFolderAddOptions): true;

		public toJSON(): SchemaPieceJSON;
		public toString(): string;

		private static _parseSQLValue(value: any): string;
	}

//#endregion Settings

//#region Pieces

<<<<<<< HEAD
	export abstract class Piece {
		public constructor(client: KlasaClient, store: Store<string, Piece, typeof Piece>, type: string, file: string | string[], core: boolean, options?: PieceOptions);
=======
	export class Piece {
		public constructor(client: KlasaClient, store: Store<string, Piece>, file: string | string[], core: boolean, options?: PieceOptions);
>>>>>>> 36271898
		public readonly client: KlasaClient;
		public readonly core: boolean;
		public readonly type: string;
		public file: string | string[];
		public name: string;
		public enabled: boolean;
		public store: Store<string, this>;

		public reload(): Promise<this>;
		public unload(): void;
		public enable(): this;
		public disable(): this;
		public init(): Promise<any>;
		public toJSON(): PieceJSON;
		public toString(): string;
	}

	export abstract class Command extends Piece {
		public constructor(client: KlasaClient, store: CommandStore, file: string[], core: boolean, options?: CommandOptions);
		public readonly category: string;
		public readonly subCategory: string;
		public readonly usageDelim: string;
		public readonly usageString: string;
		public aliases: string[];
		public botPerms: string[];
		public bucket: number;
		public cooldown: number;
		public deletable: boolean;
		public description: string | ((msg: KlasaMessage) => string);
		public extendedHelp: string | ((msg: KlasaMessage) => string);
		public fullCategory: string[];
		public guarded: boolean;
		public nsfw: boolean;
		public permLevel: number;
		public promptLimit: number;
		public promptTime: number;
		public quotedStringSupport: boolean;
		public requiredConfigs: string[];
		public runIn: string[];
		public subcommands: boolean;
		public usage: CommandUsage;
		private cooldowns: Map<Snowflake, number>;

		public createCustomResolver(type: string, resolver: ArgResolverCustomMethod): this;
		public customizeResponse(name: string, response: string | ((msg: KlasaMessage, possible: Possible) => string)): this;
		public definePrompt(usageString: string, usageDelim: string): Usage;
		public run(msg: KlasaMessage, params: any[]): Promise<KlasaMessage | KlasaMessage[]>;
		public toJSON(): PieceCommandJSON;
	}

	export abstract class Event extends Piece {
		public constructor(client: KlasaClient, store: EventStore, file: string, core: boolean, options?: EventOptions);
		public emitter: NodeJS.EventEmitter;
		public event: string;
		public once: boolean;
		private _listener: Function;

		public abstract run(...params: any[]): void;
		public toJSON(): PieceEventJSON;

		private _run(param: any): void;
		private _runOnce(...args: any[]): Promise<void>;
		private _listen(): void;
		private _unlisten(): void;
	}

	export abstract class Extendable extends Piece {
		public constructor(client: KlasaClient, store: ExtendableStore, file: string, core: boolean, options?: ExtendableOptions);
		public readonly static: boolean;
		public appliesTo: string[];
		public target: boolean;

		public extend: any;
		public static extend(...params: any[]): any;
		public toJSON(): PieceExtendableJSON;
	}

	export abstract class Finalizer extends Piece {
		public abstract run(msg: KlasaMessage, mes: KlasaMessage, start: Stopwatch): void;
		public toJSON(): PieceFinalizerJSON;
	}

	export abstract class Inhibitor extends Piece {
		public constructor(client: KlasaClient, store: InhibitorStore, file: string, core: boolean, options?: InhibitorOptions);
		public spamProtection: boolean;

		public abstract run(msg: KlasaMessage, cmd: Command): Promise<void | string>;
		public toJSON(): PieceInhibitorJSON;
	}

	export abstract class Language extends Piece {
		public language: ObjectLiteral<string | string[] | ((...args) => string | string[])>;

		public get<T = string>(term: string, ...args: any[]): T;
		public toJSON(): PieceLanguageJSON;
	}

	export abstract class Monitor extends Piece {
		public constructor(client: KlasaClient, store: MonitorStore, file: string, core: boolean, options?: MonitorOptions);
		public ignoreBots: boolean;
		public ignoreEdits: boolean;
		public ignoreOthers: boolean;
		public ignoreSelf: boolean;
		public ignoreWebhooks: boolean;

		public abstract run(msg: KlasaMessage): void;
		public shouldRun(msg: KlasaMessage, edit?: boolean): boolean;
		public toJSON(): PieceMonitorJSON;
	}

	export abstract class Provider extends Piece {
		public constructor(client: KlasaClient, store: ProviderStore, file: string, core: boolean, options?: ProviderOptions);

		public cache: boolean;
		public sql: boolean;

		protected parseInput<T extends ObjectLiteral<any>>(data: ConfigurationUpdateResultEntry[] | [string, any][] | ObjectLiteral<any>): T;
		public abstract create(table: string, entry: string, data: any): Promise<any>;
		public abstract createTable(table: string): Promise<any>;
		public abstract delete(table: string, entry: string): Promise<any>;
		public abstract deleteTable(table: string): Promise<any>;
		public abstract get<T extends ObjectLiteral<any>>(table: string, entry: string): Promise<T>;
		public abstract getAll<T extends ObjectLiteral<any>>(table: string): Promise<T[]>;
		public abstract getKeys(table: string): Promise<string[]>;
		public abstract has(table: string, entry: string): Promise<boolean>;
		public abstract hasTable(table: string): Promise<boolean>;
		public abstract removeValue(table: string, path: string): Promise<any>;
		public abstract replace(table: string, entry: string, data: ConfigurationUpdateResultEntry[] | [string, any][] | ObjectLiteral<any>): Promise<any>;
		public abstract update(table: string, entry: string, data: ConfigurationUpdateResultEntry[] | [string, any][] | ObjectLiteral<any>): Promise<any>;
		public abstract updateValue(table: string, path: string, newValue: any): Promise<any>;

		public shutdown(): Promise<void>;
		public toJSON(): PieceProviderJSON;
	}

	export abstract class Task extends Piece {
		public abstract run(data: any): Promise<void>;
		public toJSON(): PieceTaskJSON;
	}

//#endregion Pieces

//#region Stores

	export class Store<K, V extends Piece, VConstructor = Constructable<V>> extends Collection<K, V> {
		public constructor(client: KlasaClient, name: string, holds: V);

		public readonly client: KlasaClient;
		public readonly coreDir: string;
		public readonly holds: VConstructor;
		public readonly name: string;
		public readonly userDir: string;

		public delete(name: K | V): boolean;
		public get(key: K): V;
		public get<T extends V>(key: K): T;
		public init(): Promise<any[]>;
		public load(file: string | string[], core?: boolean): V;
		public loadAll(): Promise<number>;
		public resolve(name: V | string): V;
		public set<T extends V>(key: K, value: T): this;
		public set(piece: V): V;
		public toString(): string;
	}

	export class CommandStore extends Store<string, Command> {
		public aliases: Collection<string, Command>;
	}

	export class EventStore extends Store<string, Event, typeof Event> {
		private _onceEvents: Set<string>;
	}

	export class ExtendableStore extends Store<string, Extendable, typeof Extendable> { }

	export class FinalizerStore extends Store<string, Finalizer, typeof Finalizer> {
		public run(msg: KlasaMessage, mes: KlasaMessage, start: number): Promise<void>;
	}

	export class InhibitorStore extends Store<string, Inhibitor, typeof Inhibitor> {
		public run(msg: KlasaMessage, cmd: Command, selective: boolean): Promise<void>;
	}

	export class LanguageStore extends Store<string, Language, typeof Language> {
		public readonly default: Language;
	}

	export class MonitorStore extends Store<string, Monitor, typeof Monitor> {
		public run(msg: KlasaMessage, edit?: boolean): Promise<void>;
		private _run(msg: KlasaMessage, monitor: Monitor);
	}

	export class ProviderStore extends Store<string, Provider, typeof Provider> {
		public readonly default?: Provider;
	}

	export class TaskStore extends Store<string, Task, typeof Task> { }

//#endregion Stores

//#region Usage

	export class CommandPrompt extends TextPrompt {
		public constructor(msg: KlasaMessage, usage: CommandUsage, options: TextPromptOptions);
		private typing: boolean;

		public run(): Promise<any[]>;
		private static generateNewDelim(delim: string): RegExp;
		private static delims: Map<string, RegExp>;
	}

	export class CommandUsage extends Usage {
		public constructor(client: KlasaClient, command: Command);
		public names: string[];
		public commands: string;
		public nearlyFullUsage: string;

		public createPrompt(msg: KlasaMessage, options?: TextPromptOptions): CommandPrompt;
		public fullUsage(msg: KlasaMessage): string;
		public toString(): string;
	}

	export class Possible {
		public constructor([match, name, type, min, max, regex, flags]: [string, string, string, string, string, string, string]);
		public name: string;
		public type: string;
		public min: number;
		public max: number;
		public regex: RegExp;

		private static resolveLimit(limit: string, type: string, limitType: string): number;
	}

	export class Tag {
		public constructor(members: string, count: number, required: number);
		public required: number;
		public possibles: Possible[];
		public response: string | ((msg: KlasaMessage) => string);

		private register(name: string, response: ArgResolverCustomMethod): boolean;
		private static pattern: RegExp;
		private static parseMembers(members: string, count: number): Possible[];
		private static parseTrueMembers(members: string): string[];
	}

	export class TextPrompt {
		public constructor(msg: KlasaMessage, usage: Usage, options: TextPromptOptions);
		public readonly client: KlasaClient;
		public message: KlasaMessage;
		public usage: Usage | CommandUsage;
		public reprompted: boolean;
		public flags: object;
		public args: string[];
		public params: any[];
		public promptTime: number;
		public promptLimit: number;
		public quotedStringSupport: boolean;
		public responses: Collection<string, KlasaMessage>;
		private _repeat: boolean;
		private _required: number;
		private _prompted: number;
		private _currentUsage: Tag;

		public run(prompt: string): Promise<any[]>;
		private reprompt(prompt: string): Promise<any[]>;
		private repeatingPrompt(): Promise<any[]>;
		private validateArgs(): Promise<any[]>;
		private multiPossibles(index: number): Promise<any[]>;
		private pushParam(param: any): any[];
		private handleError(err: string): Promise<any[]>;
		private finalize(): any[];
		private _setup(original: string): void;

		private static getFlags(content: string, delim: string): { content: string; flags: object };
		private static getArgs(content: string, delim: string): string[];
		private static getQuotedStringArgs(content: string, delim: string): string[];

		public static readonly flagRegex: RegExp;
	}

	export class Usage {
		public constructor(client: KlasaClient, usageString: string, usageDelim: string);
		public readonly client: KlasaClient;
		public deliminatedUsage: string;
		public usageString: string;
		public usageDelim: string;
		public parsedUsage: Tag[];
		public customResolvers: { [K: string]: ArgResolverCustomMethod };

		public createCustomResolver(type: string, resolver: ArgResolverCustomMethod): this;
		public customizeResponse(name: string, response: ((msg: KlasaMessage) => string)): this;
		public createPrompt(msg: KlasaMessage, options?: TextPromptOptions): TextPrompt;
		public toJSON(): Tag[];
		public toString(): string;

		private static parseUsage(usageString: string): Tag[];
		private static tagOpen(usage: object, char: string): void;
		private static tagClose(usage: object, char: string): void;
		private static tagSpace(usage: object, char: string): void;
	}

//#endregion Usage

//#region Util

	export class Colors {
		public constructor(options?: ColorsFormatOptions);
		public opening: string;
		public closing: string;

		public format(input: string, type?: ColorsFormatOptions): string;
		public static useColors?: boolean;
		public static CLOSE: ColorsClose;
		public static STYLES: ColorsStyles;
		public static TEXTS: ColorsTexts;
		public static BACKGROUNDS: ColorsBackgrounds;
		public static hexToRGB(hex: string): number[];
		public static hueToRGB(p: number, q: number, t: number): number;
		public static hslToRGB([h, s, l]: [number | string, number | string, number | string]): number[];
		public static formatArray([pos1, pos2, pos3]: [number | string, number | string, number | string]): string;

		private static style(styles: string | string[], data?: ColorsFormatData): ColorsFormatData;
		private static background(style: ColorsFormatType, data?: ColorsFormatData): ColorsFormatData;
		private static text(style: ColorsFormatType, data?: ColorsFormatData): ColorsFormatData;

	}

	export type constants = {
		DEFAULTS: {
			CLIENT: KlasaConstantsClient,
			CONSOLE: KlasaConsoleConfig
		};
		CRON: {
			allowedNum: number[][];
			partRegex: RegExp;
			day: number;
			predefined: {
				'@yearly': '0 0 0 1 1 *',
				'@monthly': '0 0 0 1 * *',
				'@weekly': '0 0 0 * * 0',
				'@daily': '0 0 0 * * *',
				'@hourly': '0 0 * * * *'
			};
			tokens: {
				jan: 1,
				feb: 2,
				mar: 3,
				apr: 4,
				may: 5,
				jun: 6,
				jul: 7,
				aug: 8,
				sep: 9,
				oct: 10,
				nov: 11,
				dec: 12,
				sun: 0,
				mon: 1,
				tue: 2,
				wed: 3,
				thu: 4,
				fri: 5,
				sat: 6
			};
			tokensRegex: RegExp;
		};
	};

	export class Cron {
		public constructor(cron: string);
		public next(zDay?: Date, origin?: boolean): Date;

		private static _normalize(cron: string): string;
		private static _parseString(cron: string): number[][];
		private static _parsePart(cronPart: string, id: number): number[];
		private static _range(min: number, max: number, step: number): number[];
	}

	export class Duration {
		public constructor(pattern: string);
		public offset: number;
		public readonly fromNow: Date;

		public dateFrom(date: Date): Date;

		public static toNow(earlier: Date | number | string, showIn?: boolean): string;

		private static regex: RegExp;
		private static nanosecond: number;
		private static ns: number;
		private static microsecond: number;
		private static μs: number;
		private static millisecond: number;
		private static ms: number;
		private static second: number;
		private static sec: number;
		private static s: number;
		private static minute: number;
		private static min: number;
		private static m: number;
		private static hour: number;
		private static hr: number;
		private static h: number;
		private static day: number;
		private static d: number;
		private static month: number;
		private static b: number;
		private static year: number;
		private static yr: number;
		private static y: number;

		private static _parse(pattern: string): number;
	}

	export class KlasaConsole {
		private constructor(client: KlasaClient, options: KlasaConsoleConfig);
		public readonly client: KlasaClient;
		public readonly stdout: NodeJS.WritableStream;
		public readonly stderr: NodeJS.WritableStream;
		public template?: Timestamp;
		public colors: object;
		public utc: boolean;

		private readonly timestamp: string;

		private write(data: any[], type?: string): void;

		public log(...data: any[]): void;
		public warn(...data: any[]): void;
		public error(...data: any[]): void;
		public debug(...data: any[]): void;
		public verbose(...data: any[]): void;
		public wtf(...data: any[]): void;

		private static _flatten(data: any): string;
	}

	export class ReactionHandler extends ReactionCollector {
		public constructor(msg: KlasaMessage, filter: Function, options: ReactionHandlerOptions, display: RichDisplay | RichMenu, emojis: emoji[]);
		public display: RichDisplay | RichMenu;
		public methodMap: Map<string, emoji>;
		public currentPage: number;
		public prompt: string;
		public time: number;
		public awaiting: boolean;
		public selection: Promise<number>;
		public reactionsDone: boolean;

		public first(): void;
		public back(): void;
		public forward(): void;
		public last(): void;
		public jump(): Promise<void>;
		public info(): void;
		public stop(): void;
		public zero(): void;
		public one(): void;
		public two(): void;
		public three(): void;
		public four(): void;
		public five(): void;
		public six(): void;
		public seven(): void;
		public eight(): void;
		public nine(): void;
		public update(): void;

		private _queueEmojiReactions(emojis: emoji[]): Promise<null>;
	}

	export class RichDisplay {
		public constructor(embed: MessageEmbed);
		public embedTemplate: MessageEmbed;
		public pages: MessageEmbed[];
		public infoPage?: MessageEmbed;
		public emojis: RichDisplayEmojisObject;
		public footered: boolean;
		public footerPrefix: string;
		public footerSuffix: string;
		public readonly template: MessageEmbed;

		public setEmojis(emojis: RichDisplayEmojisObject): this;
		public setFooterPrefix(prefix: string): this;
		public setFooterSuffix(suffix: string): this;
		public useCustomFooters(): this;
		public addPage(embed: Function | MessageEmbed): this;
		public setInfoPage(embed: MessageEmbed): RichDisplay;
		public run(msg: KlasaMessage, options?: RichDisplayRunOptions): Promise<ReactionHandler>;

		protected _determineEmojis(emojis: emoji[], stop: boolean, jump: boolean, firstLast: boolean): emoji[];
		private _footer(): void;
		private _handlePageGeneration(cb: Function | MessageEmbed): MessageEmbed;
	}

	export class RichMenu extends RichDisplay {
		public constructor(embed: MessageEmbed);
		public emojis: RichMenuEmojisObject;
		public paginated: boolean;
		public options: MenuOption[];

		public addOption(name: string, body: string, inline?: boolean): RichMenu;
		public run(msg: KlasaMessage, options?: RichMenuRunOptions): Promise<ReactionHandler>;

		protected _determineEmojis(emojis: emoji[], stop: boolean): emoji[];
		private _paginate(): void;
	}

	export class Stopwatch {
		public constructor(digits?: number);
		public digits: number;
		private _start: number;
		private _end?: number;

		public readonly duration: number;
		public readonly friendlyDuration: string;
		public readonly running: boolean;
		public restart(): this;
		public reset(): this;
		public start(): this;
		public stop(): this;
		public toString(): string;
	}

	export class Timestamp {
		public constructor(pattern: string);
		public pattern: string;
		private _template: TimestampObject[];

		public display(time?: Date | number | string): string;
		public edit(pattern: string): this;

		public static displayArbitrary(pattern: string, time?: Date | number | string): string;

		private static _display(template: string, time: Date | number | string): string;
		private static _parse(type: string, time: Date): string;
		private static _patch(pattern: string): TimestampObject[];
	}

	export class Type {
		public constructor(value: any, parent?: Type);

		public value: any;
		public is: string;

		private parent?: Type;
		private childKeys: Map<string, Type>;
		private childValues: Map<string, Type>;

		private readonly childTypes: string;

		public toString(): string;

		private addValue(value: any): void;
		private addEntry(entry: [string, any]): void;
		private parents(): Iterator<Type>;
		private check(): void;
		private isCircular(): boolean;

		public static resolve(value: any): string;

		private static list(values: Map<string, Type>): string;
	}

	class Util {
		public static applyToClass(base: object, structure: object, skips?: string[]): void;
		public static clean(text: string): string;
		public static codeBlock(lang: string, expression: string): string;
		public static deepClone<T = any>(source: T): T;
		public static exec(exec: string, options?: ExecOptions): Promise<{ stdout: string, stderr: string }>;
		public static getIdentifier(value: PrimitiveType | { id?: PrimitiveType, name?: PrimitiveType }): PrimitiveType | null;
		public static getTypeName(input: any): string;
		public static isClass(input: Function): boolean;
		public static isFunction(input: Function): boolean;
		public static isNumber(input: number): boolean;
		public static isObject(input: object): boolean;
		public static isThenable(input: Promise<any>): boolean;
		public static objectToTuples(obj: ObjectLiteral<any>, entries?: { keys: string[], values: any[] }): [string[], any[]];
		public static makeObject(path: string, value: any, obj?: object): object;
		public static arrayFromObject<T = any>(obj: ObjectLiteral<T>, prefix?: string): Array<T>;
		public static arraysEqual(arr1: any[], arr2: any[], clone?: boolean): boolean;
		public static mergeDefault(def: object, given?: object): object;
		public static mergeObjects(objTarget: object, objSource: object): object;
		public static regExpEsc(str: string): string;
		public static sleep<T = any>(delay: number, args?: T): Promise<T>;
		public static toTitleCase(str: string): string;
		public static tryParse(value: string): object;
		private static initClean(client: KlasaClient): void;

		public static titleCaseVariants: TitleCaseVariants;
	}

	export { Util as util };

//#endregion Util

//#endregion Classes

//#region Typedefs

	export type KlasaClientOptions = {
		clientBaseDir?: string;
		cmdEditing?: boolean;
		cmdLogging?: boolean;
		commandMessageLifetime?: number;
		console?: KlasaConsoleConfig;
		consoleEvents?: KlasaConsoleEvents;
		customPromptDefaults?: KlasaCustomPromptDefaults;
		gateways?: KlasaGatewaysOptions;
		language?: string;
		ownerID?: string;
		permissionLevels?: PermissionLevels;
		pieceDefaults?: KlasaPieceDefaults;
		prefix?: string;
		preserveConfigs?: boolean;
		providers?: KlasaProvidersOptions;
		readyMessage?: (client: KlasaClient) => string;
		regexPrefix?: RegExp;
		schedule?: KlasaClientOptionsSchedule;
		typing?: boolean;
	} & ClientOptions;

	export type KlasaClientOptionsSchedule = {
		interval?: number;
	};

	export type KlasaCustomPromptDefaults = {
		promptLimit?: number;
		promptTime?: number;
		quotedStringSupport?: boolean;
	};

	export type KlasaPieceDefaults = {
		commands?: CommandOptions;
		events?: EventOptions;
		extendables?: ExtendableOptions;
		finalizers?: FinalizerOptions;
		inhibitors?: InhibitorOptions;
		languages?: LanguageOptions;
		monitors?: MonitorOptions;
		providers?: ProviderOptions;
	};

	export type KlasaProvidersOptions = {
		default?: string;
	} & object;

	export type KlasaGatewaysOptions = {
		clientStorage?: GatewayDriverAddOptions;
		guilds?: GatewayDriverAddOptions;
		users?: GatewayDriverAddOptions;
	} & object;

	export type ExecOptions = {
		cwd?: string;
		encoding?: string;
		env?: ObjectLiteral<string>;
		gid?: number;
		killSignal?: string | number;
		maxBuffer?: number;
		shell?: string;
		timeout?: number;
		uid?: number;
	};

	// Parsers
	type ArgResolverCustomMethod = (arg: string, possible: Possible, msg: KlasaMessage, params: string[]) => Promise<any>;

	// Permissions
	export type PermissionLevel = {
		break: boolean;
		check: (client: KlasaClient, msg: KlasaMessage) => boolean;
		fetch: boolean;
	};

	export type PermissionLevelOptions = {
		break?: boolean;
		fetch?: boolean;
	};

	export type PermissionLevelsData = {
		broke: boolean;
		permission: boolean;
	};

	// Schedule
	export type ScheduledTaskOptions = {
		catchUp?: boolean;
		data?: any;
		id?: string;
	};

	export type ScheduledTaskJSON = {
		catchUp: boolean;
		data?: any;
		id: string;
		taskName: string;
		time: number;
	};

	export type ScheduledTaskUpdateOptions = {
		catchUp?: boolean;
		data?: any;
		repeat?: string;
		time?: Date;
	};

	// Settings
	export type GatewayOptions = {
		nice?: boolean;
		provider: Provider;
	};

	export type GatewayJSON = {
		options: GatewayOptions;
		schema: SchemaFolderJSON;
		type: string;
	};

	export type GatewayGetPathOptions = {
		avoidUnconfigurable?: boolean;
		errors?: boolean;
		piece?: boolean;
	};

	export type GatewayGetPathResult = {
		piece: SchemaPiece;
		route: string[];
	};

	export type GuildResolvable = KlasaGuild
		| KlasaMessage
		| KlasaTextChannel
		| KlasaVoiceChannel
		| KlasaCategoryChannel
		| GuildMember
		| Role;

	export type ConfigurationUpdateOptions = {
		action?: 'add' | 'remove' | 'auto';
		arrayPosition?: number;
		avoidUnconfigurable?: boolean;
	};

	export type ConfigurationUpdateResult = {
		errors: Error[];
		updated: ConfigurationUpdateResultEntry[];
	};

	export type ConfigurationUpdateResultEntry = {
		data: [string, any];
		piece: SchemaPiece;
	};

	export type GatewayGuildResolvable = KlasaGuild
		| KlasaMessage
		| KlasaTextChannel
		| KlasaVoiceChannel
		| Role
		| Snowflake;

	export type ConfigurationPathOptions = {
		avoidUnconfigurable?: boolean;
		piece?: boolean;
	};

	export type ConfigurationPathResult = {
		path: SchemaPiece;
		route: string[];
	};

	export type GatewayDriverAddOptions = {
		nice?: boolean;
		provider?: string;
	};

	export type SchemaFolderAddOptions = {
		array?: boolean;
		configurable?: boolean;
		default?: any;
		max?: number;
		min?: number;
		sql?: string;
		type: string;
	};

	export type SchemaPieceEditOptions = {
		configurable?: boolean;
		default?: any;
		max?: number;
		min?: number;
		sql?: string;
	};

	export type SchemaPieceJSON = {
		array: boolean;
		configurable: boolean;
		default: any;
		max?: number;
		min?: number;
		sql: string;
		type: string;
	};

	export type SchemaFolderJSON = {
		type: 'Folder';
		[k: string]: SchemaPieceJSON | SchemaFolderJSON | string;
	};

	export type GatewayDriverJSON = {
		clientStorage: GatewayJSON;
		guilds: GatewayJSON;
		users: GatewayJSON;
		keys: string[];
		ready: boolean;
		types: string[];
		[k: string]: GatewayJSON | any;
	};

	// Structures
	export type PieceOptions = {
		enabled?: boolean
		name?: string,
	};

	export type CommandOptions = {
		aliases?: string[];
		autoAliases?: boolean;
		botPerms?: string[];
		bucket?: number;
		cooldown?: number;
		deletable?: boolean;
		description?: string | ((msg: KlasaMessage) => string);
		extendedHelp?: string | ((msg: KlasaMessage) => string);
		guarded?: boolean;
		nsfw?: boolean;
		permLevel?: number;
		promptLimit?: number;
		promptTime?: number;
		quotedStringSupport?: boolean;
		requiredConfigs?: string[];
		runIn?: Array<'text' | 'dm' | 'group'>;
		subcommands?: boolean;
		usage?: string;
		usageDelim?: string;
	} & PieceOptions;

	export type ExtendableOptions = {
		appliesTo: string[];
		klasa?: boolean;
	} & PieceOptions;

	export type InhibitorOptions = {
		spamProtection?: boolean;
	} & PieceOptions;

	export type MonitorOptions = {
		ignoreBots?: boolean;
		ignoreEdits?: boolean;
		ignoreOthers?: boolean;
		ignoreSelf?: boolean;
		ignoreWebhooks?: boolean;
	} & PieceOptions;

	export type ProviderOptions = {
		cache?: boolean;
		sql?: boolean;
	} & PieceOptions;

	export type EventOptions = {
		emitter?: NodeJS.EventEmitter;
		event?: string;
		once?: boolean;
	} & PieceOptions;

	export type FinalizerOptions = PieceOptions;
	export type LanguageOptions = PieceOptions;
	export type TaskOptions = PieceOptions;

	export type PieceJSON = {
		dir: string;
		enabled: boolean;
		file: string[];
		name: string;
		type: string;
	};

	export type PieceCommandJSON = {
		aliases: string[];
		botPerms: string[];
		bucket: number;
		category: string;
		cooldown: number;
		deletable: boolean;
		description: string | ((msg: KlasaMessage) => string);
		extendedHelp: string | ((msg: KlasaMessage) => string);
		fullCategory: string[];
		guarded: boolean;
		nsfw: boolean;
		permLevel: number;
		promptLimit: number;
		promptTime: number;
		quotedStringSupport: boolean;
		requiredConfigs: string[];
		runIn: Array<'text' | 'dm' | 'group'>;
		subCategory: string;
		subcommands: boolean;
		usage: {
			usageString: string;
			usageDelim: string;
			nearlyFullUsage: string;
		};
		usageDelim: string;
		usageString: string;
	} & PieceJSON;

	export type PieceExtendableJSON = {
		appliesTo: string[];
		target: string;
	} & PieceJSON;

	export type PieceInhibitorJSON = {
		spamProtection: boolean;
	} & PieceJSON;

	export type PieceMonitorJSON = {
		ignoreBots: boolean;
		ignoreEdits: boolean;
		ignoreOthers: boolean;
		ignoreSelf: boolean;
		ignoreWebhooks: boolean;
	} & PieceJSON;

	export type PieceProviderJSON = {
		cache: boolean;
		sql: boolean;
	} & PieceJSON;

	export type PieceEventJSON = {
		emitter: string;
		event: string;
		once: boolean;
	} & PieceJSON;

	export type PieceFinalizerJSON = PieceJSON;
	export type PieceLanguageJSON = PieceJSON;
	export type PieceTaskJSON = PieceJSON;

	// Usage
	export type TextPromptOptions = {
		promptLimit?: number;
		promptTime?: number;
		quotedStringSupport?: boolean;
	};

	// Util
	export type ColorsClose = {
		normal: 0;
		bold: 22;
		dim: 22;
		italic: 23;
		underline: 24;
		inverse: 27;
		hidden: 28;
		strikethrough: 29;
		text: 39;
		background: 49;
	};

	export type ColorsStyles = {
		normal: 0;
		bold: 1;
		dim: 2;
		italic: 3;
		underline: 4;
		inverse: 7;
		hidden: 8;
		strikethrough: 9;
	};

	export type ColorsTexts = {
		black: 30;
		red: 31;
		green: 32;
		yellow: 33;
		blue: 34;
		magenta: 35;
		cyan: 36;
		lightgray: 37;
		lightgrey: 37;
		gray: 90;
		grey: 90;
		lightred: 91;
		lightgreen: 92;
		lightyellow: 93;
		lightblue: 94;
		lightmagenta: 95;
		lightcyan: 96;
		white: 97;
	};

	export type ColorsBackgrounds = {
		black: 40;
		red: 41;
		green: 42;
		yellow: 43;
		blue: 44;
		magenta: 45;
		cyan: 46;
		gray: 47;
		grey: 47;
		lightgray: 100;
		lightgrey: 100;
		lightred: 101;
		lightgreen: 102;
		lightyellow: 103;
		lightblue: 104;
		lightmagenta: 105;
		lightcyan: 106;
		white: 107;
	};

	export type ColorsFormatOptions = {
		background: string | number | string[];
		style: string | string[];
		text: string | number | string[]
	};

	export type ColorsFormatType = string | number | [string, string, string] | [number, number, number];

	type ColorsFormatData = {
		opening: string[];
		closing: string[];
	};

	export type KlasaConsoleConfig = {
		types?: {
			debug?: string;
			error?: string;
			log?: string;
			verbose?: string;
			warn?: string;
			wtf?: string;
		};
		colors?: KlasaConsoleColorStyles;
		stderr?: NodeJS.WritableStream;
		stdout?: NodeJS.WritableStream;
		timestamps?: boolean | string;
		useColor?: boolean;
	};

	export type KlasaConsoleEvents = {
		debug?: boolean;
		error?: boolean;
		log?: boolean;
		verbose?: boolean;
		warn?: boolean;
		wtf?: boolean;
	};

	export type KlasaConsoleColorStyles = {
		debug: KlasaConsoleColorObjects;
		error: KlasaConsoleColorObjects;
		log: KlasaConsoleColorObjects;
		verbose: KlasaConsoleColorObjects;
		warn: KlasaConsoleColorObjects;
		wtf: KlasaConsoleColorObjects;
	};

	export type KlasaConsoleColorObjects = {
		log?: string;
		message?: KlasaConsoleMessageObject;
		time?: KlasaConsoleTimeObject;
	};

	export type KlasaConsoleMessageObject = {
		background?: KlasaConsoleColorTypes;
		style?: KlasaConsoleStyleTypes;
		text?: KlasaConsoleColorTypes;
	};

	export type KlasaConsoleTimeObject = {
		background?: KlasaConsoleColorTypes;
		style?: KlasaConsoleStyleTypes;
		text?: KlasaConsoleColorTypes;
	};

	export type KlasaConsoleColorTypes = 'black'
		| 'blue'
		| 'cyan'
		| 'gray'
		| 'green'
		| 'grey'
		| 'lightblue'
		| 'lightcyan'
		| 'lightgray'
		| 'lightgreen'
		| 'lightgrey'
		| 'lightmagenta'
		| 'lightred'
		| 'lightyellow'
		| 'magenta'
		| 'red'
		| 'white'
		| number[]
		| string[];

	export type KlasaConsoleStyleTypes = 'normal'
		| 'bold'
		| 'dim'
		| 'italic'
		| 'underline'
		| 'inverse'
		| 'hidden'
		| 'strikethrough';

	export type KlasaConstantsClient = {
		clientBaseDir: string;
		schedule: { interval: 60000 };
		cmdEditing: false;
		cmdLogging: false;
		cmdPrompt: false;
		commandMessageLifetime: 1800;
		console: {};
		consoleEvents: {
			debug: false;
			error: true;
			log: true;
			verbose: false;
			warn: true;
			wtf: true;
		};
		ignoreBots: true;
		ignoreSelf: true;
		language: 'en-US';
		pieceDefaults: {
			commands: CommandOptions,
			events: EventOptions,
			extendables: ExtendableOptions,
			finalizers: FinalizerOptions,
			inhibitors: InhibitorOptions,
			languages: LanguageOptions,
			monitors: MonitorOptions,
			providers: ProviderOptions
		};
		preserveConfigs: true;
		promptTime: 30000;
		provider: {};
		readyMessage: (client: KlasaClient) => string;
		typing: false;
		customPromptDefaults: {
			promptTime: 30000,
			promptLimit: number,
			quotedStringSupport: false
		};
	};

	export type ReactionHandlerOptions = {
		filter?: Function;
		max?: number;
		maxEmojis?: number;
		maxUsers?: number;
		prompt?: string;
		startPage?: number;
		stop?: boolean;
		time?: number;
	};

	export type TimestampObject = {
		content?: string;
		type: string;
	};

	export type RichDisplayRunOptions = {
		filter?: ((reaction: MessageReaction, user: KlasaUser) => boolean);
		firstLast?: boolean;
		jump?: boolean;
		max?: number;
		maxEmojis?: number;
		maxUsers?: number;
		prompt?: string;
		startPage?: number;
		stop?: boolean;
		time?: number;
	};

	export type emoji = string;

	export type RichDisplayEmojisObject = {
		first: emoji;
		back: emoji;
		forward: emoji;
		last: emoji;
		jump: emoji;
		info: emoji;
		stop: emoji;
	};

	export type RichMenuEmojisObject = {
		zero: emoji;
		one: emoji;
		two: emoji;
		three: emoji;
		four: emoji;
		five: emoji;
		six: emoji;
		seven: emoji;
		eight: emoji;
		nine: emoji;
	} & RichDisplayEmojisObject;

	export type MenuOption = {
		name: string;
		body: string;
		inline?: boolean;
	};

	export type RichMenuRunOptions = {
		filter?: Function;
		max?: number;
		maxEmojis?: number;
		maxUsers?: number;
		prompt?: string;
		startPage?: number;
		stop?: boolean;
		time?: number;
	};

	type ObjectLiteral<T> = { [key: string]: T };

	export type GuildSettings = ObjectLiteral<any>;
	export type SchemaObject = ObjectLiteral<SchemaPiece>;
	export type SchemaDefaults = ObjectLiteral<any>;

	// TypeScript lacks of Proxy
	export type Proxy<T> = {
		get(): T;
		set(value: T): void;
	};

	type Constructable<T> = new (...args: any[]) => T;

	export type PrimitiveType = string | number | boolean;

	export type TitleCaseVariants = {
		textchannel: 'TextChannel';
		voicechannel: 'VoiceChannel';
		categorychannel: 'CategoryChannel';
		guildmember: 'GuildMember';
		[key: string]: string;
	};

//#endregion

}<|MERGE_RESOLUTION|>--- conflicted
+++ resolved
@@ -705,13 +705,8 @@
 
 //#region Pieces
 
-<<<<<<< HEAD
 	export abstract class Piece {
 		public constructor(client: KlasaClient, store: Store<string, Piece, typeof Piece>, type: string, file: string | string[], core: boolean, options?: PieceOptions);
-=======
-	export class Piece {
-		public constructor(client: KlasaClient, store: Store<string, Piece>, file: string | string[], core: boolean, options?: PieceOptions);
->>>>>>> 36271898
 		public readonly client: KlasaClient;
 		public readonly core: boolean;
 		public readonly type: string;
