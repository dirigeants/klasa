--- conflicted
+++ resolved
@@ -1559,14 +1559,8 @@
 		usageDelim?: string;
 	} & AliasPieceOptions;
 
-<<<<<<< HEAD
-	type ExtendableOptions = {
-		appliesTo: string[];
-		klasa?: boolean;
-=======
 	export type ExtendableOptions = {
 		appliesTo: Array<Constructable<any>>;
->>>>>>> cae04a40
 	} & PieceOptions;
 
 	type InhibitorOptions = {
