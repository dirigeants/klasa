declare module 'klasa' {

	import {
		Client,
		ClientApplication,
		ClientOptions,
		Collection,
		Snowflake,
		MessageEmbed,
		MessageCollector,
		WebhookClient,
		ClientUserGuildSettings,
		ClientUserSettings,
		Emoji,
		User as DiscordUser,
		Message as DiscordMessage,
		MessageReaction,
		GuildMember,
		Guild as DiscordGuild,
		UserResolvable,
		Role,
		Channel,
		TextChannel as DiscordTextChannel,
		VoiceChannel as DiscordVoiceChannel,
		DMChannel as DiscordDMChannel,
		GroupDMChannel as DiscordGroupDMChannel,
		MessageOptions,
		ReactionCollector,

		StringResolvable,
		MessageAttachment,
		BufferResolvable
	} from 'discord.js';

	export const version: string;

	class KlasaClient extends Client {
		public constructor(options?: KlasaClientConfig);
		public config: KlasaClientConfig;
		public coreBaseDir: string;
		public clientBaseDir: string;
		public console: Console;
		public argResolver: ArgResolver;
		public commands: CommandStore;
		public inhibitors: InhibitorStore;
		public finalizers: FinalizerStore;
		public monitors: MonitorStore;
		public languages: LanguageStore;
		public providers: ProviderStore;
		public events: EventStore;
		public extendables: ExtendableStore;
		public pieceStores: Collection<string, any>;
		public commandMessages: Collection<Snowflake, CommandMessage>;
		public permissionLevels: PermissionLevels;
		public commandMessageLifetime: number;
		public commandMessageSweep: number;
		public ready: boolean;
		public methods: {
			Collection: typeof Collection;
			Embed: typeof MessageEmbed;
			MessageCollector: typeof MessageCollector;
			Webhook: typeof WebhookClient;
			CommandMessage: typeof CommandMessage;
			util: Util;
		};
<<<<<<< HEAD
		public settings: StringMappedType<Gateway>;
		public application: OAuth2Application;
=======
		public settings: StringMappedType<SettingGateway<string>>;
		public application: ClientApplication;
>>>>>>> 390c1035

		public readonly invite: string;
		public readonly owner: ExtendedUser;
		public validatePermissionLevels(): PermissionLevels;
		public registerStore(store: Store): KlasaClient;
		public unregisterStore(store: Store): KlasaClient;

		public registerPiece(pieceName: string, store: Store): KlasaClient;
		public unregisterPiece(pieceName: string): KlasaClient;

		public login(token: string): Promise<string>;
		private _ready(): void;

		public sweepCommandMessages(lifetime?: number): number;
		public defaultPermissionLevels: PermissionLevels;

		// Discord.js events
		public on(event: string, listener: Function): this;
		public on(event: 'channelCreate' | 'channelDelete', listener: (channel: Channel) => void): this;
		public on(event: 'channelPinsUpdate', listener: (channel: Channel, time: Date) => void): this;
		public on(event: 'channelUpdate', listener: (oldChannel: Channel, newChannel: Channel) => void): this;
		public on(event: 'clientUserGuildSettingsUpdate', listener: (clientUserGuildSettings: ClientUserGuildSettings) => void): this;
		public on(event: 'clientUserSettingsUpdate', listener: (clientUserSettings: ClientUserSettings) => void): this;
		public on(event: 'clientUserGuildSettingsUpdate', listener: (clientUserGuildSettings: ClientUserGuildSettings) => void): this;
		public on(event: 'debug' | 'warn', listener: (info: string) => void): this;
		public on(event: 'disconnect', listener: (event: any) => void): this;
		public on(event: 'emojiCreate | emojiDelete', listener: (emoji: Emoji) => void): this;
		public on(event: 'emojiUpdate', listener: (oldEmoji: Emoji, newEmoji: Emoji) => void): this;
		public on(event: 'error', listener: (error: Error) => void): this;
		public on(event: 'guildBanAdd' | 'guildBanRemove', listener: (guild: ExtendedGuild, user: ExtendedUser) => void): this;
		public on(event: 'guildCreate' | 'guildDelete' | 'guildUnavailable', listener: (guild: ExtendedGuild) => void): this;
		public on(event: 'guildMemberAdd' | 'guildMemberAvailable' | 'guildMemberRemove', listener: (member: GuildMember) => void): this;
		public on(event: 'guildMembersChunk', listener: (members: GuildMember[], guild: ExtendedGuild) => void): this;
		public on(event: 'guildMemberSpeaking', listener: (member: GuildMember, speaking: boolean) => void): this;
		public on(event: 'guildMemberUpdate' | 'presenceUpdate' | 'voiceStateUpdate', listener: (oldMember: GuildMember, newMember: GuildMember) => void): this;
		public on(event: 'guildUpdate', listener: (oldGuild: ExtendedGuild, newGuild: ExtendedGuild) => void): this;
		public on(event: 'message' | 'messageDelete' | 'messageReactionRemoveAll', listener: (message: CommandMessage) => void): this;
		public on(event: 'messageDeleteBulk', listener: (messages: Collection<Snowflake, CommandMessage>) => void): this;
		public on(event: 'messageReactionAdd' | 'messageReactionRemove', listener: (messageReaction: MessageReaction, user: ExtendedUser) => void): this;
		public on(event: 'messageUpdate', listener: (oldMessage: CommandMessage, newMessage: CommandMessage) => void): this;
		public on(event: 'ready' | 'reconnecting' | 'resume', listener: () => void): this;
		public on(event: 'roleCreate' | 'roleDelete', listener: (role: Role) => void): this;
		public on(event: 'roleUpdate', listener: (oldRole: Role, newRole: Role) => void): this;
		public on(event: 'typingStart' | 'typingStop', listener: (channel: Channel, user: ExtendedUser) => void): this;
		public on(event: 'userNoteUpdate', listener: (user: UserResolvable, oldNote: string, newNote: string) => void): this;
		public on(event: 'userUpdate', listener: (oldUser: ExtendedUser, newUser: ExtendedUser) => void): this;

		// Klasa Command Events
		public on(event: 'commandError', listener: (msg: CommandMessage, command: Command, params: any[], error: Error) => void): this;
		public on(event: 'commandInhibited', listener: (msg: CommandMessage, command: Command, response: string|Error) => void): this;

		// Klasa Console Custom Events
		public on(event: 'log', listener: (data: any, type: string) => void): this;
		public on(event: 'wtf', listener: (failure: Error) => void): this;
		public on(event: 'verbose', listener: (data: any) => void): this;

		// Discord.js events
		public once(event: string, listener: Function): this;
		public once(event: 'channelCreate' | 'channelDelete', listener: (channel: Channel) => void): this;
		public once(event: 'channelPinsUpdate', listener: (channel: Channel, time: Date) => void): this;
		public once(event: 'channelUpdate', listener: (oldChannel: Channel, newChannel: Channel) => void): this;
		public once(event: 'clientUserGuildSettingsUpdate', listener: (clientUserGuildSettings: ClientUserGuildSettings) => void): this;
		public once(event: 'clientUserSettingsUpdate', listener: (clientUserSettings: ClientUserSettings) => void): this;
		public once(event: 'clientUserGuildSettingsUpdate', listener: (clientUserGuildSettings: ClientUserGuildSettings) => void): this;
		public once(event: 'debug' | 'warn', listener: (info: string) => void): this;
		public once(event: 'disconnect', listener: (event: any) => void): this;
		public once(event: 'emojiCreate | emojiDelete', listener: (emoji: Emoji) => void): this;
		public once(event: 'emojiUpdate', listener: (oldEmoji: Emoji, newEmoji: Emoji) => void): this;
		public once(event: 'error', listener: (error: Error) => void): this;
		public once(event: 'guildBanAdd' | 'guildBanRemove', listener: (guild: ExtendedGuild, user: ExtendedUser) => void): this;
		public once(event: 'guildCreate' | 'guildDelete' | 'guildUnavailable', listener: (guild: ExtendedGuild) => void): this;
		public once(event: 'guildMemberAdd' | 'guildMemberAvailable' | 'guildMemberRemove', listener: (member: GuildMember) => void): this;
		public once(event: 'guildMembersChunk', listener: (members: GuildMember[], guild: ExtendedGuild) => void): this;
		public once(event: 'guildMemberSpeaking', listener: (member: GuildMember, speaking: boolean) => void): this;
		public once(event: 'guildMemberUpdate' | 'presenceUpdate' | 'voiceStateUpdate', listener: (oldMember: GuildMember, newMember: GuildMember) => void): this;
		public once(event: 'guildUpdate', listener: (oldGuild: ExtendedGuild, newGuild: ExtendedGuild) => void): this;
		public once(event: 'message' | 'messageDelete' | 'messageReactionRemoveAll', listener: (message: CommandMessage) => void): this;
		public once(event: 'messageDeleteBulk', listener: (messages: Collection<Snowflake, CommandMessage>) => void): this;
		public once(event: 'messageReactionAdd' | 'messageReactionRemove', listener: (messageReaction: MessageReaction, user: ExtendedUser) => void): this;
		public once(event: 'messageUpdate', listener: (oldMessage: CommandMessage, newMessage: CommandMessage) => void): this;
		public once(event: 'ready' | 'reconnecting' | 'resume', listener: () => void): this;
		public once(event: 'roleCreate' | 'roleDelete', listener: (role: Role) => void): this;
		public once(event: 'roleUpdate', listener: (oldRole: Role, newRole: Role) => void): this;
		public once(event: 'typingStart' | 'typingStop', listener: (channel: Channel, user: ExtendedUser) => void): this;
		public once(event: 'userNoteUpdate', listener: (user: UserResolvable, oldNote: string, newNote: string) => void): this;
		public once(event: 'userUpdate', listener: (oldUser: ExtendedUser, newUser: ExtendedUser) => void): this;

		// Klasa Command Events
		public once(event: 'commandError', listener: (msg: CommandMessage, command: Command, params: any[], error: Error) => void): this;
		public once(event: 'commandInhibited', listener: (msg: CommandMessage, command: Command, response: string|Error) => void): this;

		// Klasa Console Custom Events
		public once(event: 'log', listener: (data: any, type: string) => void): this;
		public once(event: 'wtf', listener: (failure: Error) => void): this;
		public once(event: 'verbose', listener: (data: any) => void): this;

	}

	export { KlasaClient as Client };

	export class ReactionHandler extends ReactionCollector {
		public constructor(msg: ExtendedMessage, filter: Function, options: ReactionHandlerOptions, display: RichDisplay|RichMenu, emojis: emoji[]);
		public display: RichDisplay|RichMenu;
		public methodMap: Map<string, emoji>;
		public currentPage: number;
		public prompt: string;
		public time: number;
		public awaiting: boolean;
		public selection: Promise<number>;
		public reactionsDone: boolean;

		public first(): void;
		public back(): void;
		public forward(): void;
		public last(): void;
		public jump(): Promise<void>;
		public info(): void;
		public stop(): void;
		public zero(): void;
		public one(): void;
		public two(): void;
		public three(): void;
		public four(): void;
		public five(): void;
		public six(): void;
		public seven(): void;
		public eight(): void;
		public nine(): void;
		public update(): void;

		private _queueEmojiReactions(emojis: emoji[]): Promise<null>;
	}

	export class RichDisplay {
		public constructor(embed: MessageEmbed);
		public embedTemplate: MessageEmbed;
		public pages: MessageEmbed[];
		public infoPage?: MessageEmbed;
		public emojis: RichDisplayEmojisObject;
		public footered: boolean;

		public readonly template: MessageEmbed;
		public setEmojis(emojis: RichDisplayEmojisObject): RichDisplay;
		public setInfoPage(embed: MessageEmbed): RichDisplay;
		public run(msg: ExtendedMessage, options?: RichDisplayRunOptions): Promise<ReactionHandler>;
		private _footer(): void;
		protected _determineEmojis(emojis: emoji[], stop: boolean, jump: boolean, firstLast: boolean): emoji[];
		private _handlePageGeneration(cb: Function|MessageEmbed): MessageEmbed;
	}

	export class RichMenu extends RichDisplay {
		public constructor(embed: MessageEmbed);
		public emojis: RichMenuEmojisObject;
		public paginated: boolean;
		public options: MenuOption[];

		public addOption(name: string, body: string, inline?: boolean): RichMenu;
<<<<<<< HEAD
		public run(msg: ExtendedMessage, options?: RichDisplayRunOptions): Promise<ReactionHandler>;
		public run(msg: ExtendedMessage, options?: RichMenuRunOptions): ReactionHandler;
=======
		public run(msg: ExtendedMessage, options?: RichMenuRunOptions): Promise<ReactionHandler>;
>>>>>>> 390c1035

		protected _determineEmojis(emojis: emoji[], stop: boolean): emoji[];
		private _paginate(): void;
	}

	class Util {
		public static codeBlock(lang: string, expression: string): string;
		public static clean(text: string): string;
		private static initClean(client: KlasaClient): void;
		public static toTitleCase(str: string): string;
		public static newError(error: Error, code: number): Error;
		public static regExpEsc(str: string): string;
		public static parseDottedObject(rawObject: StringMappedType<string>): StringMappedType<string>;
		public static stringIsObject(text: string): boolean;
		public static applyToClass(base: Object, structure: Object, skips?: string[]): void;
		public static exec(exec: string, options?: ExecOptions): Promise<{ stdout: string, stderr: string }>;
		public static sleep(delay: number, args?: any): Promise<any>;
	}

	export { util as Util };

	export class Resolver {
		public constructor(client: KlasaClient);
		public client: KlasaClient;

		public msg(input: CommandMessage|Snowflake, channel: Channel): Promise<CommandMessage>;
		public user(input: ExtendedUser|GuildMember|CommandMessage|Snowflake): Promise<ExtendedUser>;
		public member(input: ExtendedUser|GuildMember|Snowflake, guild: ExtendedGuild): Promise<GuildMember>;
		public channel(input: Channel|Snowflake): Promise<Channel>;
		public guild(input: ExtendedGuild|Snowflake): Promise<ExtendedGuild>;
		public role(input: Role|Snowflake, guild: ExtendedGuild): Promise<Role>;
		public boolean(input: boolean|string): Promise<boolean>;
		public string(input: string): Promise<string>;
		public integer(input: string|number): Promise<number>;
		public float(input: string|number): Promise<number>;
		public url(input: string): Promise<string>;

		public static readonly regex: {
			userOrMember: RegExp,
			channel: RegExp,
			role: RegExp,
			snowflake: RegExp,
		};
	}

	export class ArgResolver extends Resolver {
		public piece(arg: string, currentUsage: Object, possible: number, repeat: boolean, msg: CommandMessage): Promise<Piece>;
		public store(arg: string, currentUsage: Object, possible: number, repeat: boolean, msg: CommandMessage): Promise<Store>;

		public cmd(arg: string, currentUsage: Object, possible: number, repeat: boolean, msg: CommandMessage): Promise<Command>;
		public command(arg: string, currentUsage: Object, possible: number, repeat: boolean, msg: CommandMessage): Promise<Command>;
		public event(arg: string, currentUsage: Object, possible: number, repeat: boolean, msg: CommandMessage): Promise<Event>;
		public extendable(arg: string, currentUsage: Object, possible: number, repeat: boolean, msg: CommandMessage): Promise<Extendable>;
		public finalizer(arg: string, currentUsage: Object, possible: number, repeat: boolean, msg: CommandMessage): Promise<Finalizer>;
		public inhibitor(arg: string, currentUsage: Object, possible: number, repeat: boolean, msg: CommandMessage): Promise<Inhibitor>;
		public monitor(arg: string, currentUsage: Object, possible: number, repeat: boolean, msg: CommandMessage): Promise<Monitor>;
		public language(arg: string, currentUsage: Object, possible: number, repeat: boolean, msg: CommandMessage): Promise<Language>;
		public provider(arg: string, currentUsage: Object, possible: number, repeat: boolean, msg: CommandMessage): Promise<Provider>;

		public msg(input: string|CommandMessage, channel: Channel): Promise<CommandMessage>;
		public msg(arg: string, currentUsage: Object, possible: number, repeat: boolean, msg: CommandMessage): Promise<CommandMessage>;
		public message(input: string|CommandMessage, channel: Channel): Promise<CommandMessage>;
		public message(arg: string, currentUsage: Object, possible: number, repeat: boolean, msg: CommandMessage): Promise<CommandMessage>;

		public user(input: ExtendedUser|GuildMember|CommandMessage|Snowflake): Promise<ExtendedUser>;
		public user(arg: string, currentUsage: Object, possible: number, repeat: boolean, msg: CommandMessage): Promise<ExtendedUser>;
		public mention(input: ExtendedUser|GuildMember|CommandMessage|Snowflake): Promise<ExtendedUser>;
		public mention(arg: string, currentUsage: Object, possible: number, repeat: boolean, msg: CommandMessage): Promise<ExtendedUser>;

		public member(input: ExtendedUser|GuildMember|Snowflake, guild: ExtendedGuild): Promise<GuildMember>;
		public member(arg: string, currentUsage: Object, possible: number, repeat: boolean, msg: CommandMessage): Promise<GuildMember>;

		public channel(input: Channel|Snowflake): Promise<Channel>;
		public channel(arg: string, currentUsage: Object, possible: number, repeat: boolean, msg: CommandMessage): Promise<Channel>;

		public guild(input: ExtendedGuild|Snowflake): Promise<ExtendedGuild>;
		public guild(arg: string, currentUsage: Object, possible: number, repeat: boolean, msg: CommandMessage): Promise<ExtendedGuild>;

		public role(input: Role|Snowflake, guild: ExtendedGuild): Promise<Role>;
		public role(arg: string, currentUsage: Object, possible: number, repeat: boolean, msg: CommandMessage): Promise<Role>;

		public literal(arg: string, currentUsage: Object, possible: number, repeat: boolean, msg: CommandMessage): Promise<string>;

		public bool(input: boolean|string): Promise<boolean>;
		public bool(arg: string, currentUsage: Object, possible: number, repeat: boolean, msg: CommandMessage): Promise<boolean>;
		public boolean(input: boolean|string): Promise<boolean>;
		public boolean(arg: string, currentUsage: Object, possible: number, repeat: boolean, msg: CommandMessage): Promise<boolean>;

		public str(input: string): Promise<string>;
		public str(arg: string, currentUsage: Object, possible: number, repeat: boolean, msg: CommandMessage): Promise<string>;
		public string(input: string): Promise<string>;
		public string(arg: string, currentUsage: Object, possible: number, repeat: boolean, msg: CommandMessage): Promise<string>;

		public int(input: string|number): Promise<number>;
		public int(arg: string, currentUsage: Object, possible: number, repeat: boolean, msg: CommandMessage): Promise<number>;
		public integer(input: string|number): Promise<number>;
		public integer(arg: string, currentUsage: Object, possible: number, repeat: boolean, msg: CommandMessage): Promise<number>;

		public num(input: string|number): Promise<number>;
		public num(arg: string, currentUsage: Object, possible: number, repeat: boolean, msg: CommandMessage): Promise<number>;
		public number(input: string|number): Promise<number>;
		public number(arg: string, currentUsage: Object, possible: number, repeat: boolean, msg: CommandMessage): Promise<number>;
		public float(input: string|number): Promise<number>;
		public float(arg: string, currentUsage: Object, possible: number, repeat: boolean, msg: CommandMessage): Promise<number>;

		public reg(arg: string, currentUsage: Object, possible: number, repeat: boolean, msg: CommandMessage): Promise<string>;
		public regex(arg: string, currentUsage: Object, possible: number, repeat: boolean, msg: CommandMessage): Promise<string>;
		public regexp(arg: string, currentUsage: Object, possible: number, repeat: boolean, msg: CommandMessage): Promise<string>;

		public url(input: string): Promise<string>;
		public url(arg: string, currentUsage: Object, possible: number, repeat: boolean, msg: CommandMessage): Promise<string>;

		public static minOrMax(value: number, min: number, max: number, currentUsage: Object, possible: number, repeat: boolean, msg: CommandMessage, suffix: string): Promise<boolean>;
	}

	export class SettingResolver extends Resolver {
		public command(data: any, guild: ExtendedGuild, name: string): Promise<Command>;
		public language(data: any, guild: ExtendedGuild, name: string): Promise<Language>;

		public user(input: ExtendedUser|GuildMember|CommandMessage|Snowflake): Promise<ExtendedUser>;
		public user(data: any, guild: ExtendedGuild, name: string): Promise<ExtendedUser>;

		public channel(input: Channel|Snowflake): Promise<Channel>;
		public channel(data: any, guild: ExtendedGuild, name: string): Promise<Channel>;

		public textchannel(data: any, guild: ExtendedGuild, name: string): Promise<ExtendedTextChannel>;
		public voicechannel(data: any, guild: ExtendedGuild, name: string): Promise<ExtendedVoiceChannel>;

		public guild(input: ExtendedGuild|Snowflake): Promise<ExtendedGuild>;
		public guild(data: any, guild: ExtendedGuild, name: string): Promise<ExtendedGuild>;

		public role(input: Role|Snowflake, guild: ExtendedGuild): Promise<Role>;
		public role(data: any, guild: ExtendedGuild, name: string): Promise<Role>;

		public boolean(input: boolean|string): Promise<boolean>;
		public boolean(data: any, guild: ExtendedGuild, name: string): Promise<boolean>;

		public string(input: string): Promise<string>;
		public string(data: any, guild: ExtendedGuild, name: string, minMax: { min: number, max: number }): Promise<string>;

		public integer(input: string|number): Promise<number>;
		public integer(data: any, guild: ExtendedGuild, name: string, minMax: { min: number, max: number }): Promise<number>;

		public float(input: string|number): Promise<number>;
		public float(data: any, guild: ExtendedGuild, name: string, minMax: { min: number, max: number }): Promise<number>;

		public url(input: string): Promise<string>;
		public url(data: any, guild: ExtendedGuild, name: string): Promise<string>;

		public any(data: any): Promise<any>;

		public static maxOrMin(guild: ExtendedGuild, value: number, min: number, max: number, name: string, suffix: string): boolean;
	}

	export class PermissionLevels extends Collection<number, PermissionLevel> {
		public constructor(levels?: number);
		public requiredLevels: number;

		public addLevel(level: number, brk: boolean, check: Function);
		public set(level: number, obj: PermissionLevel): this;
		public isValid(): boolean;
		public debug(): string;

		public run(msg: CommandMessage, min: number): permissionLevelResponse;
	}

	// Usage
	export class ParsedUsage {
		public constructor(client: KlasaClient, command: Command);
		public readonly client: KlasaClient;
		public names: string[];
		public commands: string;
		public deliminatedUsage: string;
		public usageString: string;
		public parsedUsage: Tag[];
		public nearlyFullUsage: string;

		public fullUsage(msg: CommandMessage): string;
		public static parseUsage(usageString: string): Tag[];
		public static tagOpen(usage: Object, char: string): Object;
		public static tagClose(usage: Object, char: string): Object;
		public static tagSpace(usage: Object, char: string): Object;
	}

	export class Possible {
		public constructor(regexResults: string[]);
		public name: string;
		public type: string;
		public min: number;
		public max: number;
		public regex: RegExp;

		public static resolveLimit(limit: string, type: string): number;
	}

	export class Tag {
		public constructor(members: string, count: number, required: boolean);
		public type: string;
		public possibles: Possible[];

		public static parseMembers(members: string, count: number): Possible[];
		public static parseTrueMembers(members: string): string[];
	}

	// Settings
	export class Gateway {
		public constructor(store: SettingCache, type: string, validateFunction: Function, schema: Object, options: GatewayOptions);
		public store: SettingCache;
		public type: string;
		public options: GatewayOptions;
		public validate: Function;
		public defaultSchema: Object;
		public schema: Schema;
		public sql: boolean;

		public init(): Promise<void[]>;
		public initTable(): Promise<void>;
		public initSchema(): Promise<Object>;

		public getEntry(input: string): Object | Settings;
		public createEntry(input: string, data?: Object): Promise<Settings>;
		public deleteEntry(input: string): Promise<true>;

		public sync(input?: Object|string): Promise<void>;

		public reset(target: string, key: string, guild: ExtendedGuild|string, avoidUnconfigurable?: boolean): Promise<GatewayResult>;
		private _reset(target: string, key: string, guild: ExtendedGuild, path: { path: SchemaPiece, route: string[] }): Promise<GatewayInternalResult>;

		public updateOne(target: string, key: string, value: string, guild?: ExtendedGuild|string, avoidUnconfigurable?: boolean): Promise<GatewayResult>;
		private _updateOne(target: string, key: string, value: string, guild: ExtendedGuild, path: { path: SchemaPiece, route: string[] }): Promise<GatewayInternalResult>;

		public updateMany(target: string, object: Object, guild?: ExtendedGuild|string): Promise<{ settings: Object, errors: string[] }>;
		private _updateMany(cache: Object, object: Object, schema: Schema, guild: ExtendedGuild, list: { errors: string[], promises: Promise<any>[] }): void;

		public updateArray(target: string, action: 'add'|'remove', key: string, value: string, guild?: ExtendedGuild|string, avoidUnconfigurable?: boolean): Promise<GatewayResult>;
		private _updateArray(target: string, action: 'add'|'remove', key: string, value: string, guild: ExtendedGuild, path: { path: SchemaPiece, route: string[] }): Promise<GatewayInternalResult>;

		public getPath(key?: string, options?: { avoidUnconfigurable?: boolean, piece?: boolean }): GatewayPathResult;
		private _resolveGuild(guild: SettingGatewayGuildResolvable): ExtendedGuild;

		public readonly cache: Provider;
		public readonly provider: Provider;
		public readonly defaults: Object;
		public readonly client: KlasaClient;
		public readonly resolver: Resolver;
	}

	export class GatewaySQL extends Gateway {
		public sql: boolean;

		public updateColumns(key: string): Promise<boolean>;
		public readonly sqlSchema: string[];
	}

	export class Schema {
		public constructor(client: KlasaClient, manager: Gateway|GatewaySQL, object: Object, path: string);
		public readonly client: KlasaClient;
		public readonly manager: Gateway|GatewaySQL;
		public readonly path: string;
		public readonly type: 'Folder';
		public readonly defaults: Object;
		public readonly keys: Set<string>;

		public addFolder(key: string, object?: Object, force?: boolean): Promise<Schema>;
		public removeFolder(key: string, force?: boolean): Promise<Schema>;
		public has(key: string): boolean;
		public addKey(key: string, options?: AddOptions, force?: boolean): Promise<Schema>;
		private _addKey(key: string, options: Object): void;
		public removeKey(key: string, force?: boolean): Promise<Schema>;
		private _removeKey(key: string): void;

		public force(action: 'add'|'delete', key: string): Promise<boolean[]>;
		public toJSON(): Object;
		public getSQL(array?: string[]): string[];
		public getKeys(array?: string[]): string[];
		public getDefaults(): Object;
		public getList(object: Object): string;
		public static resolveString(msg: ExtendedMessage, path: SchemaPiece, value: any): string;

		private _patch(object: Object): void;
		public toString(): string;
	}

	export class SchemaPiece {
		public constructor(client: KlasaClient, manager: Gateway|GatewaySQL, options: AddOptions, path: string, key: string);
		public readonly client: KlasaClient;
		public readonly manager: Gateway|GatewaySQL;
		public readonly path: string;
		public readonly key: string;
		public type: string;
		public array: boolean;
		public default: any;
		public min?: number;
		public max?: number;
		public configurable: boolean;
		public readonly sqlSchema?: string;

		public sql(value?: string): string;
		private _parseSQLValue(value: any): string;
		public parse(value: string, guild: ExtendedGuild): Promise<ParsingResult>;
		public getDefault(): ParsingResult;
		public toJSON(): SchemaPieceJSON;
		public init(): void;
		public getSQL(array?: string[]): string;
		public getKeys(array?: string[]): string;
		public getDefaults(): Object;
		public toString(value?: any): string;
	}

	export class SettingCache {
		public constructor(client: KlasaClient);
		public readonly client: KlasaClient;
		public resolver: SettingResolver;
		public guilds: Gateway|GatewaySQL;

		public add(name: string, validateFunction: Function, schema?: Object, options?: Object): Promise<Gateway|GatewaySQL>;
		private _checkProvider(engine: string): Provider;
		public validate(resolver: SettingResolver, guild: Object|string);

		public readonly defaultDataSchema: {
			prefix: SchemaPiece,
			language: SchemaPiece,
			disabledCommands: SchemaPiece
		};
	}

	export class Settings {
		public constructor(manager: Gateway | GatewaySQL, data: { [key: string]: any });
		public readonly client: KlasaClient;
		public readonly manager: Gateway | GatewaySQL;
		public readonly type: string;
		public readonly id: string;

		public update(obj: { [key: string]: any }): Promise<this>;
		public update(key: string, value: any): Promise<this>;
		public sync(): Promise<this>;
		public destroy(): Promise<true>;

		public toString(): string;
		private _merge(data: any, folder: Schema | SchemaPiece): any;
	}

	// Util
	export class Colors {
		public constructor();
		public CLOSE: ColorsClose;
		public STYLES: ColorsStyles;
		public TEXTS: ColorsTexts;
		public BACKGROUNDS: ColorsBackgrounds;

		public static hexToRGB(hex: string): number[];
		public static hueToRGB(p: number, q: number, t: number): number;
		public static hslToRGB([h, s, l]: [number|string, number|string, number|string]): number[];
		public static formatArray([pos1, pos2, pos3]: [number|string, number|string, number|string]): string;

		public format(input: string, type?: ColorsFormatOptions): string;
	}

	class KlasaConsole extends Console {
		public constructor(options: KlasaConsoleConfig);
		public readonly stdout: NodeJS.WritableStream;
		public readonly stderr: NodeJS.WritableStream;
		public timestaamps: boolean|string;
		public useColors: boolean;
		public colors: KlasaConsoleColorsOption;

		public write(data: any, type?: string): void;
		public log(...data: any[]): void;
		public warn(...data: any[]): void;
		public error(...data: any[]): void;
		public debug(...data: any[]): void;
		public verbose(...data: any[]): void;
		public wtf(...data: any[]): void;

		public timestamp(timestamp: Date, time: string): string;
		public messages(input: string, message: string): string;

		public static flatten(data: any, useColors: boolean): string;
	}

	export class Stopwatch {
		public constructor(digits?: number);
		private _start: number;
		private _end?: number;
		public digits: number;

		public readonly duration: number;
		public readonly friendlyDuration: string;
		public readonly running: boolean;
		public restart(): this;
		public reset(): this;
		public start(): this;
		public stop(): this;
		public toString(): string;
	}

	export { KlasaConsole as Console };

	// Structures
	export class CommandMessage {
		public constructor(msg: CommandMessage, cmd: Command, prefix: string, prefixLength: number);
		public readonly client: KlasaClient;
		public msg: CommandMessage;
		public cmd: Command;
		public prefix: string;
		public prefixLength: number;
		public args: string[];
		public params: any[];
		public reprompted: false;
		private _currentUsage: Object;
		private _repeat: boolean;

		private validateArgs(): Promise<any[]>;
		private multiPossibles(possible: number, validated: boolean): Promise<any[]>;

		public static getArgs(cmdMsg: CommandMessage): string[];
		public static getQuotedStringArgs(cmdMsg: CommandMessage): string[];
	}

	export class Piece {
		public reload(): Promise<Piece>;
		public unload(): void;
		public enable(): Piece;
		public disable(): Piece;
		public toString(): string;

		public static applyToClass(structure: Object, skips?: string[]): void;
	}

	export abstract class Command implements Piece {
		public constructor(client: KlasaClient, dir: string, file: string[], options: CommandOptions);
		public client: KlasaClient;
		public type: 'command';

		public enabled: boolean;
		public name: string;
		public aliases: string[];
		public runIn: string[];
		public botPerms: string[];
		public requiredSettings: string[];
		public cooldown: number;
		public permLevel: number;
		public description: string;
		public usageDelim: string;
		public extendedHelp: string;
		public quotedStringSupport: boolean;

		public fullCategory: string[];
		public category: string;
		public subCategory: string;
		public usage: ParsedUsage;
		private cooldowns: Map<Snowflake, number>;

		public abstract run(msg: MessageCommandProxy, params: any[]): Promise<SentMessage | any>;
		public abstract init(): any;

		public abstract enable(): Piece;
		public abstract disable(): Piece;
		public abstract reload(): Promise<any>;
		public abstract unload(): any;
		public abstract toString(): string;
	}

	export abstract class Event implements Piece  {
		public constructor(client: KlasaClient, dir: string, file: string[], options: EventOptions);
		public client: KlasaClient;
		public type: 'event';

		public enabled: boolean;
		public name: string;
		public dir: string;
		public file: string;

		private _run(param: any): void;

		public abstract run(...params: any[]): void;
		public abstract init(): any;

		public abstract enable(): Piece;
		public abstract disable(): Piece;
		public abstract reload(): Promise<any>;
		public abstract unload(): any;
		public abstract toString(): string;
	}

	export abstract class Extendable implements Piece {
		public constructor(client: KlasaClient, dir: string, file: string[], options: ExtendableOptions);
		public client: KlasaClient;
		public type: 'extendable';

		public enabled: boolean;
		public name: string;
		public dir: string;
		public file: string;

		public appliesTo: string[];
		public target: boolean;

		public abstract extend(...params: any[]): any;
		public abstract init(): any;

		public abstract enable(): Piece;
		public abstract disable(): Piece;
		public abstract reload(): Promise<any>;
		public abstract unload(): any;
		public abstract toString(): string;
	}

	export abstract class Finalizer implements Piece {
		public constructor(client: KlasaClient, dir: string, file: string[], options: FinalizerOptions);
		public client: KlasaClient;
		public type: 'finalizer';

		public enabled: boolean;
		public name: string;
		public dir: string;
		public file: string;

		public abstract run(msg: CommandMessage, mes: ExtendedMessage, start: Stopwatch): void;
		public abstract init(): any;

		public abstract enable(): Piece;
		public abstract disable(): Piece;
		public abstract reload(): Promise<any>;
		public abstract unload(): any;
		public abstract toString(): string;
	}

	export abstract class Inhibitor implements Piece {
		public constructor(client: KlasaClient, dir: string, file: string[], options: InhibitorOptions);
		public client: KlasaClient;
		public type: 'inhibitor';

		public enabled: boolean;
		public name: string;
		public dir: string;
		public file: string;

		public abstract run(msg: CommandMessage, cmd: Command): Promise<void|string>;
		public abstract init(): any;

		public abstract enable(): Piece;
		public abstract disable(): Piece;
		public abstract reload(): Promise<any>;
		public abstract unload(): any;
		public abstract toString(): string;
	}

	export abstract class Language implements Piece {
		public constructor(client: KlasaClient, dir: string, file: string[], options: LanguageOptions);
		public client: KlasaClient;
		public type: 'language';

		public enabled: boolean;
		public name: string;
		public dir: string;
		public file: string;

		public get(term: string, ...args: any[]): string|Function;
		public abstract init(): any;

		public abstract enable(): Piece;
		public abstract disable(): Piece;
		public abstract reload(): Promise<any>;
		public abstract unload(): any;
		public abstract toString(): string;
	}

	export abstract class Monitor implements Piece {
		public constructor(client: KlasaClient, dir: string, file: string[], options: MonitorOptions);
		public client: KlasaClient;
		public type: 'monitor';

		public enabled: boolean;
		public name: string;
		public dir: string;
		public file: string;

		public ignoreBots: boolean;
		public ignoreSelf: boolean;

		public abstract run(msg: ExtendedMessage): void;
		public abstract init(): any;

		public abstract enable(): Piece;
		public abstract disable(): Piece;
		public abstract reload(): Promise<any>;
		public abstract unload(): any;
		public abstract toString(): string;
	}

	export abstract class Provider implements Piece {
		public constructor(client: KlasaClient, dir: string, file: string[], options: ProviderOptions);
		public client: KlasaClient;
		public type: 'monitor';

		public enabled: boolean;
		public name: string;
		public dir: string;
		public file: string;

		public description: string;
		public sql: boolean;

		public abstract init(): any;
		public abstract shutdown(): Promise<void>;

		public abstract enable(): Piece;
		public abstract disable(): Piece;
		public abstract reload(): Promise<any>;
		public abstract unload(): any;
		public abstract toString(): string;
	}

	export class Store {
		public init(): Promise<any[]>;
		public load(dir: string, file: string|string[]): Piece;
		public loadAll(): Promise<number>;
		public resolve(name: Piece|string): Piece;
		public toString(): string;

		public static applyToClass(structure: Object, skips?: string[]): void;
	}

	export class CommandStore extends Collection<string, Command> implements Store {
		public constructor(client: KlasaClient);
		public client: KlasaClient;
		public aliases: Collection<string, Command>;
		public coreDir: string;
		public userDir: string;
		public holds: Command;
		public name: 'commands';

		public get(name: string): Command;
		public has(name: string): boolean;
		public set(key: string, value: Command): this;
		public set(command: Command): Command;
		public delete(name: Command|string): boolean;
		public clear(): void;
		public load(dir: string, file: string[]): Command;
		public loadAll(): Promise<number>;
		public toString(): string;

		public init(): any;
		public resolve(): any;

		public static walk(store: CommandStore, dir: string, subs?: string[]): Promise<void>;
	}

	export class EventStore extends Collection<string, Event> implements Store {
		public constructor(client: KlasaClient);
		public client: KlasaClient;
		public coreDir: string;
		public userDir: string;
		public holds: Event;
		public name: 'events';

		public clear(): void;
		public delete(name: Event|string): boolean;
		public set(key: string, value: Event): this;
		public set(event: Event): Event;

		public init(): any;
		public load(): any;
		public loadAll(): Promise<any>;
		public resolve(): any;
		public toString(): string;
	}

	export class ExtendableStore extends Collection<string, Extendable> implements Store {
		public constructor(client: KlasaClient);
		public client: KlasaClient;
		public coreDir: string;
		public userDir: string;
		public holds: Extendable;
		public name: 'extendables';

		public delete(name: Extendable|string): boolean;
		public clear(): void;
		public set(key: string, value: Extendable): this;
		public set(extendable: Extendable): Extendable;

		public init(): any;
		public load(): any;
		public loadAll(): Promise<any>;
		public resolve(): any;
		public toString(): string;
	}

	export class FinalizerStore extends Collection<string, Finalizer> implements Store {
		public constructor(client: KlasaClient);
		public client: KlasaClient;
		public coreDir: string;
		public userDir: string;
		public holds: Finalizer;
		public name: 'finalizers';

		public delete(name: Finalizer|string): boolean;
		public run(msg: CommandMessage, mes: ExtendedMessage, start: number): void;
		public set(key: string, value: Finalizer): this;
		public set(finalizer: Finalizer): Finalizer;

		public init(): any;
		public load(): any;
		public loadAll(): Promise<any>;
		public resolve(): any;
		public toString(): string;
	}

	export class InhibitorStore extends Collection<string, Inhibitor> implements Store {
		public constructor(client: KlasaClient);
		public client: KlasaClient;
		public coreDir: string;
		public userDir: string;
		public holds: Inhibitor;
		public name: 'inhibitors';

		public delete(name: Inhibitor|string): boolean;
		public run(msg: ExtendedMessage, cmd: Command, selective: boolean): void;
		public set(key: string, value: Inhibitor): this;
		public set(inhibitor: Inhibitor): Inhibitor;

		public init(): any;
		public load(): any;
		public loadAll(): Promise<any>;
		public resolve(): any;
		public toString(): string;
	}

	export class LanguageStore extends Collection<string, Language> implements Store {
		public constructor(client: KlasaClient);
		public client: KlasaClient;
		public coreDir: string;
		public userDir: string;
		public holds: Language;
		public name: 'languages';

		public readonly default: Language;
		public delete(name: Language|string): boolean;
		public set(key: string, value: Language): this;
		public set(language: Language): Language;

		public init(): any;
		public load(): any;
		public loadAll(): Promise<any>;
		public resolve(): any;
		public toString(): string;
	}

	export class MonitorStore extends Collection<string, Monitor> implements Store {
		public constructor(client: KlasaClient);
		public client: KlasaClient;
		public coreDir: string;
		public userDir: string;
		public holds: Monitor;
		public name: 'monitors';

		public delete(name: Monitor|string): boolean;
		public run(msg: ExtendedMessage): void;
		public set(key: string, value: Monitor): this;
		public set(monitor: Monitor): Monitor;

		public init(): any;
		public load(): any;
		public loadAll(): Promise<any>;
		public resolve(): any;
		public toString(): string;
	}

	export class ProviderStore extends Collection<string, Provider> implements Store {
		public constructor(client: KlasaClient);
		public client: KlasaClient;
		public coreDir: string;
		public userDir: string;
		public holds: Provider;
		public name: 'providers';

		public delete(name: Provider|string): boolean;
		public set(key: string, value: Provider): this;
		public set(provider: Provider): Provider;

		public init(): any;
		public load(): any;
		public loadAll(): Promise<any>;
		public resolve(): any;
		public toString(): string;
	}

	export type KlasaClientConfig = {
		clientOptions?: ClientOptions;
		prefix?: string;
		permissionLevels?: PermissionLevels;
		clientBaseDir?: string;
		commandMessageLifetime?: number;
		commandMessageSweep?: number;
		provider?: { engine: string, cache: string };
		console?: KlasaConsoleConfig;
		consoleEvents?: KlasaConsoleEvents;
		ignoreBots?: boolean;
		ignoreSelf?: boolean;
		cmdPrompt?: boolean;
		cmdEditing?: boolean;
		cmdLogging?: boolean;
		typing?: boolean;
		quotedStringSupport?: boolean;
		readyMessage?: string|Function;
		ownerID?: string;
	};

	export type ExecOptions = {
		cwd?: string;
		env?: StringMappedType<string>;
		encoding?: string;
		shell?: string;
		timeout?: number;
		maxBuffer?: number;
		killSignal?: string|number;
		uid?: number;
		gid?: number;
	};

	export type GatewayOptions = {
		provider?: Provider;
		cache?: Provider;
		nice?: boolean;
	};

	export type GatewayInternalResult = {
		parsed: any;
		settings: Object;
	};

	export type GatewayResult = {
		value: any,
		path: SchemaPiece
	};

	export type GatewayPathResult = {
		path: SchemaPiece;
		route: string[];
	};

	export type ParsingResult = {
		data: any;
		sql?: string;
	};

	export type SchemaPieceJSON = {
		type: string;
		array: boolean;
		default: any;
		min?: number;
		max?: number;
		configurable: boolean;
	};

	export type KlasaConsoleConfig = {
		stdout?: NodeJS.WritableStream;
		stderr?: NodeJS.WritableStream;
		useColor?: boolean;
		colors?: Colors;
		timestamps?: boolean|string;
	};

	export type KlasaConsoleEvents = {
		log?: boolean;
		warn?: boolean;
		error?: boolean;
		debug?: boolean;
		verbose?: boolean;
		wtf?: boolean;
	};

	export type PermissionLevel = {
		break: boolean;
		check: Function;
	};

	export type permissionLevelResponse = {
		broke: boolean;
		permission: boolean;
	};

	export type MessageCommandProxy = CommandMessage & ExtendedMessage;

	export type CommandOptions = {
		enabled?: boolean;
		name?: string;
		aliases?: string[];
		runIn?: string[];
		botPerms?: string[];
		requiredSettings?: string[];
		cooldown?: number;
		permLevel?: number;
		description?: string;
		usage?: string;
		usageDelim?: string;
		extendedHelp?: string;
		quotedStringSupport?: boolean;
	};

	export type EventOptions = {
		enabled?: boolean;
		name?: string;
	};

	export type ExtendableOptions = {
		enabled?: boolean;
		name?: string;
		klasa?: boolean;
	};

	export type FinalizerOptions = {
		enabled?: boolean;
		name?: string;
	};

	export type InhibitorOptions = {
		enabled?: boolean;
		name?: string;
		spamProtection?: boolean;
	};

	export type LanguageOptions = {
		enabled?: boolean;
		name?: string;
	};

	export type MonitorOptions = {
		enabled?: boolean;
		name?: string;
		ignoreBots?: boolean;
		ignoreSelf?: boolean;
	};

	export type ProviderOptions = {
		enabled?: boolean;
		name?: string;
		description?: string;
		sql?: boolean;
	};

	export type AddOptions = {
		type: string;
		default?: any;
		min?: number;
		max?: number;
		array?: boolean;
		sql?: string;
	};

	export type SettingGatewayGuildResolvable = ExtendedGuild | ExtendedTextChannel | ExtendedVoiceChannel | ExtendedMessage | Role | string;

	export type emoji = string;

	export type RichDisplayEmojisObject = {
		first: emoji;
		back: emoji;
		forward: emoji;
		last: emoji;
		jump: emoji;
		info: emoji;
		stop: emoji;
	};

	export type RichMenuEmojisObject = {
		zero: emoji;
		one: emoji;
		two: emoji;
		three: emoji;
		four: emoji;
		five: emoji;
		six: emoji;
		seven: emoji;
		eight: emoji;
		nine: emoji;
	} & RichDisplayEmojisObject;

	export type RichDisplayRunOptions = {
		filter?: Function;
		stop?: boolean;
		jump?: boolean;
		firstLast?: boolean;
		prompt?: string;
		startPage?: number;
		max?: number;
		maxEmojis?: number;
		maxUsers?: number;
		time?: number;
	};

	export type MenuOption = {
		name: string;
		body: string;
		inline?: boolean;
	};

	export type RichMenuRunOptions = {
		filter?: Function;
		stop?: boolean;
		prompt?: string;
		startPage?: number;
		max?: number;
		maxEmojis?: number;
		maxUsers?: number;
		time?: number;
	};

	export type ReactionHandlerOptions = {
		filter?: Function;
		stop?: boolean;
		prompt?: string;
		startPage?: number;
		max?: number;
		maxEmojis?: number;
		maxUsers?: number;
		time?: number;
	};

	export type ColorsClose = {
		normal: 0;
		bold: 22;
		dim: 22;
		italic: 23;
		underline: 24;
		inverse: 27;
		hidden: 28;
		strikethrough: 29;
		text: 39;
		background: 49;
	};

	export type ColorsStyles = {
		normal: 0;
		bold: 1;
		dim: 2;
		italic: 3;
		underline: 4;
		inverse: 7;
		hidden: 8;
		strikethrough: 9;
	};

	export type ColorsTexts = {
		black: 30;
		red: 31;
		green: 32;
		yellow: 33;
		blue: 34;
		magenta: 35;
		cyan: 36;
		lightgray: 37;
		lightgrey: 37;
		gray: 90;
		grey: 90;
		lightred: 91;
		lightgreen: 92;
		lightyellow: 93;
		lightblue: 94;
		lightmagenta: 95;
		lightcyan: 96;
		white: 97;
	};

	export type ColorsBackgrounds = {
		black: 40;
		red: 41;
		green: 42;
		yellow: 43;
		blue: 44;
		magenta: 45;
		cyan: 46;
		gray: 47;
		grey: 47;
		lightgray: 100;
		lightgrey: 100;
		lightred: 101;
		lightgreen: 102;
		lightyellow: 103;
		lightblue: 104;
		lightmagenta: 105;
		lightcyan: 106;
		white: 107;
	};

	export type ColorsFormatOptions = {
		style: string|string[];
		background: string|number|string[];
		text: string|number|string[]
	};

	export type KlasaConsoleColorsOption = boolean | StringMappedType<KlasaConsoleColorObjects> | KlasaConsoleColors;

	export type KlasaConsoleColors = {
		debug: KlasaConsoleColorObjects;
		error: KlasaConsoleColorObjects;
		log: KlasaConsoleColorObjects;
		verbose: KlasaConsoleColorObjects;
		warn: KlasaConsoleColorObjects;
		wtf: KlasaConsoleColorObjects;
	};

	export type KlasaConsoleColorObjects = {
		log?: string;
		message?: KlasaConsoleMessageObject;
		time?: KlasaConsoleTimeObject;
	};

	export type KlasaConsoleMessageObject = {
		background?: BackgroundColorTypes;
		text?: TextColorTypes;
		style?: StyleTypes;
	};

	export type KlasaConsoleTimeObject = {
		background?: BackgroundColorTypes;
		text?: TextColorTypes;
		style?: StyleTypes;
	};

	export type TextColorTypes = 'black'|'red'|'green'|'yellow'|'blue'|'magenta'|'cyan'|'gray'|'grey'|'lightgray'|'lightgrey'|'lightred'|'lightgreen'|'lightyellow'|'lightblue'|'lightmagenta'|'lightcyan'|'white'|number[]|string[];

	export type BackgroundColorTypes = 'black'|'red'|'green'|'blue'|'magenta'|'cyan'|'gray'|'grey'|'lightgray'|'lightgrey'|'lightred'|'lightgreen'|'lightyellow'|'lightblue'|'lightmagenta'|'lightcyan'|'white'|number[]|string[];

	export type StyleTypes = 'normal'|'bold'|'dim'|'italic'|'underline'|'inverse'|'hidden'|'strikethrough';

	type StringMappedType<T> = { [key: string]: T };

	export type GuildSettings = StringMappedType<any>;
	export type SchemaObject = StringMappedType<SchemaPiece>;
	export type SchemaDefaults = StringMappedType<any>;

	// Extended classes
	export type ExtendedMessage = {
		guild?: ExtendedGuild;
		guildSettings: GuildSettings;
		hasAtLeastPermissionLevel: Promise<boolean>;
		language: Language;
		reactable: boolean;
		send(content?: StringResolvable, options?: MessageOptions): Promise<SentMessage>;
		send(options: MessageOptions): Promise<SentMessage>;
		sendCode(lang: string, content: StringResolvable, options?: MessageOptions): Promise<SentMessage>;
		sendEmbed(embed: MessageEmbed, content?: string, options?: MessageOptions): Promise<SentMessage>;
		sendMessage(content?: string, options?: MessageOptions): Promise<SentMessage>;
	} & DiscordMessage;

	export type ExtendedGuild = {
		language: Language;
		settings: GuildSettings;
	} & DiscordGuild;

	export type ExtendedUser = {
		send(content?: StringResolvable, options?: MessageOptions): Promise<SentMessage>;
		send(options: MessageOptions): Promise<SentMessage>;
		sendCode(lang: string, content: StringResolvable, options?: MessageOptions): Promise<SentMessage>;
		sendEmbed(embed: MessageEmbed, content?: string, options?: MessageOptions): Promise<SentMessage>;
		sendEmbed(embed: MessageEmbed, options?: MessageOptions): Promise<ExtendedMessage>;
		sendFile(attachment: BufferResolvable, name?: string, content?: StringResolvable, options?: MessageOptions): Promise<SentMessage>;
		sendFiles(attachments: MessageAttachment[], content: StringResolvable, options?: MessageOptions): Promise<SentMessage>;
		sendMessage(content?: string, options?: MessageOptions): Promise<SentMessage>;
		sendMessage(options: MessageOptions): Promise<SentMessage>;
	} & DiscordUser;

	export type ExtendedTextChannel = {
		attachable: boolean;
		embedable: boolean;
		postable: boolean;
		guild: ExtendedGuild;
		send(content?: StringResolvable, options?: MessageOptions): Promise<SentMessage>;
		send(options: MessageOptions): Promise<SentMessage>;
		sendCode(lang: string, content: StringResolvable, options?: MessageOptions): Promise<SentMessage>;
		sendEmbed(embed: MessageEmbed, content?: string, options?: MessageOptions): Promise<SentMessage>;
		sendEmbed(embed: MessageEmbed, options?: MessageOptions): Promise<ExtendedMessage>;
		sendFile(attachment: BufferResolvable, name?: string, content?: StringResolvable, options?: MessageOptions): Promise<SentMessage>;
		sendFiles(attachments: MessageAttachment[], content: StringResolvable, options?: MessageOptions): Promise<SentMessage>;
		sendMessage(content?: string, options?: MessageOptions): Promise<SentMessage>;
		sendMessage(options: MessageOptions): Promise<SentMessage>;
	} & DiscordTextChannel;

	export type ExtendedVoiceChannel = {
		guild: ExtendedGuild;
	} & DiscordVoiceChannel;

	export type ExtendedDMChannel = {
		attachable: boolean;
		embedable: boolean;
		postable: boolean;
		send(content?: StringResolvable, options?: MessageOptions): Promise<SentMessage>;
		send(options: MessageOptions): Promise<SentMessage>;
		sendCode(lang: string, content: StringResolvable, options?: MessageOptions): Promise<SentMessage>;
		sendEmbed(embed: MessageEmbed, content?: string, options?: MessageOptions): Promise<SentMessage>;
		sendEmbed(embed: MessageEmbed, options?: MessageOptions): Promise<ExtendedMessage>;
		sendFile(attachment: BufferResolvable, name?: string, content?: StringResolvable, options?: MessageOptions): Promise<SentMessage>;
		sendFiles(attachments: MessageAttachment[], content: StringResolvable, options?: MessageOptions): Promise<SentMessage>;
		sendMessage(content?: string, options?: MessageOptions): Promise<SentMessage>;
		sendMessage(options: MessageOptions): Promise<SentMessage>;
	} & DiscordDMChannel;

	export type ExtendedGroupDMChannel = {
		attachable: boolean;
		embedable: boolean;
		postable: boolean;
		send(content?: StringResolvable, options?: MessageOptions): Promise<SentMessage>;
		send(options: MessageOptions): Promise<SentMessage>;
		sendCode(lang: string, content: StringResolvable, options?: MessageOptions): Promise<SentMessage>;
		sendEmbed(embed: MessageEmbed, content?: string, options?: MessageOptions): Promise<SentMessage>;
		sendEmbed(embed: MessageEmbed, options?: MessageOptions): Promise<ExtendedMessage>;
		sendFile(attachment: BufferResolvable, name?: string, content?: StringResolvable, options?: MessageOptions): Promise<SentMessage>;
		sendFiles(attachments: MessageAttachment[], content: StringResolvable, options?: MessageOptions): Promise<SentMessage>;
		sendMessage(content?: string, options?: MessageOptions): Promise<SentMessage>;
		sendMessage(options: MessageOptions): Promise<SentMessage>;
	} & DiscordGroupDMChannel;

	export type SentMessage = ExtendedMessage | ExtendedMessage[];

}<|MERGE_RESOLUTION|>--- conflicted
+++ resolved
@@ -63,13 +63,8 @@
 			CommandMessage: typeof CommandMessage;
 			util: Util;
 		};
-<<<<<<< HEAD
 		public settings: StringMappedType<Gateway>;
-		public application: OAuth2Application;
-=======
-		public settings: StringMappedType<SettingGateway<string>>;
 		public application: ClientApplication;
->>>>>>> 390c1035
 
 		public readonly invite: string;
 		public readonly owner: ExtendedUser;
@@ -227,12 +222,7 @@
 		public options: MenuOption[];
 
 		public addOption(name: string, body: string, inline?: boolean): RichMenu;
-<<<<<<< HEAD
-		public run(msg: ExtendedMessage, options?: RichDisplayRunOptions): Promise<ReactionHandler>;
-		public run(msg: ExtendedMessage, options?: RichMenuRunOptions): ReactionHandler;
-=======
 		public run(msg: ExtendedMessage, options?: RichMenuRunOptions): Promise<ReactionHandler>;
->>>>>>> 390c1035
 
 		protected _determineEmojis(emojis: emoji[], stop: boolean): emoji[];
 		private _paginate(): void;
