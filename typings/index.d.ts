declare module 'klasa' {

	import { ExecOptions } from 'child_process';

	import {
		BufferResolvable,
		CategoryChannel as DiscordCategoryChannel,
		Channel,
		Client,
		ClientApplication,
		ClientOptions,
		ClientUser,
		ClientUserGuildSettings,
		ClientUserSettings,
		Collection,
		DMChannel as DiscordDMChannel,
		Emoji,
		EmojiResolvable,
		GroupDMChannel as DiscordGroupDMChannel,
		Guild as DiscordGuild,
		GuildChannel as DiscordGuildChannel,
		GuildMember,
		Message as DiscordMessage,
		MessageAttachment,
		MessageCollector,
		MessageEmbed,
		MessageOptions,
		MessageReaction,
		Permissions,
		PermissionResolvable,
		ReactionCollector,
		Role,
		Snowflake,
		StringResolvable,
		TextChannel as DiscordTextChannel,
		User as DiscordUser,
		UserResolvable,
		VoiceChannel as DiscordVoiceChannel,
		WebhookClient
	} from 'discord.js';

	export const version: string;

//#region Classes

	export class KlasaClient extends Client {
		public constructor(options?: KlasaClientOptions & ClientOptions);
		public readonly invite: string;
		public readonly owner: KlasaUser | null;
		public options: KlasaClientOptions & ClientOptions;
		public userBaseDirectory: string;
		public console: KlasaConsole;
		public arguments: ArgumentStore;
		public commands: CommandStore;
		public inhibitors: InhibitorStore;
		public finalizers: FinalizerStore;
		public monitors: MonitorStore;
		public languages: LanguageStore;
		public providers: ProviderStore;
		public tasks: TaskStore;
		public events: EventStore;
		public extendables: ExtendableStore;
		public pieceStores: Collection<string, any>;
		public permissionLevels: PermissionLevels;
		public gateways: GatewayDriver;
		public settings: Settings | null;
		public application: ClientApplication;
		public schedule: Schedule;
		public ready: boolean;

		public validatePermissionLevels(): PermissionLevels;
		public registerStore<K, V extends Piece>(store: Store<K, V>): KlasaClient;
		public unregisterStore<K, V extends Piece>(store: Store<K, V>): KlasaClient;

		public login(token: string): Promise<string>;
		private _ready(): Promise<void>;

		public sweepMessages(lifetime?: number, commandLifeTime?: number): number;
		public static defaultPermissionLevels: PermissionLevels;
		public static plugin: Symbol;
		public static use(mod: { plugin: Symbol, [x: string]: any }): KlasaClient;

		// Discord.js events
		public on(event: string, listener: Function): this;
		public on(event: 'channelCreate' | 'channelDelete', listener: (channel: Channel) => void): this;
		public on(event: 'channelPinsUpdate', listener: (channel: Channel, time: Date) => void): this;
		public on(event: 'channelUpdate', listener: (oldChannel: Channel, newChannel: Channel) => void): this;
		public on(event: 'clientUserGuildSettingsUpdate', listener: (clientUserGuildSettings: ClientUserGuildSettings) => void): this;
		public on(event: 'clientUserGuildSettingsUpdate', listener: (clientUserGuildSettings: ClientUserGuildSettings) => void): this;
		public on(event: 'clientUserSettingsUpdate', listener: (clientUserSettings: ClientUserSettings) => void): this;
		public on(event: 'debug' | 'warn', listener: (info: string) => void): this;
		public on(event: 'disconnect', listener: (event: any) => void): this;
		public on(event: 'emojiCreate | emojiDelete', listener: (emoji: Emoji) => void): this;
		public on(event: 'emojiUpdate', listener: (oldEmoji: Emoji, newEmoji: Emoji) => void): this;
		public on(event: 'error', listener: (error: Error) => void): this;
		public on(event: 'guildBanAdd' | 'guildBanRemove', listener: (guild: KlasaGuild, user: KlasaUser) => void): this;
		public on(event: 'guildCreate' | 'guildDelete' | 'guildUnavailable', listener: (guild: KlasaGuild) => void): this;
		public on(event: 'guildMemberAdd' | 'guildMemberAvailable' | 'guildMemberRemove', listener: (member: GuildMember) => void): this;
		public on(event: 'guildMembersChunk', listener: (members: GuildMember[], guild: KlasaGuild) => void): this;
		public on(event: 'guildMemberSpeaking', listener: (member: GuildMember, speaking: boolean) => void): this;
		public on(event: 'guildMemberUpdate' | 'presenceUpdate' | 'voiceStateUpdate', listener: (oldMember: GuildMember, newMember: GuildMember) => void): this;
		public on(event: 'guildUpdate', listener: (oldGuild: KlasaGuild, newGuild: KlasaGuild) => void): this;
		public on(event: 'message' | 'messageDelete' | 'messageReactionRemoveAll', listener: (message: KlasaMessage) => void): this;
		public on(event: 'messageDeleteBulk', listener: (messages: Collection<Snowflake, KlasaMessage>) => void): this;
		public on(event: 'messageReactionAdd' | 'messageReactionRemove', listener: (messageReaction: MessageReaction, user: KlasaUser) => void): this;
		public on(event: 'messageUpdate', listener: (oldMessage: KlasaMessage, newMessage: KlasaMessage) => void): this;
		public on(event: 'ready' | 'reconnecting' | 'resume', listener: () => void): this;
		public on(event: 'roleCreate' | 'roleDelete', listener: (role: Role) => void): this;
		public on(event: 'roleUpdate', listener: (oldRole: Role, newRole: Role) => void): this;
		public on(event: 'typingStart' | 'typingStop', listener: (channel: Channel, user: KlasaUser) => void): this;
		public on(event: 'userNoteUpdate', listener: (user: UserResolvable, oldNote: string, newNote: string) => void): this;
		public on(event: 'userUpdate', listener: (oldUser: KlasaUser, newUser: KlasaUser) => void): this;

		// Klasa Command Events
		public on(event: 'commandError', listener: (message: KlasaMessage, command: Command, params: any[], error: Error) => void): this;
		public on(event: 'commandInhibited', listener: (message: KlasaMessage, command: Command, response: string | Error) => void): this;
		public on(event: 'commandRun', listener: (message: KlasaMessage, command: Command, params: any[], response: any) => void): this;
		public on(event: 'commandSuccess', listener: (message: KlasaMessage, command: Command, params: any[], response: any) => void): this;
		public on(event: 'commandUnknown', listener: (message: KlasaMessage, command: string) => void): this;

		public on(event: 'monitorError', listener: (message: KlasaMessage, monitor: Monitor, error: Error | string) => void): this;
		public on(event: 'finalizerError', listener: (message: KlasaMessage, response: KlasaMessage, runTime: Timestamp, finalizer: Finalizer, error: Error | string) => void): this;
		public on(event: 'taskError', listener: (scheduledTask: ScheduledTask, task: Task, error: Error) => void): this;

		// SettingGateway Events
		public on(event: 'configCreateEntry', listener: (entry: Settings) => void): this;
		public on(event: 'configDeleteEntry', listener: (entry: Settings) => void): this;
		public on(event: 'configUpdateEntry', listener: (oldEntry: Settings, newEntry: Settings, path: string[]) => void): this;

		// Schema Events
		public on(event: 'schemaKeyAdd', listener: (key: SchemaFolder | SchemaPiece) => void): this;
		public on(event: 'schemaKeyRemove', listener: (key: SchemaFolder | SchemaPiece) => void): this;
		public on(event: 'schemaKeyUpdate', listener: (key: SchemaPiece) => void): this;

		// Klasa Console Custom Events
		public on(event: 'log', listener: (data: any) => void): this;
		public on(event: 'verbose', listener: (data: any) => void): this;
		public on(event: 'wtf', listener: (failure: Error) => void): this;

		// Klasa Piece Events
		public on(event: 'pieceDisabled', listener: (piece: Piece) => void): this;
		public on(event: 'pieceEnabled', listener: (piece: Piece) => void): this;
		public on(event: 'pieceLoaded', listener: (piece: Piece) => void): this;
		public on(event: 'pieceReloaded', listener: (piece: Piece) => void): this;
		public on(event: 'pieceUnloaded', listener: (piece: Piece) => void): this;

		// Discord.js events
		public once(event: string, listener: Function): this;
		public once(event: 'channelCreate' | 'channelDelete', listener: (channel: Channel) => void): this;
		public once(event: 'channelPinsUpdate', listener: (channel: Channel, time: Date) => void): this;
		public once(event: 'channelUpdate', listener: (oldChannel: Channel, newChannel: Channel) => void): this;
		public once(event: 'clientUserGuildSettingsUpdate', listener: (clientUserGuildSettings: ClientUserGuildSettings) => void): this;
		public once(event: 'clientUserGuildSettingsUpdate', listener: (clientUserGuildSettings: ClientUserGuildSettings) => void): this;
		public once(event: 'clientUserSettingsUpdate', listener: (clientUserSettings: ClientUserSettings) => void): this;
		public once(event: 'debug' | 'warn', listener: (info: string) => void): this;
		public once(event: 'disconnect', listener: (event: any) => void): this;
		public once(event: 'emojiCreate | emojiDelete', listener: (emoji: Emoji) => void): this;
		public once(event: 'emojiUpdate', listener: (oldEmoji: Emoji, newEmoji: Emoji) => void): this;
		public once(event: 'error', listener: (error: Error) => void): this;
		public once(event: 'guildBanAdd' | 'guildBanRemove', listener: (guild: KlasaGuild, user: KlasaUser) => void): this;
		public once(event: 'guildCreate' | 'guildDelete' | 'guildUnavailable', listener: (guild: KlasaGuild) => void): this;
		public once(event: 'guildMemberAdd' | 'guildMemberAvailable' | 'guildMemberRemove', listener: (member: GuildMember) => void): this;
		public once(event: 'guildMembersChunk', listener: (members: GuildMember[], guild: KlasaGuild) => void): this;
		public once(event: 'guildMemberSpeaking', listener: (member: GuildMember, speaking: boolean) => void): this;
		public once(event: 'guildMemberUpdate' | 'presenceUpdate' | 'voiceStateUpdate', listener: (oldMember: GuildMember, newMember: GuildMember) => void): this;
		public once(event: 'guildUpdate', listener: (oldGuild: KlasaGuild, newGuild: KlasaGuild) => void): this;
		public once(event: 'message' | 'messageDelete' | 'messageReactionRemoveAll', listener: (message: KlasaMessage) => void): this;
		public once(event: 'messageDeleteBulk', listener: (messages: Collection<Snowflake, KlasaMessage>) => void): this;
		public once(event: 'messageReactionAdd' | 'messageReactionRemove', listener: (messageReaction: MessageReaction, user: KlasaUser) => void): this;
		public once(event: 'messageUpdate', listener: (oldMessage: KlasaMessage, newMessage: KlasaMessage) => void): this;
		public once(event: 'ready' | 'reconnecting' | 'resume', listener: () => void): this;
		public once(event: 'roleCreate' | 'roleDelete', listener: (role: Role) => void): this;
		public once(event: 'roleUpdate', listener: (oldRole: Role, newRole: Role) => void): this;
		public once(event: 'typingStart' | 'typingStop', listener: (channel: Channel, user: KlasaUser) => void): this;
		public once(event: 'userNoteUpdate', listener: (user: UserResolvable, oldNote: string, newNote: string) => void): this;
		public once(event: 'userUpdate', listener: (oldUser: KlasaUser, newUser: KlasaUser) => void): this;

		// Klasa Command Events
		public once(event: 'commandError', listener: (message: KlasaMessage, command: Command, params: any[], error: Error) => void): this;
		public once(event: 'commandInhibited', listener: (message: KlasaMessage, command: Command, response: string | Error) => void): this;
		public once(event: 'commandRun', listener: (message: KlasaMessage, command: Command, params: any[], response: any) => void): this;
		public once(event: 'commandSuccess', listener: (message: KlasaMessage, command: Command, params: any[], response: any) => void): this;
		public once(event: 'commandUnknown', listener: (message: KlasaMessage, command: string) => void): this;

		public once(event: 'monitorError', listener: (message: KlasaMessage, monitor: Monitor, error: Error | string) => void): this;
		public once(event: 'finalizerError', listener: (message: KlasaMessage, response: KlasaMessage, runTime: Timestamp, finalizer: Finalizer, error: Error | string) => void): this;
		public once(event: 'taskError', listener: (scheduledTask: ScheduledTask, task: Task, error: Error) => void): this;

		// SettingGateway Events
		public once(event: 'configCreateEntry', listener: (entry: Settings) => void): this;
		public once(event: 'configDeleteEntry', listener: (entry: Settings) => void): this;
		public once(event: 'configUpdateEntry', listener: (oldEntry: Settings, newEntry: Settings, path?: string) => void): this;

		// Schema Events
		public once(event: 'schemaKeyAdd', listener: (key: SchemaFolder | SchemaPiece) => void): this;
		public once(event: 'schemaKeyRemove', listener: (key: SchemaFolder | SchemaPiece) => void): this;
		public once(event: 'schemaKeyUpdate', listener: (key: SchemaPiece) => void): this;

		// Klasa Console Custom Events
		public once(event: 'log', listener: (data: any) => void): this;
		public once(event: 'verbose', listener: (data: any) => void): this;
		public once(event: 'wtf', listener: (failure: Error) => void): this;

		// Klasa Piece Events
		public once(event: 'pieceDisabled', listener: (piece: Piece) => void): this;
		public once(event: 'pieceEnabled', listener: (piece: Piece) => void): this;
		public once(event: 'pieceLoaded', listener: (piece: Piece) => void): this;
		public once(event: 'pieceReloaded', listener: (piece: Piece) => void): this;
		public once(event: 'pieceUnloaded', listener: (piece: Piece) => void): this;
	}

	export { KlasaClient as Client };

//#region Extensions

	export class KlasaGuild extends DiscordGuild {
		public settings: Settings;
		public readonly language: Language;
	}

	export class KlasaMessage extends DiscordMessage {
		public readonly guild: KlasaGuild;
		public guildSettings: Settings;
		public language: Language;
		public command: Command | null;
		public prefix: RegExp | null;
		public prefixLength: number | null;
		private prompter: CommandPrompt | null;
		private _responses: KlasaMessage[];

		public readonly responses: KlasaMessage[];
		public readonly args: string[];
		public readonly params: any[];
		public readonly flags: ObjectLiteral<string>;
		public readonly reprompted: boolean;
		public readonly reactable: boolean;
		public prompt(text: string, time?: number): Promise<KlasaMessage>;
		public usableCommands(): Promise<Collection<string, Command>>;
		public hasAtLeastPermissionLevel(min: number): Promise<boolean>;

		public sendLocale(key: string, options?: MessageOptions): Promise<KlasaMessage | KlasaMessage[]>;
		public sendLocale(key: string, localeArgs?: Array<any>, options?: MessageOptions): Promise<KlasaMessage | KlasaMessage[]>;
		public sendMessage(content?: StringResolvable, options?: MessageOptions): Promise<KlasaMessage | KlasaMessage[]>;
		public sendEmbed(embed: MessageEmbed, content?: StringResolvable, options?: MessageOptions): Promise<KlasaMessage | KlasaMessage[]>;
		public sendCode(language: string, content: StringResolvable, options?: MessageOptions): Promise<KlasaMessage | KlasaMessage[]>;
		public send(content?: StringResolvable, options?: MessageOptions): Promise<KlasaMessage | KlasaMessage[]>;

		private _patch(data: any): void;
		private _registerCommand(commandInfo: { command: Command, prefix: RegExp, prefixLength: number }): void;
		private static combineContentOptions(content?: StringResolvable, options?: MessageOptions): MessageOptions;
	}

	export class KlasaUser extends DiscordUser {
		public settings: Settings;
		public send(content?: StringResolvable, options?: MessageOptions): Promise<KlasaMessage | KlasaMessage[]>;
		public send(options: MessageOptions): Promise<KlasaMessage | KlasaMessage[]>;
		public sendLocale(key: string, options?: MessageOptions): Promise<KlasaMessage | KlasaMessage[]>;
		public sendLocale(key: string, localeArgs?: Array<any>, options?: MessageOptions): Promise<KlasaMessage | KlasaMessage[]>;
		public sendCode(lang: string, content: StringResolvable, options?: MessageOptions): Promise<KlasaMessage | KlasaMessage[]>;
		public sendEmbed(embed: MessageEmbed, content?: string, options?: MessageOptions): Promise<KlasaMessage | KlasaMessage[]>;
		public sendEmbed(embed: MessageEmbed, options?: MessageOptions): Promise<KlasaMessage>;
		public sendFile(attachment: BufferResolvable, name?: string, content?: StringResolvable, options?: MessageOptions): Promise<KlasaMessage | KlasaMessage[]>;
		public sendFiles(attachments: MessageAttachment[], content: StringResolvable, options?: MessageOptions): Promise<KlasaMessage | KlasaMessage[]>;
		public sendMessage(content?: string, options?: MessageOptions): Promise<KlasaMessage | KlasaMessage[]>;
		public sendMessage(options: MessageOptions): Promise<KlasaMessage | KlasaMessage[]>;
	}

	export class KlasaTextChannel extends DiscordTextChannel {
		public readonly attachable: boolean;
		public readonly embedable: boolean;
		public readonly postable: boolean;
		public readonly guild: KlasaGuild;
		public send(content?: StringResolvable, options?: MessageOptions): Promise<KlasaMessage | KlasaMessage[]>;
		public send(options: MessageOptions): Promise<KlasaMessage | KlasaMessage[]>;
		public sendLocale(key: string, options?: MessageOptions): Promise<KlasaMessage | KlasaMessage[]>;
		public sendLocale(key: string, localeArgs?: Array<any>, options?: MessageOptions): Promise<KlasaMessage | KlasaMessage[]>;
		public sendCode(lang: string, content: StringResolvable, options?: MessageOptions): Promise<KlasaMessage | KlasaMessage[]>;
		public sendEmbed(embed: MessageEmbed, content?: string, options?: MessageOptions): Promise<KlasaMessage | KlasaMessage[]>;
		public sendEmbed(embed: MessageEmbed, options?: MessageOptions): Promise<KlasaMessage>;
		public sendFile(attachment: BufferResolvable, name?: string, content?: StringResolvable, options?: MessageOptions): Promise<KlasaMessage | KlasaMessage[]>;
		public sendFiles(attachments: MessageAttachment[], content: StringResolvable, options?: MessageOptions): Promise<KlasaMessage | KlasaMessage[]>;
		public sendMessage(content?: string, options?: MessageOptions): Promise<KlasaMessage | KlasaMessage[]>;
		public sendMessage(options: MessageOptions): Promise<KlasaMessage | KlasaMessage[]>;
	}

	export class KlasaGuildChannel extends DiscordGuildChannel {
		public readonly guild: KlasaGuild;
	}

	export class KlasaVoiceChannel extends DiscordVoiceChannel {
		public readonly guild: KlasaGuild;
	}

	export class KlasaCategoryChannel extends DiscordCategoryChannel {
		public readonly guild: KlasaGuild;
	}

	export class KlasaDMChannel extends DiscordDMChannel {
		public readonly attachable: boolean;
		public readonly embedable: boolean;
		public readonly postable: boolean;
		public send(content?: StringResolvable, options?: MessageOptions): Promise<KlasaMessage | KlasaMessage[]>;
		public send(options: MessageOptions): Promise<KlasaMessage | KlasaMessage[]>;
		public sendLocale(key: string, options?: MessageOptions): Promise<KlasaMessage | KlasaMessage[]>;
		public sendLocale(key: string, localeArgs?: Array<any>, options?: MessageOptions): Promise<KlasaMessage | KlasaMessage[]>;
		public sendCode(lang: string, content: StringResolvable, options?: MessageOptions): Promise<KlasaMessage | KlasaMessage[]>;
		public sendEmbed(embed: MessageEmbed, content?: string, options?: MessageOptions): Promise<KlasaMessage | KlasaMessage[]>;
		public sendEmbed(embed: MessageEmbed, options?: MessageOptions): Promise<KlasaMessage>;
		public sendFile(attachment: BufferResolvable, name?: string, content?: StringResolvable, options?: MessageOptions): Promise<KlasaMessage | KlasaMessage[]>;
		public sendFiles(attachments: MessageAttachment[], content: StringResolvable, options?: MessageOptions): Promise<KlasaMessage | KlasaMessage[]>;
		public sendMessage(content?: string, options?: MessageOptions): Promise<KlasaMessage | KlasaMessage[]>;
		public sendMessage(options: MessageOptions): Promise<KlasaMessage | KlasaMessage[]>;
	}

	export class KlasaGroupDMChannel extends DiscordGroupDMChannel {
		public readonly attachable: boolean;
		public readonly embedable: boolean;
		public readonly postable: boolean;
		public send(content?: StringResolvable, options?: MessageOptions): Promise<KlasaMessage | KlasaMessage[]>;
		public send(options: MessageOptions): Promise<KlasaMessage | KlasaMessage[]>;
		public sendLocale(key: string, options?: MessageOptions): Promise<KlasaMessage | KlasaMessage[]>;
		public sendLocale(key: string, localeArgs?: Array<any>, options?: MessageOptions): Promise<KlasaMessage | KlasaMessage[]>;
		public sendCode(lang: string, content: StringResolvable, options?: MessageOptions): Promise<KlasaMessage | KlasaMessage[]>;
		public sendEmbed(embed: MessageEmbed, content?: string, options?: MessageOptions): Promise<KlasaMessage | KlasaMessage[]>;
		public sendEmbed(embed: MessageEmbed, options?: MessageOptions): Promise<KlasaMessage>;
		public sendFile(attachment: BufferResolvable, name?: string, content?: StringResolvable, options?: MessageOptions): Promise<KlasaMessage | KlasaMessage[]>;
		public sendFiles(attachments: MessageAttachment[], content: StringResolvable, options?: MessageOptions): Promise<KlasaMessage | KlasaMessage[]>;
		public sendMessage(content?: string, options?: MessageOptions): Promise<KlasaMessage | KlasaMessage[]>;
		public sendMessage(options: MessageOptions): Promise<KlasaMessage | KlasaMessage[]>;
	}

//#endregion Extensions

//#region Parsers

	export class Resolver {
		public constructor(client: KlasaClient);
		public readonly client: KlasaClient;

		public boolean(input: boolean | string): Promise<boolean>;
		public channel(input: Channel | Snowflake): Promise<Channel>;
		public float(input: string | number): Promise<number>;
		public guild(input: KlasaGuild | Snowflake): Promise<KlasaGuild>;
		public integer(input: string | number): Promise<number>;
		public member(input: KlasaUser | GuildMember | Snowflake, guild: KlasaGuild): Promise<GuildMember>;
		public message(input: KlasaMessage | Snowflake, channel: Channel): Promise<KlasaMessage>;
		public role(input: Role | Snowflake, guild: KlasaGuild): Promise<Role>;
		public string(input: string): Promise<string>;
		public url(input: string): Promise<string>;
		public user(input: KlasaUser | GuildMember | KlasaMessage | Snowflake): Promise<KlasaUser>;

		public static readonly regex: {
			userOrMember: RegExp,
			channel: RegExp,
			role: RegExp,
			snowflake: RegExp
		};
	}

	export class SettingResolver extends Resolver {
		public any(data: any): Promise<any>;
		public boolean(data: any, guild: KlasaGuild, name: string): Promise<boolean>;
		public boolean(input: boolean | string): Promise<boolean>;
		public channel(data: any, guild: KlasaGuild, name: string): Promise<Channel>;
		public channel(input: Channel | Snowflake): Promise<Channel>;
		public command(data: any, guild: KlasaGuild, name: string): Promise<Command>;
		public float(data: any, guild: KlasaGuild, name: string, minMax: { min: number, max: number }): Promise<number>;
		public float(input: string | number): Promise<number>;
		public guild(data: any, guild: KlasaGuild, name: string): Promise<KlasaGuild>;
		public guild(input: KlasaGuild | Snowflake): Promise<KlasaGuild>;
		public integer(data: any, guild: KlasaGuild, name: string, minMax: { min: number, max: number }): Promise<number>;
		public integer(input: string | number): Promise<number>;
		public language(data: any, guild: KlasaGuild, name: string): Promise<Language>;
		public role(data: any, guild: KlasaGuild, name: string): Promise<Role>;
		public role(input: Role | Snowflake, guild: KlasaGuild): Promise<Role>;
		public string(data: any, guild: KlasaGuild, name: string, minMax: { min: number, max: number }): Promise<string>;
		public string(input: string): Promise<string>;
		public textchannel(data: any, guild: KlasaGuild, name: string): Promise<KlasaTextChannel>;
		public url(data: any, guild: KlasaGuild, name: string): Promise<string>;
		public url(input: string): Promise<string>;
		public user(data: any, guild: KlasaGuild, name: string): Promise<KlasaUser>;
		public user(input: KlasaUser | GuildMember | KlasaMessage | Snowflake): Promise<KlasaUser>;
		public voicechannel(data: any, guild: KlasaGuild, name: string): Promise<KlasaVoiceChannel>;
		public categorychannel(data: any, guild: KlasaGuild, name: string): Promise<KlasaCategoryChannel>;

		public static maxOrMin(guild: KlasaGuild, value: number, min: number, max: number, name: string, suffix: string): boolean;
	}

//#endregion Parsers

//#region Permissions

	export class PermissionLevels extends Collection<number, PermissionLevel> {
		public constructor(levels?: number);

		public add(level: number, check: (client: KlasaClient, message: KlasaMessage) => boolean, options?: PermissionLevelOptions): this;
		public debug(): string;
		public isValid(): boolean;
		public remove(level: number): this;
		public set(level: number, obj: PermissionLevelOptions | symbol): this;

		public run(message: KlasaMessage, min: number): PermissionLevelsData;
	}

//#endregion Permissions

//#region Schedule

	export class Schedule {
		public constructor(client: KlasaClient);
		public client: KlasaClient;
		public tasks: ScheduledTask[];
		public timeInterval: number;
		private _interval: NodeJS.Timer;

		private readonly _tasks: ScheduledTaskOptions[];
		public init(): Promise<void>;
		public execute(): Promise<void>;
		public next(): ScheduledTask;
		public create(taskName: string, time: Date | number | string, options: ScheduledTaskOptions): Promise<ScheduledTask>;
		public get(id: string): ScheduledTask | void;
		public delete(id: string): Promise<this>;
		public clear(): Promise<void>;

		private _add(taskName: string, time: Date | number | string, options: ScheduledTaskOptions): ScheduledTask;
		private _insert(task: ScheduledTask): ScheduledTask;
		private _clearInterval(): void;
		private _checkInterval(): void;

		public [Symbol.iterator](): Iterator<ScheduledTask>;
	}

	export class ScheduledTask {
		public constructor(client: KlasaClient, taskName: string, time: Date | number | string, options?: ScheduledTaskOptions);
		public readonly client: KlasaClient;
		public readonly store: Schedule;
		public taskName: string;
		public recurring: Cron | null;
		public time: Date;
		public id: string;
		public data: any;

		private running: boolean;

		public readonly task?: Task;
		public run(): Promise<this>;
		public update(options?: ScheduledTaskUpdateOptions): Promise<this>;
		public delete(): Promise<Schedule>;
		public toJSON(): ScheduledTaskJSON;

		private static _resolveTime(time: Date | number | Cron | string): [Date, Cron];
		private static _generateID(client: KlasaClient, time: Date | number): string;
		private static _validate(st: ScheduledTask): void;
	}

//#endregion Schedule

//#region Settings

	export class Settings {
		public constructor(manager: Gateway, data: any);
		public readonly client: KlasaClient;
		public readonly gateway: Gateway;
		public readonly id: string;
		public readonly synchronizing: boolean;
		private _existsInDB: boolean;

		public get<T = any>(path: string | string[]): T;
		public clone(): Settings;
		public sync(): Promise<this>;
		public destroy(): Promise<this>;

		public reset(key?: string | string[], options?: SettingsResetOptions): Promise<SettingsUpdateResult>;
		public reset(key?: string | string[], guild?: KlasaGuild, options?: SettingsResetOptions): Promise<SettingsUpdateResult>;
		public update(key: ObjectLiteral, options?: SettingsUpdateOptions): Promise<SettingsUpdateResult>;
		public update(key: ObjectLiteral, guild?: GuildResolvable, options?: SettingsUpdateOptions): Promise<SettingsUpdateResult>;
		public update(key: string, value: any, options?: SettingsUpdateOptions): Promise<SettingsUpdateResult>;
		public update(key: string, value: any, guild?: GuildResolvable, options?: SettingsUpdateOptions): Promise<SettingsUpdateResult>;
		public update(key: string[], value: any[], options?: SettingsUpdateOptions): Promise<SettingsUpdateResult>;
		public update(key: string[], value: any[], guild?: GuildResolvable, options?: SettingsUpdateOptions): Promise<SettingsUpdateResult>;
		public list(message: KlasaMessage, path: SchemaFolder | string): string;
		public resolveString(message: KlasaMessage, path: SchemaPiece | string): string;

		private _save(data: SettingsUpdateResult): Promise<void>;
		private _setValueByPath(piece: SchemaPiece, parsedID: any): { updated: boolean, old: any };
		private _patch(data: ObjectLiteral, instance?: object, schema?: SchemaFolder): void;

		public toJSON<T extends ObjectLiteral>(): T;
		public toString(): string;
	}

	export class Gateway extends GatewayStorage {
		public constructor(store: GatewayDriver, type: string, schema: ObjectLiteral, options: GatewayOptions);
		public store: GatewayDriver;
		public readonly resolver: SettingResolver;
		public readonly cache: Collection<string, Settings>;
		public readonly syncQueue: Collection<string, Promise<Settings>>;

		public get(input: string | number, create?: boolean): Settings;
		public sync(input: string): Promise<Settings>;
		public sync(input?: string[]): Promise<Gateway>;
		public getPath(key?: string, options?: GatewayGetPathOptions): GatewayGetPathResult | null;

		private _resolveGuild(guild: GuildResolvable): KlasaGuild;
		private _shardSync(path: string[], data: any, action: 'add' | 'delete' | 'update'): Promise<void>;

		public toJSON(): GatewayJSON;
		public toString(): string;
	}

	export class QueryBuilder {
		public constructor(datatypes: ObjectLiteral<QueryBuilderDatatype>, options?: QueryBuilderOptions);
		public get(type: string): QueryBuilderDatatype | null;
		public parse(schemaPiece: SchemaPiece): string;
		public parseValue(value: any, schemaPiece: SchemaPiece, datatype?: QueryBuilderDatatype): string;
		private arrayResolver: (values: Array<any>, piece: SchemaPiece, resolver: Function) => string;
		private formatDatatype: (name: string, datatype: string, def?: string) => string;
		private readonly _datatypes: ObjectLiteral<QueryBuilderDatatype>;
	}

	export class GatewayDriver {
		private constructor(client: KlasaClient);
		public readonly client: KlasaClient;
		public resolver: SettingResolver;
		public types: Set<string>;
		public keys: Set<string>;
		public ready: boolean;
		public guilds: Gateway;
		public users: Gateway;
		public clientStorage: Gateway;
		private _queue: Array<(() => Gateway)>;

		public readonly guildsSchema: {
			prefix: SchemaPieceOptions,
			language: SchemaPieceOptions,
			disableNaturalPrefix: SchemaPieceOptions,
			disabledCommands: SchemaPieceOptions
		};

		public readonly usersSchema: {};

		public readonly clientStorageSchema: {
			userBlacklist: SchemaPieceOptions,
			guildBlacklist: SchemaPieceOptions,
			schedules: SchemaPieceOptions
		};

		public [Symbol.iterator](): Iterator<[string, Gateway]>;
		public register(name: string, schema?: ObjectLiteral, options?: GatewayDriverRegisterOptions): this;
		public init(): Promise<void>;
		public sync(input?: string[]): Promise<Array<Gateway>>;

		public toJSON(): GatewayDriverJSON;
		public toString(): string;
	}

	export abstract class GatewayStorage {
		public constructor(client: KlasaClient, type: string, provider?: string);
		public readonly baseDirectory: string;
		public readonly client: KlasaClient;
		public readonly defaults: any;
		public readonly filePath: string;
		public readonly provider: Provider | null;
		public readonly providerName: string;
		public readonly type: string;
		public ready: boolean;
		public schema: SchemaFolder | null;

		public init(defaultSchema: ObjectLiteral): Promise<void>;
	}

	export abstract class Schema {
		public constructor(client: KlasaClient, gateway: Gateway, parent: SchemaFolder, key: string);
		public readonly client: KlasaClient;
		public readonly gateway: Gateway;
		public readonly parent: SchemaFolder | null;
		public readonly path: string;
		public readonly key: string;
		private readonly _initialized: true;
	}

	export class SchemaFolder extends Schema {
		private constructor(client: KlasaClient, gateway: Gateway, options: SchemaFolderAddOptions, parent: SchemaFolder, key: string);
		public readonly type: 'Folder';
		public readonly configurableKeys: string[];
		public defaults: ObjectLiteral<PrimitiveType>;
		public keyArray: string[];

		public add(key: string, options: SchemaFolderAddOptions): Promise<SchemaFolder>;
		public has(key: string): boolean;
		public remove(key: string): Promise<SchemaFolder>;
		public getDefaults<T = {}>(data?: ObjectLiteral): T & ObjectLiteral;
		public entries(recursive?: boolean): Iterator<[string, SchemaFolder | SchemaPiece]>;
		public values(recursive?: boolean): Iterator<SchemaFolder | SchemaPiece>;
		public keys(recursive?: boolean): Iterator<string>;
		public [Symbol.iterator](): Iterator<[string, SchemaFolder | SchemaPiece]>;
		public toJSON(): SchemaFolderOptions;
		public toString(): string;

		private _add(key: string, options: SchemaFolderAddOptions, type: typeof Schema | typeof SchemaFolder): void;
		private _remove(key: string): void;
		private _shardSyncSchema(piece: SchemaFolder | SchemaPiece, action: 'add' | 'delete' | 'update'): Promise<void>;
		private _init(options: SchemaFolderAddOptions): true;
		private force(action: 'add' | 'delete', piece: SchemaFolder | SchemaPiece): Promise<any>;
	}

	export class SchemaPiece extends Schema {
		private constructor(client: KlasaClient, gateway: Gateway, options: SchemaFolderAddOptions, parent: SchemaFolder, key: string);
		public type: string;
		public array: boolean;
		public default: any;
		public min: number | null;
		public max: number | null;
		public configurable: boolean;
		public validator?: (resolved: any, guild?: KlasaGuild) => void;

		public setValidator(fn: Function): this;
		public parse<T = any>(value: any, guild: KlasaGuild): Promise<T>;
		public modify(options: SchemaPieceEditOptions): Promise<this>;

		private _generateDefault(): Array<any> | false | null;
		private _schemaCheckType(type: string): void;
		private _schemaCheckArray(array: boolean): void;
		private _schemaCheckDefault(options: SchemaFolderAddOptions): void;
		private _schemaCheckLimits(min: number, max: number): void;
		private _schemaCheckConfigurable(configurable: boolean): void;
		private _init(options: SchemaFolderAddOptions): true;

		public toJSON(): SchemaPieceOptions;
		public toString(): string;
	}

//#endregion Settings

//#region Pieces

	export abstract class Piece {
		public constructor(client: KlasaClient, store: Store<string, Piece, typeof Piece>, file: string[], directory: string, options?: PieceOptions);
		public readonly client: KlasaClient;
		public readonly type: string;
		public readonly path: string;
		public file: string[];
		public name: string;
		public enabled: boolean;
		public store: Store<string, this>;
		public directory: string;

		public reload(): Promise<this>;
		public unload(): void;
		public enable(): this;
		public disable(): this;
		public init(): Promise<any>;
		public toJSON(): PieceJSON;
		public toString(): string;
	}

	export abstract class Argument extends Piece {
		public constructor(client: KlasaClient, store: CommandStore, file: string[], directory: string, options?: ArgumentOptions);
		public aliases: string[];
		public static regex: {
			userOrMember: RegExp;
			channel: RegExp;
			emoji: RegExp;
			role: RegExp;
			snowflake: RegExp;
		};

		public abstract run(arg: string, possible: Possible, message: KlasaMessage): any;
		public toJSON(): PieceArgumentJSON;
		private static minOrMax(client: KlasaClient, value: number, min: number, max: number, possible: Possible, message: KlasaMessage, suffix: string): boolean;
	}

	export abstract class Command extends Piece {
		public constructor(client: KlasaClient, store: CommandStore, file: string[], directory: string, options?: CommandOptions);
		public readonly category: string;
		public readonly subCategory: string;
		public readonly usageDelim: string;
		public readonly usageString: string;
		public aliases: string[];
		public requiredPermissions: Permissions;
		public bucket: number;
		public cooldown: number;
		public deletable: boolean;
		public description: string | ((language: Language) => string);
		public extendedHelp: string | ((language: Language) => string);
		public fullCategory: string[];
		public guarded: boolean;
		public nsfw: boolean;
		public permissionLevel: number;
		public promptLimit: number;
		public promptTime: number;
		public quotedStringSupport: boolean;
		public requiredSettings: string[];
		public runIn: string[];
		public subcommands: boolean;
		public usage: CommandUsage;
		private cooldowns: Map<Snowflake, number>;

		public createCustomResolver(type: string, resolver: ArgResolverCustomMethod): this;
		public customizeResponse(name: string, response: string | ((message: KlasaMessage, possible: Possible) => string)): this;
		public definePrompt(usageString: string, usageDelim?: string): Usage;
		public run(message: KlasaMessage, params: any[]): Promise<KlasaMessage | KlasaMessage[] | null>;
		public toJSON(): PieceCommandJSON;
	}

	export abstract class Event extends Piece {
		public constructor(client: KlasaClient, store: EventStore, file: string, directory: string, options?: EventOptions);
		public emitter: NodeJS.EventEmitter;
		public event: string;
		public once: boolean;
		private _listener: Function;

		public abstract run(...params: any[]): void;
		public toJSON(): PieceEventJSON;

		private _run(param: any): void;
		private _runOnce(...args: any[]): Promise<void>;
		private _listen(): void;
		private _unlisten(): void;
	}

	export abstract class Extendable extends Piece {
		public constructor(client: KlasaClient, store: ExtendableStore, file: string, directory: string, options?: ExtendableOptions);
		public readonly static: boolean;
		public appliesTo: string[];
		public target: boolean;

		public extend: any;
		public static extend(...params: any[]): any;
		public toJSON(): PieceExtendableJSON;
	}

	export abstract class Finalizer extends Piece {
		public constructor(client: KlasaClient, store: FinalizerStore, file: string, directory: string, options?: FinalizerOptions);
		public abstract run(message: KlasaMessage, response: KlasaMessage | KlasaMessage[] | null, runTime: Stopwatch): void;
		public toJSON(): PieceFinalizerJSON;
	}

	export abstract class Inhibitor extends Piece {
		public constructor(client: KlasaClient, store: InhibitorStore, file: string, directory: string, options?: InhibitorOptions);
		public spamProtection: boolean;

		public abstract run(message: KlasaMessage, command: Command): Promise<void | string>;
		public toJSON(): PieceInhibitorJSON;
	}

	export abstract class Language extends Piece {
		public constructor(client: KlasaClient, store: LanguageStore, file: string, directory: string, options?: LanguageOptions);
		public language: ObjectLiteral<string | string[] | ((...args: any[]) => string | string[])>;

		public get<T = string>(term: string, ...args: any[]): T;
		public toJSON(): PieceLanguageJSON;
	}

	export abstract class Monitor extends Piece {
		public constructor(client: KlasaClient, store: MonitorStore, file: string, directory: string, options?: MonitorOptions);
		public ignoreBots: boolean;
		public ignoreEdits: boolean;
		public ignoreOthers: boolean;
		public ignoreSelf: boolean;
		public ignoreWebhooks: boolean;
		public ignoreBlacklistedUsers: boolean;
		public ignroeBlacklistedGuilds: boolean;

		public abstract run(message: KlasaMessage): void;
		public shouldRun(message: KlasaMessage): boolean;
		public toJSON(): PieceMonitorJSON;
	}

	export abstract class Provider extends Piece {
		public constructor(client: KlasaClient, store: ProviderStore, file: string, directory: string, options?: ProviderOptions);
		public abstract create<T = any>(table: string, entry: string, data: any): Promise<T>;
		public abstract createTable<T = any>(table: string, rows?: any[]): Promise<T>;
		public abstract delete<T = any>(table: string, entry: string): Promise<T>;
		public abstract deleteTable<T = any>(table: string): Promise<T>;
		public abstract get<T extends ObjectLiteral>(table: string, entry: string): Promise<T>;
		public abstract getAll<T extends ObjectLiteral>(table: string): Promise<T[]>;
		public abstract has(table: string, entry: string): Promise<boolean>;
		public abstract hasTable(table: string): Promise<boolean>;
		public abstract removeValue<T = any>(table: string, path: string): Promise<T>;
		public abstract replace<T = any>(table: string, entry: string, data: SettingsUpdateResultEntry[] | [string, any][] | ObjectLiteral): Promise<T>;
		public abstract update<T = any>(table: string, entry: string, data: SettingsUpdateResultEntry[] | [string, any][] | ObjectLiteral): Promise<T>;
		// The following is not required by SettingGateway but might be available in some providers
		public getKeys(table: string): Promise<string[]>;
		protected parseUpdateInput<T = ObjectLiteral>(updated: T | SettingsUpdateResult): T;

		public shutdown(): Promise<void>;
		public toJSON(): PieceProviderJSON;
	}

	export abstract class SQLProvider extends Provider {
		public abstract addColumn<T = any>(table: string, columns: SchemaFolder | SchemaPiece): Promise<T>;
		public abstract removeColumn<T = any>(table: string, columns: string | string[]): Promise<T>;
		public abstract updateColumn<T = any>(table: string, piece: SchemaPiece): Promise<T>;
		// Remove the abstraction from the parent class, as it's not required by SQLProviders (they use removeColumn instead)
		public removeValue<T = any>(table: string, path: string): Promise<T>;
		protected parseUpdateInput<T = [string, any]>(updated?: SettingsUpdateResultEntry[] | [string, any][] | ObjectLiteral, resolve?: boolean): T;
		protected parseEntry<T = ObjectLiteral>(gateway: string | Gateway, entry: ObjectLiteral): T;
		protected parseValue<T = any>(value: any, schemaPiece: SchemaPiece): T;
		private _parseGatewayInput(updated: SettingsUpdateResultEntry[], keys: string[], values: string[], resolve?: boolean): void;
	}

	export abstract class Task extends Piece {
		public constructor(client: KlasaClient, store: TaskStore, file: string, directory: string, options?: TaskOptions);
		public abstract run(data: any): Promise<void>;
		public toJSON(): PieceTaskJSON;
	}

//#endregion Pieces

//#region Stores

	export abstract class Store<K, V extends Piece, VConstructor = Constructable<V>> extends Collection<K, V> {
		public constructor(client: KlasaClient, name: string, holds: V);
		public readonly client: KlasaClient;
		public readonly holds: VConstructor;
		public readonly name: string;
		public readonly userDirectory: string;
		private readonly coreDirectories: Set<string>;

		protected registerCoreDirectory(directory: string): this;
		public delete(name: K | V): boolean;
		public get(key: K): V;
		public get<T extends V>(key: K): T;
		public init(): Promise<any[]>;
		public load(directory: string, file: string[]): V;
		public loadAll(): Promise<number>;
		public resolve(name: V | string): V;
		public set<T extends V>(key: K, value: T): this;
		public set(piece: V): V;
		public toString(): string;

		private static walk<K, V extends Piece, T extends Store<K, V>>(store: T, coreDirectory?: string): Promise<Array<Piece>>;
	}

	export class ArgumentStore extends Store<string, Argument, typeof Argument> {
		public aliases: string[];
	}

	export class CommandStore extends Store<string, Command, typeof Command> {
		public aliases: Collection<string, Command>;
	}

	export class EventStore extends Store<string, Event, typeof Event> {
		private _onceEvents: Set<string>;
	}

	export class ExtendableStore extends Store<string, Extendable, typeof Extendable> { }

	export class FinalizerStore extends Store<string, Finalizer, typeof Finalizer> {
		public run(message: KlasaMessage, response: KlasaMessage, runTime: Stopwatch): Promise<void>;
	}

	export class InhibitorStore extends Store<string, Inhibitor, typeof Inhibitor> {
		public run(message: KlasaMessage, command: Command, selective: boolean): Promise<void>;
	}

	export class LanguageStore extends Store<string, Language, typeof Language> {
		public readonly default: Language;
	}

	export class MonitorStore extends Store<string, Monitor, typeof Monitor> {
		public run(message: KlasaMessage): Promise<void>;
		private _run(message: KlasaMessage, monitor: Monitor);
	}

	export class ProviderStore extends Store<string, Provider, typeof Provider> {
		public readonly default: Provider;
	}

	export class TaskStore extends Store<string, Task, typeof Task> { }

//#endregion Stores

//#region Usage

	export class CommandPrompt extends TextPrompt {
		public constructor(message: KlasaMessage, usage: CommandUsage, options: TextPromptOptions);
		private typing: boolean;

		public run<T = any[]>(): Promise<T>;
		private static generateNewDelim(delim: string): RegExp;
		private static delims: Map<string, RegExp>;
	}

	export class CommandUsage extends Usage {
		public constructor(client: KlasaClient, command: Command);
		public names: string[];
		public commands: string;
		public nearlyFullUsage: string;

		public createPrompt(message: KlasaMessage, options?: TextPromptOptions): CommandPrompt;
		public fullUsage(message: KlasaMessage): string;
		public toString(): string;
	}

	export class Possible {
		public constructor([match, name, type, min, max, regex, flags]: [string, string, string, string, string, string, string]);
		public name: string;
		public type: string;
		public min: number;
		public max: number;
		public regex: RegExp;

		private static resolveLimit(limit: string, type: string, limitType: string): number;
	}

	export class Tag {
		public constructor(members: string, count: number, required: number);
		public required: number;
		public possibles: Possible[];
		public response: string | ((message: KlasaMessage) => string);

		private register(name: string, response: ArgResolverCustomMethod): boolean;
		private static pattern: RegExp;
		private static parseMembers(members: string, count: number): Possible[];
		private static parseTrueMembers(members: string): string[];
	}

	export class TextPrompt {
		public constructor(message: KlasaMessage, usage: Usage, options: TextPromptOptions);
		public readonly client: KlasaClient;
		public message: KlasaMessage;
		public usage: Usage | CommandUsage;
		public reprompted: boolean;
		public flags: ObjectLiteral<string>;
		public args: string[];
		public params: any[];
		public time: number;
		public limit: number;
		public quotedStringSupport: boolean;
		public responses: Collection<string, KlasaMessage>;
		private _repeat: boolean;
		private _required: number;
		private _prompted: number;
		private _currentUsage: Tag;

		public run<T = any[]>(prompt: string): Promise<T>;
		private reprompt(prompt: string): Promise<any[]>;
		private repeatingPrompt(): Promise<any[]>;
		private validateArgs(): Promise<any[]>;
		private multiPossibles(index: number): Promise<any[]>;
		private pushParam(param: any): any[];
		private handleError(err: string): Promise<any[]>;
		private finalize(): any[];
		private _setup(original: string): void;

		private static getFlags(content: string, delim: string): { content: string; flags: ObjectLiteral<string> };
		private static getArgs(content: string, delim: string): string[];
		private static getQuotedStringArgs(content: string, delim: string): string[];

		public static readonly flagRegex: RegExp;
	}

	export class Usage {
		public constructor(client: KlasaClient, usageString: string, usageDelim: string);
		public readonly client: KlasaClient;
		public deliminatedUsage: string;
		public usageString: string;
		public usageDelim: string;
		public parsedUsage: Tag[];
		public customResolvers: ObjectLiteral<ArgResolverCustomMethod>;

		public createCustomResolver(type: string, resolver: ArgResolverCustomMethod): this;
		public customizeResponse(name: string, response: ((message: KlasaMessage) => string)): this;
		public createPrompt(message: KlasaMessage, options?: TextPromptOptions): TextPrompt;
		public toJSON(): Tag[];
		public toString(): string;

		private static parseUsage(usageString: string): Tag[];
		private static tagOpen(usage: ObjectLiteral, char: string): void;
		private static tagClose(usage: ObjectLiteral, char: string): void;
		private static tagSpace(usage: ObjectLiteral, char: string): void;
	}

//#endregion Usage

//#region Util

	export class Colors {
		public constructor(options?: ColorsFormatOptions);
		public opening: string;
		public closing: string;

		public format(input: string): string;
		public static useColors: boolean | null;
		public static CLOSE: ColorsClose;
		public static STYLES: ColorsStyles;
		public static TEXTS: ColorsTexts;
		public static BACKGROUNDS: ColorsBackgrounds;
		public static hexToRGB(hex: string): number[];
		public static hueToRGB(p: number, q: number, t: number): number;
		public static hslToRGB([h, s, l]: [number | string, number | string, number | string]): number[];
		public static formatArray([pos1, pos2, pos3]: [number | string, number | string, number | string]): string;

		private static style(styles: string | string[], data?: ColorsFormatData): ColorsFormatData;
		private static background(style: ColorsFormatType, data?: ColorsFormatData): ColorsFormatData;
		private static text(style: ColorsFormatType, data?: ColorsFormatData): ColorsFormatData;

	}

	export const constants: Constants;

	export class Cron {
		public constructor(cron: string);
		public next(zDay?: Date, origin?: boolean): Date;

		private static _normalize(cron: string): string;
		private static _parseString(cron: string): number[][];
		private static _parsePart(cronPart: string, id: number): number[];
		private static _range(min: number, max: number, step: number): number[];
	}

	export class Duration {
		public constructor(pattern: string);
		public offset: number;
		public readonly fromNow: Date;

		public dateFrom(date: Date): Date;

		public static toNow(earlier: Date | number | string, showIn?: boolean): string;

		private static regex: RegExp;
		private static nanosecond: number;
		private static ns: number;
		private static microsecond: number;
		private static μs: number;
		private static millisecond: number;
		private static ms: number;
		private static second: number;
		private static sec: number;
		private static s: number;
		private static minute: number;
		private static min: number;
		private static m: number;
		private static hour: number;
		private static hr: number;
		private static h: number;
		private static day: number;
		private static d: number;
		private static month: number;
		private static b: number;
		private static year: number;
		private static yr: number;
		private static y: number;

		private static _parse(pattern: string): number;
	}

	export class KlasaConsole {
		private constructor(client: KlasaClient, options: KlasaConsoleConfig);
		public readonly client: KlasaClient;
		public readonly stdout: NodeJS.WritableStream;
		public readonly stderr: NodeJS.WritableStream;
		public template: Timestamp | null;
		public colors: KlasaConsoleColorStyles;
		public utc: boolean;

		private readonly timestamp: string;

		private write(data: any[], type?: string): void;

		public log(...data: any[]): void;
		public warn(...data: any[]): void;
		public error(...data: any[]): void;
		public debug(...data: any[]): void;
		public verbose(...data: any[]): void;
		public wtf(...data: any[]): void;

		private static _flatten(data: any): string;
	}

	export class ReactionHandler extends ReactionCollector {
		public constructor(message: KlasaMessage, filter: Function, options: ReactionHandlerOptions, display: RichDisplay | RichMenu, emojis: EmojiResolvable[]);
		public display: RichDisplay | RichMenu;
		public methodMap: Map<string, EmojiResolvable>;
		public currentPage: number;
		public prompt: string;
		public time: number;
		public awaiting: boolean;
		public selection: Promise<number>;
		public reactionsDone: boolean;

		public first(): void;
		public back(): void;
		public forward(): void;
		public last(): void;
		public jump(): Promise<void>;
		public info(): void;
		public stop(): void;
		public zero(): void;
		public one(): void;
		public two(): void;
		public three(): void;
		public four(): void;
		public five(): void;
		public six(): void;
		public seven(): void;
		public eight(): void;
		public nine(): void;
		public update(): void;

		private _queueEmojiReactions(emojis: EmojiResolvable[]): Promise<null>;
	}

	export class RichDisplay {
		public constructor(embed?: MessageEmbed);
		public embedTemplate: MessageEmbed;
		public pages: MessageEmbed[];
		public infoPage: MessageEmbed | null;
		public emojis: RichDisplayEmojisObject;
		public footered: boolean;
		public footerPrefix: string;
		public footerSuffix: string;
		public readonly template: MessageEmbed;

		public setEmojis(emojis: RichDisplayEmojisObject): this;
		public setFooterPrefix(prefix: string): this;
		public setFooterSuffix(suffix: string): this;
		public useCustomFooters(): this;
		public addPage(embed: Function | MessageEmbed): this;
		public setInfoPage(embed: MessageEmbed): RichDisplay;
		public run(message: KlasaMessage, options?: RichDisplayRunOptions): Promise<ReactionHandler>;

		protected _determineEmojis(emojis: EmojiResolvable[], stop: boolean, jump: boolean, firstLast: boolean): EmojiResolvable[];
		private _footer(): void;
		private _handlePageGeneration(cb: Function | MessageEmbed): MessageEmbed;
	}

	export class RichMenu extends RichDisplay {
		public constructor(embed?: MessageEmbed);
		public emojis: RichMenuEmojisObject;
		public paginated: boolean;
		public options: MenuOption[];

		public addOption(name: string, body: string, inline?: boolean): RichMenu;
		public run(message: KlasaMessage, options?: RichMenuRunOptions): Promise<ReactionHandler>;

		protected _determineEmojis(emojis: EmojiResolvable[], stop: boolean): EmojiResolvable[];
		private _paginate(): void;
	}

	export class Stopwatch {
		public constructor(digits?: number);
		public digits: number;
		private _start: number;
		private _end: number | null;

		public readonly duration: number;
		public readonly running: boolean;
		public restart(): this;
		public reset(): this;
		public start(): this;
		public stop(): this;
		public toString(): string;
	}

	export class Timestamp {
		public constructor(pattern: string);
		public pattern: string;
		private _template: TimestampObject[];

		public display(time?: Date | number | string): string;
		public displayUTC(time?: Date | number | string): string;
		public edit(pattern: string): this;

		public static utc(time?: Date | number | string): Date;
		public static displayArbitrary(pattern: string, time?: Date | number | string): string;

		private static A(time: Date): string;
		private static a(time: Date): string;
		private static d(time: Date): string;
		private static D(time: Date): string;
		private static dd(time: Date): string;
		private static DD(time: Date): string;
		private static ddd(time: Date): string;
		private static DDD(time: Date): string;
		private static dddd(time: Date): string;
		private static DDDD(time: Date): string;
		private static h(time: Date): string;
		private static H(time: Date): string;
		private static hh(time: Date): string;
		private static HH(time: Date): string;
		private static m(time: Date): string;
		private static M(time: Date): string;
		private static mm(time: Date): string;
		private static MM(time: Date): string;
		private static MMM(time: Date): string;
		private static MMMM(time: Date): string;
		private static Q(time: Date): string;
		private static S(time: Date): string;
		private static s(time: Date): string;
		private static ss(time: Date): string;
		private static SS(time: Date): string;
		private static SSS(time: Date): string;
		private static x(time: Date): string;
		private static X(time: Date): string;
		private static Y(time: Date): string;
		private static YY(time: Date): string;
		private static YYY(time: Date): string;
		private static YYYY(time: Date): string;
		private static Z(time: Date): string;
		private static ZZ(time: Date): string;

		private static _resolveDate(time: Date | number | string): Date;
		private static _display(template: string, time: Date | number | string): string;
		private static _patch(pattern: string): TimestampObject[];
	}

	export class Type {
		public constructor(value: any, parent?: Type);

		public value: any;
		public is: string;

		private parent: Type | null;
		private childKeys: Map<string, Type>;
		private childValues: Map<string, Type>;

		private readonly childTypes: string;

		public toString(): string;

		private addValue(value: any): void;
		private addEntry(entry: [string, any]): void;
		private parents(): Iterator<Type>;
		private check(): void;
		private isCircular(): boolean;

		public static resolve(value: any): string;

		private static list(values: Map<string, Type>): string;
	}

	class Util {
		public static arrayFromObject<T = any>(obj: ObjectLiteral<T>, prefix?: string): Array<T>;
		public static arraysStrictEquals(arr1: any[], arr2: any[]): boolean;
		public static chunk<T>(entries: T[], chunkSize: number): Array<T[]>;
		public static clean(text: string): string;
		public static codeBlock(lang: string, expression: string | number | Stringifible): string;
		public static deepClone<T = any>(source: T): T;
		public static exec(exec: string, options?: ExecOptions): Promise<{ stdout: string, stderr: string }>;
		public static getIdentifier(value: PrimitiveType | { id?: PrimitiveType, name?: PrimitiveType }): PrimitiveType | null;
		public static getTypeName(input: any): string;
		public static isClass(input: any): input is Constructable<any>;
		public static isFunction(input: any): input is Function;
		public static isNumber(input: any): input is number;
		public static isObject(input: any): boolean;
		public static isPrimitive(input: any): input is string | number | boolean;
		public static isThenable(input: any): boolean;
		public static makeObject<T = ObjectLiteral, S = ObjectLiteral>(path: string, value: any, obj?: ObjectLiteral): T & S;
		public static mergeDefault<T = ObjectLiteral, S = ObjectLiteral>(objDefaults: T, objSource: S): T & S;
		public static mergeObjects<T = ObjectLiteral, S = ObjectLiteral>(objTarget: T, objSource: S): T & S;
		public static objectToTuples(obj: ObjectLiteral, entries?: { keys: string[], values: any[] }): [string[], any[]];
		public static regExpEsc(str: string): string;
		public static sleep<T = any>(delay: number, args?: T): Promise<T>;
		public static toTitleCase(str: string): string;
		public static tryParse<T = ObjectLiteral>(value: string): T | string;
		private static initClean(client: KlasaClient): void;

		public static titleCaseVariants: TitleCaseVariants;
		public static PRIMITIVE_TYPES: string[];
	}

	export { Util as util };

//#endregion Util

//#endregion Classes

//#region Typedefs

	export type KlasaClientOptions = {
		commandEditing?: boolean;
		commandLogging?: boolean;
		commandMessageLifetime?: number;
		console?: KlasaConsoleConfig;
		consoleEvents?: KlasaConsoleEvents;
		customPromptDefaults?: KlasaCustomPromptDefaults;
		disabledCorePieces?: string[];
		gateways?: KlasaGatewaysOptions;
		language?: string;
		ownerID?: string;
		permissionLevels?: PermissionLevels;
		pieceDefaults?: KlasaPieceDefaults;
		prefix?: string | string[];
<<<<<<< HEAD
		preserveSettings?: boolean;
=======
		preserveConfigs?: boolean;
		prefixCaseInsensitive?: boolean;
>>>>>>> e64ca8fb
		providers?: KlasaProvidersOptions;
		readyMessage?: (client: KlasaClient) => string;
		regexPrefix?: RegExp;
		schedule?: KlasaClientOptionsSchedule;
		typing?: boolean;
	} & ClientOptions;

	export type KlasaClientOptionsSchedule = {
		interval?: number;
	};

	export type KlasaCustomPromptDefaults = {
		limit?: number;
		time?: number;
		quotedStringSupport?: boolean;
	};

	export type KlasaPieceDefaults = {
		arguments?: ArgumentOptions;
		commands?: CommandOptions;
		events?: EventOptions;
		extendables?: ExtendableOptions;
		finalizers?: FinalizerOptions;
		inhibitors?: InhibitorOptions;
		languages?: LanguageOptions;
		monitors?: MonitorOptions;
		providers?: ProviderOptions;
	};

	export type KlasaProvidersOptions = {
		default?: string;
	} & ObjectLiteral;

	export type KlasaGatewaysOptions = {
		clientStorage?: GatewayDriverRegisterOptions;
		guilds?: GatewayDriverRegisterOptions;
		users?: GatewayDriverRegisterOptions;
	} & ObjectLiteral;

	// Parsers
	type ArgResolverCustomMethod = (arg: string, possible: Possible, message: KlasaMessage, params: string[]) => any;

	type Constants = {
		DEFAULTS: {
			CLIENT: KlasaClientOptions,
			CONSOLE: KlasaConsoleConfig,
			DATATYPES: ObjectLiteral<QueryBuilderDatatype>
		};
		TIME: {
			SECOND: number;
			MINUTE: number;
			HOUR: number;
			DAY: number;
			DAYS: string[];
			MONTHS: string[];
			TIMESTAMP: {
				TOKENS: {
					Y: number;
					Q: number;
					M: number;
					D: number;
					d: number;
					X: number;
					x: number;
					H: number;
					h: number;
					a: number;
					A: number;
					m: number;
					s: number;
					S: number;
					Z: number;
				};
			};
			CRON: {
				partRegex: RegExp;
				allowedNum: number[][];
				predefined: {
					'@annually': string;
					'@yearly': string;
					'@monthly': string;
					'@weekly': string;
					'@daily': string;
					'@hourly': string;
				};
				tokens: {
					jan: number;
					feb: number;
					mar: number;
					apr: number;
					may: number;
					jun: number;
					jul: number;
					aug: number;
					sep: number;
					oct: number;
					nov: number;
					dec: number;
					sun: number;
					mon: number;
					tue: number;
					wed: number;
					thu: number;
					fri: number;
					sat: number;
				};
				tokensRegex: RegExp;
			}
		};
	};

	// Permissions
	export type PermissionLevel = {
		break: boolean;
		check: (client: KlasaClient, message: KlasaMessage) => Promise<boolean> | boolean;
		fetch: boolean;
	};

	export type PermissionLevelOptions = {
		break?: boolean;
		fetch?: boolean;
	};

	export type PermissionLevelsData = {
		broke: boolean;
		permission: boolean;
	};

	// Schedule
	export type ScheduledTaskOptions = {
		catchUp?: boolean;
		data?: any;
		id?: string;
	};

	export type ScheduledTaskJSON = {
		catchUp: boolean;
		data: ObjectLiteral;
		id: string;
		taskName: string;
		time: number;
	};

	export type ScheduledTaskUpdateOptions = {
		catchUp?: boolean;
		data?: any;
		repeat?: string;
		time?: Date;
	};

	// Settings
	export type GatewayOptions = {
		provider: string;
	};

	export type GatewayJSON = {
		options: GatewayOptions;
		schema: SchemaFolderAddOptions;
		type: string;
	};

	export type GatewayGetPathOptions = {
		avoidUnconfigurable?: boolean;
		errors?: boolean;
		piece?: boolean;
	};

	export type GatewayGetPathResult = {
		piece: SchemaPiece;
		route: string[];
	};

	export type QueryBuilderDatatype = {
		array?: (datatype: string) => string;
		resolver?: <T = any>(input: any, schemaPiece: SchemaPiece) => T;
		type: string | ((piece: SchemaPiece) => string);
	};

	export type QueryBuilderOptions = {
		arrayResolver?: (values: Array<any>, piece: SchemaPiece, resolver: Function) => string;
		formatDatatype?: (name: string, datatype: string, def?: string) => string;
	} & ObjectLiteral<string | ((piece: SchemaPiece) => string) | QueryBuilderDatatype>;

	export type GuildResolvable = KlasaGuild
		| KlasaMessage
		| KlasaGuildChannel
		| Snowflake;

	export type SettingsResetOptions = {
		avoidUnconfigurable?: boolean;
		force?: boolean;
	};

	export type SettingsUpdateOptions = {
		action?: 'add' | 'remove' | 'auto';
		arrayPosition?: number;
		avoidUnconfigurable?: boolean;
		force?: boolean;
	};

	export type SettingsUpdateResult = {
		errors: Error[];
		updated: SettingsUpdateResultEntry[];
	};

	export type SettingsUpdateResultEntry = {
		data: [string, any];
		piece: SchemaPiece;
	};

	export type GatewayDriverRegisterOptions = {
		provider?: string;
		syncArg?: string[] | string | true;
	};

	export type SchemaFolderAddOptions = SchemaFolderOptions | SchemaPieceOptions;

	export type SchemaPieceOptions = {
		type: string;
		array?: boolean;
		configurable?: boolean;
		default?: any;
		max?: number | null;
		min?: number | null;
	};

	export type SchemaFolderOptions = {
		type?: 'Folder';
	} & ObjectLiteral<SchemaPieceOptions>;

	export type SchemaPieceEditOptions = {
		configurable?: boolean;
		default?: any;
		max?: number;
		min?: number;
	};

	export type GatewayDriverJSON = {
		clientStorage: GatewayJSON;
		guilds: GatewayJSON;
		users: GatewayJSON;
		keys: string[];
		ready: boolean;
		types: string[];
	} & ObjectLiteral<GatewayJSON>;

	// Structures
	export type PieceOptions = {
		enabled?: boolean
		name?: string,
	};

	export type ArgumentOptions = {
		aliases?: string[];
	} & PieceOptions;

	export type CommandOptions = {
		aliases?: string[];
		autoAliases?: boolean;
		requiredPermissions?: PermissionResolvable;
		bucket?: number;
		cooldown?: number;
		deletable?: boolean;
		description?: string | string[] | ((language: Language) => string | string[]);
		extendedHelp?: string | string[] | ((language: Language) => string | string[]);
		guarded?: boolean;
		nsfw?: boolean;
		permissionLevel?: number;
		promptLimit?: number;
		promptTime?: number;
		quotedStringSupport?: boolean;
		requiredSettings?: string[];
		runIn?: Array<'text' | 'dm' | 'group'>;
		subcommands?: boolean;
		usage?: string;
		usageDelim?: string;
	} & PieceOptions;

	export type ExtendableOptions = {
		appliesTo: string[];
		klasa?: boolean;
	} & PieceOptions;

	export type InhibitorOptions = {
		spamProtection?: boolean;
	} & PieceOptions;

	export type MonitorOptions = {
		ignoreBots?: boolean;
		ignoreEdits?: boolean;
		ignoreOthers?: boolean;
		ignoreSelf?: boolean;
		ignoreWebhooks?: boolean;
		ignoreBlacklistedUsers?: boolean;
		ignroeBlacklistedGuilds?: boolean;
	} & PieceOptions;

	export type EventOptions = {
		emitter?: NodeJS.EventEmitter;
		event?: string;
		once?: boolean;
	} & PieceOptions;

	export type ProviderOptions = PieceOptions;
	export type FinalizerOptions = PieceOptions;
	export type LanguageOptions = PieceOptions;
	export type TaskOptions = PieceOptions;

	export type PieceJSON = {
		directory: string;
		path: string;
		enabled: boolean;
		file: string[];
		name: string;
		type: string;
	};

	export type PieceArgumentJSON = {
		aliases: string[];
	} & PieceJSON;

	export type PieceCommandJSON = {
		aliases: string[];
		requiredPermissions: string[];
		bucket: number;
		category: string;
		cooldown: number;
		deletable: boolean;
		description: string | ((language: Language) => string);
		extendedHelp: string | ((language: Language) => string);
		fullCategory: string[];
		guarded: boolean;
		nsfw: boolean;
		permissionLevel: number;
		promptLimit: number;
		promptTime: number;
		quotedStringSupport: boolean;
		requiredSettings: string[];
		runIn: Array<'text' | 'dm' | 'group'>;
		subCategory: string;
		subcommands: boolean;
		usage: {
			usageString: string;
			usageDelim: string;
			nearlyFullUsage: string;
		};
		usageDelim: string;
		usageString: string;
	} & PieceJSON;

	export type PieceExtendableJSON = {
		appliesTo: string[];
		target: 'discord.js' | 'klasa';
	} & PieceJSON;

	export type PieceInhibitorJSON = {
		spamProtection: boolean;
	} & PieceJSON;

	export type PieceMonitorJSON = {
		ignoreBots: boolean;
		ignoreEdits: boolean;
		ignoreOthers: boolean;
		ignoreSelf: boolean;
		ignoreWebhooks: boolean;
		ignoreBlacklistedUsers: boolean;
		ignroeBlacklistedGuilds: boolean;
	} & PieceJSON;

	export type PieceEventJSON = {
		emitter: string;
		event: string;
		once: boolean;
	} & PieceJSON;

	export type PieceProviderJSON = PieceJSON;
	export type PieceFinalizerJSON = PieceJSON;
	export type PieceLanguageJSON = PieceJSON;
	export type PieceTaskJSON = PieceJSON;

	// Usage
	export type TextPromptOptions = {
		limit?: number;
		time?: number;
		quotedStringSupport?: boolean;
	};

	// Util
	export type ColorsClose = {
		normal: 0;
		bold: 22;
		dim: 22;
		italic: 23;
		underline: 24;
		inverse: 27;
		hidden: 28;
		strikethrough: 29;
		text: 39;
		background: 49;
	};

	export type ColorsStyles = {
		normal: 0;
		bold: 1;
		dim: 2;
		italic: 3;
		underline: 4;
		inverse: 7;
		hidden: 8;
		strikethrough: 9;
	};

	export type ColorsTexts = {
		black: 30;
		red: 31;
		green: 32;
		yellow: 33;
		blue: 34;
		magenta: 35;
		cyan: 36;
		lightgray: 37;
		lightgrey: 37;
		gray: 90;
		grey: 90;
		lightred: 91;
		lightgreen: 92;
		lightyellow: 93;
		lightblue: 94;
		lightmagenta: 95;
		lightcyan: 96;
		white: 97;
	};

	export type ColorsBackgrounds = {
		black: 40;
		red: 41;
		green: 42;
		yellow: 43;
		blue: 44;
		magenta: 45;
		cyan: 46;
		gray: 47;
		grey: 47;
		lightgray: 100;
		lightgrey: 100;
		lightred: 101;
		lightgreen: 102;
		lightyellow: 103;
		lightblue: 104;
		lightmagenta: 105;
		lightcyan: 106;
		white: 107;
	};

	export type ColorsFormatOptions = {
		background?: string | number | string[];
		style?: string | string[];
		text?: string | number | string[]
	};

	export type ColorsFormatType = string | number | [string, string, string] | [number, number, number];

	type ColorsFormatData = {
		opening: string[];
		closing: string[];
	};

	export type KlasaConsoleConfig = {
		utc?: boolean;
		colors?: KlasaConsoleColorStyles;
		stderr?: NodeJS.WritableStream;
		stdout?: NodeJS.WritableStream;
		timestamps?: boolean | string;
		useColor?: boolean;
	};

	export type KlasaConsoleEvents = {
		debug?: boolean;
		error?: boolean;
		log?: boolean;
		verbose?: boolean;
		warn?: boolean;
		wtf?: boolean;
	};

	export type KlasaConsoleColorStyles = {
		debug: KlasaConsoleColorObjects;
		error: KlasaConsoleColorObjects;
		log: KlasaConsoleColorObjects;
		verbose: KlasaConsoleColorObjects;
		warn: KlasaConsoleColorObjects;
		wtf: KlasaConsoleColorObjects;
	};

	export type KlasaConsoleColorObjects = {
		log?: string;
		message?: KlasaConsoleMessageObject;
		time?: KlasaConsoleTimeObject;
	};

	export type KlasaConsoleMessageObject = {
		background?: KlasaConsoleColorTypes;
		style?: KlasaConsoleStyleTypes;
		text?: KlasaConsoleColorTypes;
	};

	export type KlasaConsoleTimeObject = {
		background?: KlasaConsoleColorTypes;
		style?: KlasaConsoleStyleTypes;
		text?: KlasaConsoleColorTypes;
	};

	export type KlasaConsoleColorTypes = 'black'
		| 'blue'
		| 'cyan'
		| 'gray'
		| 'green'
		| 'grey'
		| 'lightblue'
		| 'lightcyan'
		| 'lightgray'
		| 'lightgreen'
		| 'lightgrey'
		| 'lightmagenta'
		| 'lightred'
		| 'lightyellow'
		| 'magenta'
		| 'red'
		| 'white'
		| number[]
		| string[];

	export type KlasaConsoleStyleTypes = 'normal'
		| 'bold'
		| 'dim'
		| 'italic'
		| 'underline'
		| 'inverse'
		| 'hidden'
		| 'strikethrough';

	export type ReactionHandlerOptions = {
		filter?: Function;
		max?: number;
		maxEmojis?: number;
		maxUsers?: number;
		prompt?: string;
		startPage?: number;
		stop?: boolean;
		time?: number;
	};

	export type TimestampObject = {
		content: string | null;
		type: string;
	};

	export type RichDisplayRunOptions = {
		filter?: ((reaction: MessageReaction, user: KlasaUser) => boolean);
		firstLast?: boolean;
		jump?: boolean;
		max?: number;
		maxEmojis?: number;
		maxUsers?: number;
		prompt?: string;
		startPage?: number;
		stop?: boolean;
		time?: number;
	};

	export type RichDisplayEmojisObject = {
		first: EmojiResolvable;
		back: EmojiResolvable;
		forward: EmojiResolvable;
		last: EmojiResolvable;
		jump: EmojiResolvable;
		info: EmojiResolvable;
		stop: EmojiResolvable;
	} & ObjectLiteral<EmojiResolvable>;

	export type RichMenuEmojisObject = {
		zero: EmojiResolvable;
		one: EmojiResolvable;
		two: EmojiResolvable;
		three: EmojiResolvable;
		four: EmojiResolvable;
		five: EmojiResolvable;
		six: EmojiResolvable;
		seven: EmojiResolvable;
		eight: EmojiResolvable;
		nine: EmojiResolvable;
	} & RichDisplayEmojisObject;

	export type MenuOption = {
		name: string;
		body: string;
		inline?: boolean;
	};

	export type RichMenuRunOptions = {
		filter?: Function;
		max?: number;
		maxEmojis?: number;
		maxUsers?: number;
		prompt?: string;
		startPage?: number;
		stop?: boolean;
		time?: number;
	};

	interface Stringifible {
		toString(): string;
	}

	interface ObjectLiteral<T = any> {
		[k: string]: T;
	}

	export type GuildSettings = ObjectLiteral;
	export type SchemaObject = ObjectLiteral<SchemaPiece>;
	export type SchemaDefaults = ObjectLiteral;

	type Constructable<T> = new (...args: any[]) => T;

	export type PrimitiveType = string | number | boolean;

	export type TitleCaseVariants = {
		textchannel: 'TextChannel';
		voicechannel: 'VoiceChannel';
		categorychannel: 'CategoryChannel';
		guildmember: 'GuildMember';
	} & ObjectLiteral<string>;

//#endregion

}<|MERGE_RESOLUTION|>--- conflicted
+++ resolved
@@ -1284,12 +1284,8 @@
 		permissionLevels?: PermissionLevels;
 		pieceDefaults?: KlasaPieceDefaults;
 		prefix?: string | string[];
-<<<<<<< HEAD
 		preserveSettings?: boolean;
-=======
-		preserveConfigs?: boolean;
 		prefixCaseInsensitive?: boolean;
->>>>>>> e64ca8fb
 		providers?: KlasaProvidersOptions;
 		readyMessage?: (client: KlasaClient) => string;
 		regexPrefix?: RegExp;
