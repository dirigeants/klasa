declare module 'klasa' {

	import { ExecOptions } from 'child_process';

	import {
		BufferResolvable,
		CategoryChannel,
		Channel,
		Client,
		ClientApplication,
		ClientOptions,
		ClientUser,
		Collection,
		DMChannel,
		Emoji,
		EmojiResolvable,
		Guild,
		GuildChannel,
		GuildEmoji,
		GuildMember,
		Message,
		MessageAttachment,
		MessageCollector,
		MessageEmbed,
		MessageOptions,
		MessageReaction,
		MessageType,
		PermissionResolvable,
		Permissions,
		Presence,
		RateLimitData,
		ReactionCollector,
		Role,
		Snowflake,
		Speaking,
		StringResolvable,
		TextChannel,
		User,
		UserResolvable,
		VoiceChannel,
		VoiceState,
		WebhookClient
	} from 'discord.js';

	export const version: string;

//#region Classes

	export class KlasaClient extends Client {
		public constructor(options?: KlasaClientOptions);
		public login(token?: string): Promise<string>;
		private validatePermissionLevels(): PermissionLevels;
		private _ready(): Promise<void>;

		public sweepMessages(lifetime?: number, commandLifeTime?: number): number;
		public static basePermissions: Permissions;
		public static defaultGuildSchema: Schema;
		public static defaultUserSchema: Schema;
		public static defaultClientSchema: Schema;
		public static defaultPermissionLevels: PermissionLevels;
		public static plugin: symbol;
		public static use(mod: any): typeof KlasaClient;
	}

	export { KlasaClient as Client };

//#region Extensions

	export class KlasaGuild extends Guild {
		public settings: Settings;
		public readonly language: Language;
	}

	export interface CachedPrefix {
		regex: RegExp;
		length: number;
	}

	export class KlasaMessage extends Message {
		private levelID: Snowflake | null;
		private prompter: CommandPrompt | null;
		private _responses: KlasaMessage[];
		private _patch(data: any): void;
		private _parseCommand(): void;
		private _customPrefix(): CachedPrefix | null;
		private _mentionPrefix(): CachedPrefix | null;
		private _naturalPrefix(): CachedPrefix | null;
		private _prefixLess(): CachedPrefix | null;
		private static generateNewPrefix(prefix: string, flags: string): CachedPrefix;

		private static prefixes: Map<string, CachedPrefix>;
	}

	export class KlasaUser extends User {}

//#endregion Extensions

//#region Parsers

	export class Resolver {
		public constructor(client: KlasaClient);
		public readonly client: KlasaClient;

		public boolean(input: boolean | string): Promise<boolean>;
		public channel(input: Channel | Snowflake): Promise<Channel>;
		public float(input: string | number): Promise<number>;
		public guild(input: KlasaGuild | Snowflake): Promise<KlasaGuild>;
		public integer(input: string | number): Promise<number>;
		public member(input: KlasaUser | GuildMember | Snowflake, guild: KlasaGuild): Promise<GuildMember>;
		public message(input: KlasaMessage | Snowflake, channel: Channel): Promise<KlasaMessage>;
		public role(input: Role | Snowflake, guild: KlasaGuild): Promise<Role>;
		public string(input: string): Promise<string>;
		public url(input: string): Promise<string>;
		public user(input: KlasaUser | GuildMember | KlasaMessage | Snowflake): Promise<KlasaUser>;

		public static readonly regex: {
			userOrMember: RegExp,
			channel: RegExp,
			role: RegExp,
			snowflake: RegExp
		};
	}

	export class SettingResolver extends Resolver {
		public any(data: any): Promise<any>;
		public boolean(data: any, guild: KlasaGuild, name: string): Promise<boolean>;
		public boolean(input: boolean | string): Promise<boolean>;
		public channel(data: any, guild: KlasaGuild, name: string): Promise<Channel>;
		public channel(input: Channel | Snowflake): Promise<Channel>;
		public command(data: any, guild: KlasaGuild, name: string): Promise<Command>;
		public float(data: any, guild: KlasaGuild, name: string, minMax: { min: number, max: number }): Promise<number>;
		public float(input: string | number): Promise<number>;
		public guild(data: any, guild: KlasaGuild, name: string): Promise<KlasaGuild>;
		public guild(input: KlasaGuild | Snowflake): Promise<KlasaGuild>;
		public integer(data: any, guild: KlasaGuild, name: string, minMax: { min: number, max: number }): Promise<number>;
		public integer(input: string | number): Promise<number>;
		public language(data: any, guild: KlasaGuild, name: string): Promise<Language>;
		public role(data: any, guild: KlasaGuild, name: string): Promise<Role>;
		public role(input: Role | Snowflake, guild: KlasaGuild): Promise<Role>;
		public string(data: any, guild: KlasaGuild, name: string, minMax: { min: number, max: number }): Promise<string>;
		public string(input: string): Promise<string>;
		public textchannel(data: any, guild: KlasaGuild, name: string): Promise<TextChannel>;
		public url(data: any, guild: KlasaGuild, name: string): Promise<string>;
		public url(input: string): Promise<string>;
		public user(data: any, guild: KlasaGuild, name: string): Promise<KlasaUser>;
		public user(input: KlasaUser | GuildMember | KlasaMessage | Snowflake): Promise<KlasaUser>;
		public voicechannel(data: any, guild: KlasaGuild, name: string): Promise<VoiceChannel>;
		public categorychannel(data: any, guild: KlasaGuild, name: string): Promise<VoiceChannel>;

		public static maxOrMin(guild: KlasaGuild, value: number, min: number, max: number, name: string, suffix: string): boolean;
	}

//#endregion Parsers

//#region Permissions

	export class PermissionLevels extends Collection<number, PermissionLevel> {
		public constructor(levels?: number);

		public add(level: number, check: (message: KlasaMessage) => boolean, options?: PermissionLevelOptions): this;
		public debug(): string;
		public isValid(): boolean;
		public remove(level: number): this;
		public set(level: number, obj: PermissionLevelOptions | symbol): this;

		public run(message: KlasaMessage, min: number): PermissionLevelsData;
	}

//#endregion Permissions

//#region Schedule

	export class Schedule {
		public constructor(client: KlasaClient);
		public client: KlasaClient;
		public tasks: ScheduledTask[];
		public timeInterval: number;
		private _interval: NodeJS.Timer;

		private readonly _tasks: ScheduledTaskOptions[];
		public init(): Promise<void>;
		public execute(): Promise<void>;
		public next(): ScheduledTask;
		public create(taskName: string, time: Date | number | string, options?: ScheduledTaskOptions): Promise<ScheduledTask>;
		public get(id: string): ScheduledTask | void;
		public delete(id: string): Promise<this>;
		public clear(): Promise<void>;

		private _add(taskName: string, time: Date | number | string, options: ScheduledTaskOptions): ScheduledTask;
		private _insert(task: ScheduledTask): ScheduledTask;
		private _clearInterval(): void;
		private _checkInterval(): void;

		public [Symbol.iterator](): Iterator<ScheduledTask>;
	}

	export class ScheduledTask {
		public constructor(client: KlasaClient, taskName: string, time: Date | number | string, options?: ScheduledTaskOptions);
		public readonly client: KlasaClient;
		public readonly store: Schedule;
		public taskName: string;
		public recurring: Cron | null;
		public time: Date;
		public id: string;
		public data: any;

		private running: boolean;

		public readonly task?: Task;
		public run(): Promise<this>;
		public update(options?: ScheduledTaskUpdateOptions): Promise<this>;
		public delete(): Promise<Schedule>;
		public toJSON(): ScheduledTaskJSON;

		private static _resolveTime(time: Date | number | Cron | string): [Date, Cron];
		private static _generateID(client: KlasaClient, time: Date | number): string;
		private static _validate(st: ScheduledTask): void;
	}

//#endregion Schedule

//#region Settings

	export class Settings {
		public constructor(manager: Gateway, data: any);
		public readonly client: KlasaClient;
		public readonly gateway: Gateway;
		public readonly id: string;
		public readonly synchronizing: boolean;
		private _existsInDB: boolean;

		public get<T = any>(path: string | string[]): T;
		public clone(): Settings;
		public sync(force?: boolean): Promise<this>;
		public destroy(): Promise<this>;

		public reset(key?: string | string[], options?: SettingsResetOptions): Promise<SettingsUpdateResult>;
		public reset(key?: string | string[], guild?: KlasaGuild, options?: SettingsResetOptions): Promise<SettingsUpdateResult>;
		public update(key: Record<string, any>, options?: SettingsUpdateOptions): Promise<SettingsUpdateResult>;
		public update(key: Record<string, any>, guild?: GuildResolvable, options?: SettingsUpdateOptions): Promise<SettingsUpdateResult>;
		public update(key: string, value: any, options?: SettingsUpdateOptions): Promise<SettingsUpdateResult>;
		public update(key: string, value: any, guild?: GuildResolvable, options?: SettingsUpdateOptions): Promise<SettingsUpdateResult>;
		public update(entries: Array<[string, any]>, options?: SettingsUpdateOptions): Promise<SettingsUpdateResult>;
		public update(entries: Array<[string, any]>, guild?: GuildResolvable, options?: SettingsUpdateOptions): Promise<SettingsUpdateResult>;
		public list(message: KlasaMessage, path: SchemaFolder | string): string;
		public resolveString(message: KlasaMessage, path: SchemaPiece | string): string;

		private _save(data: SettingsUpdateResult): Promise<void>;
		private _setValueByPath(piece: SchemaPiece, parsedID: any): { updated: boolean, old: any };
		private _patch(data: Record<string, any>, instance?: object, schema?: SchemaFolder): void;

		public toJSON(): Record<string, any>;
		public toString(): string;
	}

	export class Gateway extends GatewayStorage {
		public constructor(store: GatewayDriver, type: string, schema: Schema, provider: string);
		public store: GatewayDriver;
		public syncQueue: Collection<string, Promise<Settings>>;
		public readonly Settings: Settings;
		private cache: Collection<string, { settings: Settings, [k: string]: any }>;

		public get(input: string | number, create?: boolean): Settings;
		public sync(input: string): Promise<Settings>;
		public sync(input?: string[]): Promise<Gateway>;
	}

	export class QueryBuilder {
		public constructor(datatypes: Record<string, QueryBuilderDatatype>, options?: QueryBuilderOptions);
		public get(type: string): QueryBuilderDatatype | null;
		public parse(schemaPiece: SchemaPiece): string;
		public parseValue(value: any, schemaPiece: SchemaPiece, datatype?: QueryBuilderDatatype): string;
		private arrayResolver: (values: Array<any>, piece: SchemaPiece, resolver: Function) => string;
		private formatDatatype: (name: string, datatype: string, def?: string) => string;
		private readonly _datatypes: Record<string, QueryBuilderDatatype>;
	}

	export class GatewayDriver {
		private constructor(client: KlasaClient);
		public readonly client: KlasaClient;
		public keys: Set<string>;
		public ready: boolean;
		public guilds: Gateway;
		public users: Gateway;
		public clientStorage: Gateway;
		private _queue: Array<(() => Gateway)>;

		public [Symbol.iterator](): Iterator<[string, Gateway]>;
		public register(name: string, options?: GatewayDriverRegisterOptions): this;
		public init(): Promise<void>;
		public sync(input?: string[]): Promise<Array<Gateway>>;

		public toJSON(): GatewayDriverJSON;
		public toString(): string;
	}

	export abstract class GatewayStorage {
		public constructor(client: KlasaClient, type: string, schema: Schema, provider: string);
		public readonly client: KlasaClient;
		public readonly defaults: any;
		public readonly provider: Provider | null;
		public readonly providerName: string;
		public readonly type: string;
		public ready: boolean;
		public schema: SchemaFolder | null;

		public getPath(key?: string, options?: GatewayGetPathOptions): GatewayGetPathResult | null;
		public init(): Promise<void>;
		public toJSON(): GatewayJSON;
		public toString(): string;
	}

	export class Schema extends Map<string, SchemaPiece | SchemaFolder> {
		public constructor(path?: string);
		public readonly configurableKeys: Array<string>;
		public readonly defaults: Record<string, any>;
		public readonly path: string;
		public readonly paths: Map<string, SchemaPiece | SchemaFolder>;
		public readonly type: 'Folder';
		public add(key: string, type: string, options?: SchemaPieceOptions): this;
		public add(key: string, callback: (folder: SchemaFolder) => any): this;
		public remove(key: string): this;
		public get<T = Schema | SchemaPiece | SchemaFolder>(key: string | Array<string>): T;
		public toJSON(): Record<string, any>;
	}

	export class SchemaFolder extends Schema {
		public constructor(parent: Schema | SchemaFolder, key: string);
		public readonly key: string;
		public readonly parent: Schema | SchemaFolder;
	}

	export class SchemaPiece {
		public constructor(parent: Schema | SchemaFolder, key: string, type: string, options: SchemaPieceOptions);
		public readonly client: KlasaClient | null;
		public readonly parent: Schema | SchemaFolder;
		public readonly key: string;
		public readonly serializer: Serializer;
		public readonly type: string;
		public readonly path: string;
		public array: boolean;
		public configurable: boolean;
		public default: any;
		public min: number | null;
		public max: number | null;
		public filter: ((client: KlasaClient, value: any, schema: SchemaPiece, language: Language) => boolean) | null;
		public parse<T>(value: any, guild?: KlasaGuild): T;
		public edit(options?: SchemaPieceEditOptions): this;
		public toJSON(): SchemaPieceOptions;

		private isValid(): boolean;
		private _generateDefault(): Array<any> | false | null;
	}

//#endregion Settings

//#region Pieces

	export abstract class Piece {
		public constructor(store: Store<string, Piece, typeof Piece>, file: string[], directory: string, options?: PieceOptions);
		public readonly client: KlasaClient;
		public readonly type: string;
		public readonly path: string;
		public file: string[];
		public name: string;
		public enabled: boolean;
		public store: Store<string, this>;
		public directory: string;

		public reload(): Promise<this>;
		public unload(): void;
		public enable(): this;
		public disable(): this;
		public init(): Promise<any>;
		public toJSON(): PieceJSON;
		public toString(): string;
	}

	export abstract class AliasPiece extends Piece {
		public constructor(store: Store<string, Piece, typeof Piece>, file: string[], directory: string, options?: AliasPieceOptions);
		public aliases: Array<string>;
		public toJSON(): AliasPieceJSON;
	}

	export abstract class Argument extends AliasPiece {
		public constructor(store: ArgumentStore, file: string[], directory: string, options?: ArgumentOptions);
		public aliases: string[];
		public abstract run(arg: string | undefined, possible: Possible, message: KlasaMessage): any;
		public static regex: MentionRegex;
		private static minOrMax(client: KlasaClient, value: number, min: number, max: number, possible: Possible, message: KlasaMessage, suffix: string): boolean;
	}

	export abstract class Command extends AliasPiece {
		public constructor(store: CommandStore, file: string[], directory: string, options?: CommandOptions);
		public readonly bucket: number;
		public readonly category: string;
		public readonly cooldown: number;
		public readonly subCategory: string;
		public readonly usageDelim: string;
		public readonly usageString: string;
		public aliases: string[];
		public requiredPermissions: Permissions;
		public cooldownLevel: 'author' | 'channel' | 'guild';
		public deletable: boolean;
		public description: string | ((language: Language) => string);
		public extendedHelp: string | ((language: Language) => string);
		public flagSupport: boolean;
		public fullCategory: string[];
		public guarded: boolean;
		public hidden: boolean;
		public nsfw: boolean;
		public permissionLevel: number;
		public promptLimit: number;
		public promptTime: number;
		public quotedStringSupport: boolean;
		public requiredSettings: string[];
		public runIn: string[];
		public subcommands: boolean;
		public usage: CommandUsage;
		private cooldowns: RateLimitManager;

		public createCustomResolver(type: string, resolver: ArgResolverCustomMethod): this;
		public customizeResponse(name: string, response: string | ((message: KlasaMessage, possible: Possible) => string)): this;
		public definePrompt(usageString: string, usageDelim?: string): Usage;
		public run(message: KlasaMessage, params: any[]): Promise<KlasaMessage | KlasaMessage[] | null>;
		public toJSON(): PieceCommandJSON;
	}

	export abstract class Event extends Piece {
		public constructor(store: EventStore, file: string[], directory: string, options?: EventOptions);
		public emitter: NodeJS.EventEmitter;
		public event: string;
		public once: boolean;
		private _listener: Function;

		public abstract run(...params: any[]): void;
		public toJSON(): PieceEventJSON;

		private _run(param: any): void;
		private _runOnce(...args: any[]): Promise<void>;
		private _listen(): void;
		private _unlisten(): void;
	}

	export abstract class Extendable extends Piece {
		public constructor(store: ExtendableStore, file: string[], directory: string, options?: ExtendableOptions);
		public readonly appliesTo: Array<Constructor<any>>;
		private staticPropertyDescriptors: PropertyDescriptorMap;
		private instancePropertyDescriptors: PropertyDescriptorMap;
		private originals: Map<Constructor<any>, OriginalPropertyDescriptors>;
		public toJSON(): PieceExtendableJSON;
	}

	export abstract class Finalizer extends Piece {
		public constructor(store: FinalizerStore, file: string[], directory: string, options?: FinalizerOptions);
		public abstract run(message: KlasaMessage, command: Command, response: KlasaMessage | KlasaMessage[] | null, runTime: Stopwatch): void;
		public toJSON(): PieceFinalizerJSON;
		protected _run(message: KlasaMessage, command: Command, response: KlasaMessage | KlasaMessage[] | null, runTime: Stopwatch): Promise<void>;
	}

	export abstract class Inhibitor extends Piece {
		public constructor(store: InhibitorStore, file: string[], directory: string, options?: InhibitorOptions);
		public spamProtection: boolean;
		public abstract run(message: KlasaMessage, command: Command): void | boolean | string | Promise<void | boolean | string>;
		public toJSON(): PieceInhibitorJSON;
		protected _run(message: KlasaMessage, command: Command): Promise<boolean | string>;
	}

	export abstract class Language extends Piece {
		public constructor(store: LanguageStore, file: string[], directory: string, options?: LanguageOptions);
		public language: Record<string, string | string[] | ((...args: any[]) => string | string[])>;

		public get<T = string>(term: string, ...args: any[]): T;
		public toJSON(): PieceLanguageJSON;
	}

	export abstract class Monitor extends Piece {
		public constructor(store: MonitorStore, file: string[], directory: string, options?: MonitorOptions);
		public allowedTypes: MessageType[];
		public ignoreBots: boolean;
		public ignoreEdits: boolean;
		public ignoreOthers: boolean;
		public ignoreSelf: boolean;
		public ignoreWebhooks: boolean;
		public ignoreBlacklistedUsers: boolean;
		public ignoreBlacklistedGuilds: boolean;

		public abstract run(message: KlasaMessage): void;
		public shouldRun(message: KlasaMessage): boolean;
		public toJSON(): PieceMonitorJSON;
		protected _run(message: KlasaMessage): Promise<void>;
	}

	export abstract class MultiArgument extends Argument {
		public abstract readonly base: Argument;
		public run<T = any>(argument: string, possible: Possible, message: KlasaMessage): Promise<Array<T>>;
	}

	export abstract class Provider extends Piece {
		public constructor(store: ProviderStore, file: string[], directory: string, options?: ProviderOptions);
		public abstract create(table: string, entry: string, data: any): Promise<any>;
		public abstract createTable(table: string, rows?: any[]): Promise<any>;
		public abstract delete(table: string, entry: string): Promise<any>;
		public abstract deleteTable(table: string): Promise<any>;
		public abstract get(table: string, entry: string): Promise<any>;
		public abstract getAll(table: string): Promise<any[]>;
		public abstract has(table: string, entry: string): Promise<boolean>;
		public abstract hasTable(table: string): Promise<boolean>;
		public abstract update(table: string, entry: string, data: SettingsUpdateResultEntry[] | [string, any][] | Record<string, any>): Promise<any>;
		public abstract replace(table: string, entry: string, data: SettingsUpdateResultEntry[] | [string, any][] | Record<string, any>): Promise<any>;
		// The following is not required by SettingGateway but might be available in some providers
		public getKeys(table: string): Promise<string[]>;
		protected parseUpdateInput<T = Record<string, any>>(updated: T | SettingsUpdateResult): T;

		public shutdown(): Promise<void>;
		public toJSON(): PieceProviderJSON;
	}

	export abstract class SQLProvider extends Provider {
		public abstract qb: QueryBuilder;
		public abstract addColumn<T = any>(table: string, columns: SchemaFolder | SchemaPiece): Promise<T>;
		public abstract removeColumn<T = any>(table: string, columns: string | string[]): Promise<T>;
		public abstract updateColumn<T = any>(table: string, piece: SchemaPiece): Promise<T>;
		public abstract getColumns(table: string): Promise<Array<string>>;
		protected parseUpdateInput<T = [string, any]>(updated?: SettingsUpdateResultEntry[] | [string, any][] | Record<string, any>, resolve?: boolean): T;
		protected parseEntry<T = Record<string, any>>(gateway: string | Gateway, entry: Record<string, any>): T;
		protected parseValue<T = any>(value: any, schemaPiece: SchemaPiece): T;
		private _parseGatewayInput(updated: SettingsUpdateResultEntry[], keys: string[], values: string[], resolve?: boolean): void;
	}

	export abstract class Task extends Piece {
<<<<<<< HEAD
		public constructor(store: TaskStore, file: string[], directory: string, options?: TaskOptions);
		public abstract run(data: any): Promise<void>;
=======
		public constructor(client: KlasaClient, store: TaskStore, file: string[], directory: string, options?: TaskOptions);
		public abstract run(data?: any): Promise<void>;
>>>>>>> 49e8b5a9
		public toJSON(): PieceTaskJSON;
	}

	export abstract class Serializer extends AliasPiece {
		public constructor(store: SerializerStore, file: string[], directory: string, options?: SerializerOptions);
		public serialize(data: any): PrimitiveType;
		public stringify(data: any): string;
		public toJSON(): PieceSerializerJSON;
		public abstract deserialize(data: any, piece: SchemaPiece, language: Language, guild?: KlasaGuild): Promise<any>;
		public static regex: MentionRegex;
	}

//#endregion Pieces

//#region Stores

	export abstract class Store<K, V extends Piece, VConstructor = Constructor<V>> extends Collection<K, V> {
		public constructor(client: KlasaClient, name: string, holds: VConstructor);
		public readonly client: KlasaClient;
		public readonly holds: VConstructor;
		public readonly name: string;
		public readonly userDirectory: string;
		private readonly coreDirectories: Set<string>;

		protected registerCoreDirectory(directory: string): this;
		public delete(name: K | V): boolean;
		public get(key: K): V;
		public get<T extends V>(key: K): T;
		public init(): Promise<any[]>;
		public load(directory: string, file: string[]): V;
		public loadAll(): Promise<number>;
		public resolve(name: V | string): V;
		public set<T extends V>(key: K, value: T): this;
		public set(piece: V): V;
		public toString(): string;

		private static walk<K, V extends Piece, T extends Store<K, V>>(store: T, coreDirectory?: string): Promise<Array<Piece>>;
	}

	export abstract class AliasStore<K, V extends Piece, VConstructor = Constructor<V>> extends Store<K, V, VConstructor> {
		public aliases: Collection<K, V>;
	}

	export class ArgumentStore extends AliasStore<string, Argument, typeof Argument> { }

	export class CommandStore extends AliasStore<string, Command, typeof Command> { }

	export class EventStore extends Store<string, Event, typeof Event> {
		private _onceEvents: Set<string>;
	}

	export class ExtendableStore extends Store<string, Extendable, typeof Extendable> { }

	export class FinalizerStore extends Store<string, Finalizer, typeof Finalizer> {
		public run(message: KlasaMessage, command: Command, response: KlasaMessage | KlasaMessage[], runTime: Stopwatch): Promise<void>;
	}

	export class InhibitorStore extends Store<string, Inhibitor, typeof Inhibitor> {
		public run(message: KlasaMessage, command: Command, selective?: boolean): Promise<void>;
	}

	export class LanguageStore extends Store<string, Language, typeof Language> {
		public readonly default: Language;
	}

	export class MonitorStore extends Store<string, Monitor, typeof Monitor> {
		public run(message: KlasaMessage): Promise<void>;
	}

	export class ProviderStore extends Store<string, Provider, typeof Provider> {
		public readonly default: Provider;
	}

	export class TaskStore extends Store<string, Task, typeof Task> { }

	export class SerializerStore extends AliasStore<string, Serializer, typeof Serializer> { }

//#endregion Stores

//#region Usage

	export class CommandPrompt extends TextPrompt {
		public constructor(message: KlasaMessage, usage: CommandUsage, options: TextPromptOptions);
		private typing: boolean;

		public run<T = any[]>(): Promise<T>;
		private static generateNewDelim(delim: string): RegExp;
		private static delims: Map<string, RegExp>;
	}

	export class CommandUsage extends Usage {
		public constructor(client: KlasaClient, usageString: string, usageDelim: string, command: Command);
		public names: string[];
		public commands: string;
		public nearlyFullUsage: string;

		public createPrompt(message: KlasaMessage, options?: TextPromptOptions): CommandPrompt;
		public fullUsage(message: KlasaMessage): string;
		public toString(): string;
	}

	export class Possible {
		public constructor([match, name, type, min, max, regex, flags]: [string, string, string, string, string, string, string]);
		public name: string;
		public type: string;
		public min: number;
		public max: number;
		public regex: RegExp;

		private static resolveLimit(limit: string, type: string, limitType: string): number;
	}

	export class Tag {
		public constructor(members: string, count: number, required: number);
		public required: number;
		public possibles: Possible[];
		public response: string | ((message: KlasaMessage) => string);

		private register(name: string, response: ArgResolverCustomMethod): boolean;
		private static pattern: RegExp;
		private static parseMembers(members: string, count: number): Possible[];
		private static parseTrueMembers(members: string): string[];
	}

	export class TextPrompt {
		public constructor(message: KlasaMessage, usage: Usage, options?: TextPromptOptions);
		public readonly client: KlasaClient;
		public message: KlasaMessage;
		public target: KlasaUser;
		public channel: TextChannel | DMChannel;
		public usage: Usage | CommandUsage;
		public reprompted: boolean;
		public flags: Record<string, string>;
		public args: string[];
		public params: any[];
		public time: number;
		public limit: number;
		public quotedStringSupport: boolean;
		public responses: Collection<string, KlasaMessage>;
		private _repeat: boolean;
		private _required: number;
		private _prompted: number;
		private _currentUsage: Tag;

		public run<T = any[]>(prompt: string): Promise<T>;
		private prompt(text: string): Promise<KlasaMessage>;
		private reprompt(prompt: string): Promise<any[]>;
		private repeatingPrompt(): Promise<any[]>;
		private validateArgs(): Promise<any[]>;
		private multiPossibles(index: number): Promise<any[]>;
		private pushParam(param: any): any[];
		private handleError(err: string): Promise<any[]>;
		private finalize(): any[];
		private _setup(original: string): void;

		private static getFlags(content: string, delim: string): { content: string; flags: Record<string, string> };
		private static getArgs(content: string, delim: string): string[];
		private static getQuotedStringArgs(content: string, delim: string): string[];

		public static readonly flagRegex: RegExp;
	}

	export class Usage {
		public constructor(client: KlasaClient, usageString: string, usageDelim: string);
		public readonly client: KlasaClient;
		public deliminatedUsage: string;
		public usageString: string;
		public usageDelim: string;
		public parsedUsage: Tag[];
		public customResolvers: Record<string, ArgResolverCustomMethod>;

		public createCustomResolver(type: string, resolver: ArgResolverCustomMethod): this;
		public customizeResponse(name: string, response: ((message: KlasaMessage) => string)): this;
		public createPrompt(message: KlasaMessage, options?: TextPromptOptions): TextPrompt;
		public toJSON(): Tag[];
		public toString(): string;

		private static parseUsage(usageString: string): Tag[];
		private static tagOpen(usage: Record<string, any>, char: string): void;
		private static tagClose(usage: Record<string, any>, char: string): void;
		private static tagSpace(usage: Record<string, any>, char: string): void;
	}

//#endregion Usage

//#region Util

	export class Colors {
		public constructor(options?: ColorsFormatOptions);
		public opening: string;
		public closing: string;

		public format(input: string): string;
		public static useColors: boolean | null;
		public static CLOSE: typeof ColorsClose;
		public static STYLES: typeof ColorsStyleTypes;
		public static TEXTS: typeof ColorsTexts;
		public static BACKGROUNDS: typeof ColorsBackgrounds;
		public static hexToRGB(hex: string): number[];
		public static hueToRGB(p: number, q: number, t: number): number;
		public static hslToRGB([h, s, l]: [number | string, number | string, number | string]): number[];
		public static formatArray([pos1, pos2, pos3]: [number | string, number | string, number | string]): string;

		private static style(styles: string | string[], data?: ColorsFormatData): ColorsFormatData;
		private static background(style: ColorsFormatType, data?: ColorsFormatData): ColorsFormatData;
		private static text(style: ColorsFormatType, data?: ColorsFormatData): ColorsFormatData;

	}

	export const constants: Constants;

	export class Cron {
		public constructor(cron: string);
		public next(zDay?: Date, origin?: boolean): Date;

		private static _normalize(cron: string): string;
		private static _parseString(cron: string): number[][];
		private static _parsePart(cronPart: string, id: number): number[];
		private static _range(min: number, max: number, step: number): number[];
	}

	export class Duration {
		public constructor(pattern: string);
		public offset: number;
		public readonly fromNow: Date;

		public dateFrom(date: Date): Date;

		public static toNow(earlier: Date | number | string, showIn?: boolean): string;

		private static regex: RegExp;
		private static commas: RegExp;
		private static aan: RegExp;

		private static _parse(pattern: string): number;
	}

	export class KlasaConsole {
		private constructor(options?: ConsoleOptions);
		public readonly stdout: NodeJS.WritableStream;
		public readonly stderr: NodeJS.WritableStream;
		public template: Timestamp | null;
		public colors: ConsoleColorStyles;
		public utc: boolean;

		private readonly timestamp: string;

		private write(data: any[], type?: string): void;

		public log(...data: any[]): void;
		public warn(...data: any[]): void;
		public error(...data: any[]): void;
		public debug(...data: any[]): void;
		public verbose(...data: any[]): void;
		public wtf(...data: any[]): void;

		private static _flatten(data: any): string;
	}

	export class RateLimit {
		public constructor(bucket: number, cooldown: number);
		public readonly expired: boolean;
		public readonly limited: boolean;
		public readonly remainingTime: number;
		public bucket: number;
		public cooldown: number;
		private remaining: number;
		private time: number;
		public drip(): this;
		public reset(): this;
		public resetRemaining(): this;
		public resetTime(): this;
	}

	export class RateLimitManager<K = Snowflake> extends Collection<K, RateLimit> {
		public constructor(bucket: number, cooldown: number);
		public bucket: number;
		public cooldown: number;
		private _bucket: number;
		private _cooldown: number;
		private sweepInterval: NodeJS.Timer | null;
		public acquire(id: K): RateLimit;
		public create(id: K): RateLimit;
	}

	export class ReactionHandler extends ReactionCollector {
		public constructor(message: KlasaMessage, filter: Function, options: ReactionHandlerOptions, display: RichDisplay | RichMenu, emojis: EmojiResolvable[]);
		public display: RichDisplay | RichMenu;
		public methodMap: Map<string, EmojiResolvable>;
		public currentPage: number;
		public prompt: string;
		public time: number;
		public awaiting: boolean;
		public selection: Promise<number>;
		public reactionsDone: boolean;

		public first(): void;
		public back(): void;
		public forward(): void;
		public last(): void;
		public jump(): Promise<void>;
		public info(): void;
		public stop(): void;
		public zero(): void;
		public one(): void;
		public two(): void;
		public three(): void;
		public four(): void;
		public five(): void;
		public six(): void;
		public seven(): void;
		public eight(): void;
		public nine(): void;
		public update(): void;

		private _queueEmojiReactions(emojis: EmojiResolvable[]): Promise<null>;
	}

	export class RichDisplay {
		public constructor(embed?: MessageEmbed);
		public embedTemplate: MessageEmbed;
		public pages: MessageEmbed[];
		public infoPage: MessageEmbed | null;
		public emojis: RichDisplayEmojisObject;
		public footered: boolean;
		public footerPrefix: string;
		public footerSuffix: string;
		public readonly template: MessageEmbed;

		public setEmojis(emojis: RichDisplayEmojisObject): this;
		public setFooterPrefix(prefix: string): this;
		public setFooterSuffix(suffix: string): this;
		public useCustomFooters(): this;
		public addPage(embed: Function | MessageEmbed): this;
		public setInfoPage(embed: MessageEmbed): RichDisplay;
		public run(message: KlasaMessage, options?: RichDisplayRunOptions): Promise<ReactionHandler>;

		protected _determineEmojis(emojis: EmojiResolvable[], stop: boolean, jump: boolean, firstLast: boolean): EmojiResolvable[];
		private _footer(): void;
		private _handlePageGeneration(cb: Function | MessageEmbed): MessageEmbed;
	}

	export class RichMenu extends RichDisplay {
		public constructor(embed?: MessageEmbed);
		public emojis: RichMenuEmojisObject;
		public paginated: boolean;
		public options: MenuOptions[];

		public addOption(name: string, body: string, inline?: boolean): RichMenu;
		public run(message: KlasaMessage, options?: RichMenuRunOptions): Promise<ReactionHandler>;

		protected _determineEmojis(emojis: EmojiResolvable[], stop: boolean): EmojiResolvable[];
		private _paginate(): void;
	}

	export class Stopwatch {
		public constructor(digits?: number);
		public digits: number;
		private _start: number;
		private _end: number | null;

		public readonly duration: number;
		public readonly running: boolean;
		public restart(): this;
		public reset(): this;
		public start(): this;
		public stop(): this;
		public toString(): string;
	}

	export class Timestamp {
		public constructor(pattern: string);
		public pattern: string;
		private _template: TimestampObject[];

		public display(time?: Date | number | string): string;
		public displayUTC(time?: Date | number | string): string;
		public edit(pattern: string): this;

		public static utc(time?: Date | number | string): Date;
		public static displayArbitrary(pattern: string, time?: Date | number | string): string;

		public static A(time: Date): string;
		public static a(time: Date): string;
		public static d(time: Date): string;
		public static D(time: Date): string;
		public static dd(time: Date): string;
		public static DD(time: Date): string;
		public static ddd(time: Date): string;
		public static DDD(time: Date): string;
		public static dddd(time: Date): string;
		public static DDDD(time: Date): string;
		public static h(time: Date): string;
		public static H(time: Date): string;
		public static hh(time: Date): string;
		public static HH(time: Date): string;
		public static m(time: Date): string;
		public static M(time: Date): string;
		public static mm(time: Date): string;
		public static MM(time: Date): string;
		public static MMM(time: Date): string;
		public static MMMM(time: Date): string;
		public static Q(time: Date): string;
		public static S(time: Date): string;
		public static s(time: Date): string;
		public static ss(time: Date): string;
		public static SS(time: Date): string;
		public static SSS(time: Date): string;
		public static x(time: Date): string;
		public static X(time: Date): string;
		public static Y(time: Date): string;
		public static YY(time: Date): string;
		public static YYY(time: Date): string;
		public static YYYY(time: Date): string;
		public static Z(time: Date): string;
		public static ZZ(time: Date): string;

		private static _resolveDate(time: Date | number | string): Date;
		private static _display(template: string, time: Date | number | string): string;
		private static _patch(pattern: string): TimestampObject[];
	}

	export class Type {
		public constructor(value: any, parent?: Type);

		public value: any;
		public is: string;

		private parent: Type | null;
		private childKeys: Map<string, Type>;
		private childValues: Map<string, Type>;

		private readonly childTypes: string;

		public toString(): string;

		private addValue(value: any): void;
		private addEntry(entry: [string, any]): void;
		private parents(): Iterator<Type>;
		private check(): void;
		private isCircular(): boolean;

		public static resolve(value: any): string;

		private static list(values: Map<string, Type>): string;
	}

	class Util {
		public static arrayFromObject<T = any>(obj: Record<string, any>, prefix?: string): Array<T>;
		public static arraysStrictEquals(arr1: any[], arr2: any[]): boolean;
		public static chunk<T>(entries: T[], chunkSize: number): Array<T[]>;
		public static clean(text: string): string;
		public static codeBlock(lang: string, expression: string | number | Stringifible): string;
		public static deepClone<T = any>(source: T): T;
		public static exec(exec: string, options?: ExecOptions): Promise<{ stdout: string, stderr: string }>;
		public static getTypeName(input: any): string;
		public static isClass(input: any): input is Constructor<any>;
		public static isFunction(input: any): input is Function;
		public static isNumber(input: any): input is number;
		public static isObject(input: any): boolean;
		public static isPrimitive(input: any): input is string | number | boolean;
		public static isThenable(input: any): boolean;
		public static makeObject<T = Record<string, any>, S = Record<string, any>>(path: string, value: any, obj?: Record<string, any>): T & S;
		public static mergeDefault<T = Record<string, any>, S = Record<string, any>>(objDefaults: T, objSource: S): T & S;
		public static mergeObjects<T = Record<string, any>, S = Record<string, any>>(objTarget: T, objSource: S): T & S;
		public static objectToTuples(obj: Record<string, any>): Array<[string, any]>;
		public static regExpEsc(str: string): string;
		public static sleep<T = any>(delay: number, args?: T): Promise<T>;
		public static toTitleCase(str: string): string;
		public static tryParse<T = Record<string, any>>(value: string): T | string;
		public static resolveGuild(client: KlasaClient, guild: GuildResolvable): KlasaGuild;
		private static initClean(client: KlasaClient): void;

		public static titleCaseVariants: TitleCaseVariants;
		public static PRIMITIVE_TYPES: string[];
	}

	export { Util as util };

//#endregion Util

//#endregion Classes

//#region Typedefs

	export interface KlasaClientOptions extends ClientOptions {
		commandEditing?: boolean;
		commandLogging?: boolean;
		commandMessageLifetime?: number;
		console?: ConsoleOptions;
		consoleEvents?: ConsoleEvents;
		createPiecesFolders?: boolean;
		customPromptDefaults?: CustomPromptDefaults;
		disabledCorePieces?: string[];
		gateways?: GatewaysOptions;
		language?: string;
		noPrefixDM?: boolean;
		owners?: string[];
		permissionLevels?: PermissionLevels;
		pieceDefaults?: PieceDefaults;
		prefix?: string | string[];
		prefixCaseInsensitive?: boolean;
		preserveSettings?: boolean;
		production?: boolean;
		providers?: ProvidersOptions;
		readyMessage?: ReadyMessage;
		regexPrefix?: RegExp;
		schedule?: ScheduleOptions;
		slowmode?: number;
		slowmodeAggressive?: boolean;
		typing?: boolean;
	}

	export interface ScheduleOptions {
		interval?: number;
	}

	export interface CustomPromptDefaults {
		limit?: number;
		time?: number;
		quotedStringSupport?: boolean;
	}

	export interface PieceDefaults {
		arguments?: ArgumentOptions;
		commands?: CommandOptions;
		events?: EventOptions;
		extendables?: ExtendableOptions;
		finalizers?: FinalizerOptions;
		inhibitors?: InhibitorOptions;
		languages?: LanguageOptions;
		monitors?: MonitorOptions;
		providers?: ProviderOptions;
		serializers?: SerializerOptions;
	}

	export interface ProvidersOptions extends Record<string, any> {
		default?: string;
	}

	export type ReadyMessage = string | ((client: KlasaClient) => string);

	export interface GatewaysOptions extends Partial<Record<string, GatewayDriverRegisterOptions>> {
		clientStorage?: GatewayDriverRegisterOptions;
		guilds?: GatewayDriverRegisterOptions;
		users?: GatewayDriverRegisterOptions;
	}

	// Parsers
	export interface ArgResolverCustomMethod {
		(arg: string, possible: Possible, message: KlasaMessage, params: any[]): any;
	}

	export interface Constants {
		DEFAULTS: ConstantsDefaults;
		TIME: ConstantsTime;
		MENTION_REGEX: MentionRegex;
	}

	export interface ConstantsDefaults {
		CLIENT: Required<KlasaClientOptions>;
		CONSOLE: Required<ConsoleOptions>;
		DATATYPES: Record<string, QueryBuilderDatatype>;
	}

	export interface ConstantsTime {
		SECOND: number;
		MINUTE: number;
		HOUR: number;
		DAY: number;
		DAYS: string[];
		MONTHS: string[];
		TIMESTAMP: {
			TOKENS: {
				Y: number;
				Q: number;
				M: number;
				D: number;
				d: number;
				X: number;
				x: number;
				H: number;
				h: number;
				a: number;
				A: number;
				m: number;
				s: number;
				S: number;
				Z: number;
			};
		};
		CRON: {
			partRegex: RegExp;
			allowedNum: number[][];
			predefined: {
				'@annually': string;
				'@yearly': string;
				'@monthly': string;
				'@weekly': string;
				'@daily': string;
				'@hourly': string;
			};
			tokens: {
				jan: number;
				feb: number;
				mar: number;
				apr: number;
				may: number;
				jun: number;
				jul: number;
				aug: number;
				sep: number;
				oct: number;
				nov: number;
				dec: number;
				sun: number;
				mon: number;
				tue: number;
				wed: number;
				thu: number;
				fri: number;
				sat: number;
			};
			tokensRegex: RegExp;
		};
	}

	// Permissions
	export interface PermissionLevel {
		break: boolean;
		check: (message: KlasaMessage) => Promise<boolean> | boolean;
		fetch: boolean;
	}

	export interface PermissionLevelOptions {
		break?: boolean;
		fetch?: boolean;
	}

	export interface PermissionLevelsData {
		broke: boolean;
		permission: boolean;
	}

	// Schedule
	export interface ScheduledTaskOptions {
		catchUp?: boolean;
		data?: any;
		id?: string;
	}

	export type TimeResolvable = Cron | Date | number | string;

	export interface ScheduledTaskJSON extends Required<ScheduledTaskOptions> {
		taskName: string;
		time: number;
	}

	export interface ScheduledTaskUpdateOptions extends Filter<ScheduledTaskOptions, 'id'> {
		id?: never;
		repeat?: string;
		time?: TimeResolvable;
	}

	// Settings
	export interface GatewayJSON {
		options: { provider: string };
		schema: SchemaFolderAddOptions;
		type: string;
	}

	export interface GatewayGetPathOptions {
		avoidUnconfigurable?: boolean;
		errors?: boolean;
		piece?: boolean;
	}

	export interface GatewayGetPathResult {
		piece: SchemaPiece;
		route: string[];
	}

	export type QueryBuilderDatatype = string | {
		array?: (datatype: string) => string;
		resolver?: <T = any>(input: any, schemaPiece: SchemaPiece) => T;
		type: string | ((piece: SchemaPiece) => string);
	};

	export type QueryBuilderOptions = {
		arrayResolver?: (values: Array<any>, piece: SchemaPiece, resolver: Function) => string;
		formatDatatype?: (name: string, datatype: string, def?: string) => string;
	} & Filter<Record<string, QueryBuilderDatatype | ((piece: SchemaPiece) => string)>, 'arrayResolver' | 'formatDatatype'>;

	export type GuildResolvable = KlasaGuild
		| KlasaMessage
		| GuildChannel
		| Snowflake;

	export interface SettingsResetOptions {
		avoidUnconfigurable?: boolean;
		force?: boolean;
	}

	export interface SettingsUpdateOptions {
		action?: 'add' | 'remove' | 'auto' | 'overwrite';
		arrayPosition?: number;
		avoidUnconfigurable?: boolean;
		force?: boolean;
	}

	export interface SettingsUpdateResult {
		errors: Error[];
		updated: SettingsUpdateResultEntry[];
	}

	export interface SettingsUpdateResultEntry {
		data: [string, any];
		piece: SchemaPiece;
	}

	export interface GatewayDriverRegisterOptions {
		provider?: string;
		schema?: Schema;
		syncArg?: string[] | string | true;
	}

	export type SchemaFolderAddOptions = SchemaFolderOptions | SchemaPieceOptions;

	export interface SchemaPieceOptions {
		array?: boolean;
		configurable?: boolean;
		default?: any;
		min?: number;
		max?: number;
		filter?: ((client: KlasaClient, value: any, schema: SchemaPiece, language: Language) => boolean) | null;
	}

	export interface SchemaPieceEditOptions extends SchemaPieceOptions {
		type?: string;
	}

	export type SchemaFolderOptions = {
		type?: 'Folder';
	} & Filter<Record<string, SchemaPieceOptions>, 'type'>;

	export type GatewayDriverJSON = {
		clientStorage: GatewayJSON;
		guilds: GatewayJSON;
		users: GatewayJSON;
		keys: string[];
		ready: boolean;
	} & Filter<Record<string, GatewayJSON>, 'keys' | 'ready'>;

	// Structures
	export interface PieceOptions {
		enabled?: boolean;
		name?: string;
	}

	export interface AliasPieceOptions extends PieceOptions {
		aliases?: string[];
	}

	export interface ArgumentOptions extends AliasPieceOptions {}

	export interface CommandOptions extends AliasPieceOptions {
		autoAliases?: boolean;
		requiredPermissions?: PermissionResolvable;
		bucket?: number;
		cooldown?: number;
		cooldownLevel?: 'author' | 'channel' | 'guild';
		deletable?: boolean;
		description?: string | string[] | ((language: Language) => string | string[]);
		extendedHelp?: string | string[] | ((language: Language) => string | string[]);
		flagSupport?: boolean;
		guarded?: boolean;
		hidden?: boolean;
		nsfw?: boolean;
		permissionLevel?: number;
		promptLimit?: number;
		promptTime?: number;
		quotedStringSupport?: boolean;
		requiredSettings?: string[];
		runIn?: Array<'text' | 'dm'>;
		subcommands?: boolean;
		usage?: string;
		usageDelim?: string;
	}

	export interface ExtendableOptions extends PieceOptions {
		appliesTo: any[];
	}

	export interface InhibitorOptions extends PieceOptions {
		spamProtection?: boolean;
	}

	export interface MonitorOptions extends PieceOptions {
		allowedTypes?: MessageType[];
		ignoreBots?: boolean;
		ignoreEdits?: boolean;
		ignoreOthers?: boolean;
		ignoreSelf?: boolean;
		ignoreWebhooks?: boolean;
		ignoreBlacklistedUsers?: boolean;
		ignoreBlacklistedGuilds?: boolean;
	}

	export interface EventOptions extends PieceOptions {
		emitter?: NodeJS.EventEmitter;
		event?: string;
		once?: boolean;
	}

	export interface SerializerOptions extends AliasPieceOptions {}
	export interface ProviderOptions extends PieceOptions {}
	export interface FinalizerOptions extends PieceOptions {}
	export interface LanguageOptions extends PieceOptions {}
	export interface TaskOptions extends PieceOptions {}

	export interface PieceJSON {
		directory: string;
		path: string;
		enabled: boolean;
		file: string[];
		name: string;
		type: string;
	}

	export interface AliasPieceJSON extends PieceJSON {
		aliases: string[];
	}

	export interface OriginalPropertyDescriptors {
		staticPropertyDescriptors: PropertyDescriptorMap;
		instancePropertyDescriptors: PropertyDescriptorMap;
	}

	export interface PieceCommandJSON extends AliasPieceJSON, Filter<Required<CommandOptions>, 'requiredPermissions' | 'usage'> {
		requiredPermissions: string[];
		usage: {
			usageString: string;
			usageDelim: string;
			nearlyFullUsage: string;
		};
	}

	export interface PieceExtendableJSON extends PieceJSON, Filter<Required<ExtendableOptions>, 'appliesTo'> {
		appliesTo: string[];
	}

	export interface PieceEventJSON extends PieceJSON, Filter<Required<EventOptions>, 'emitter'> {
		emitter: string;
	}

	export interface PieceInhibitorJSON extends PieceJSON, Required<InhibitorOptions> {}
	export interface PieceMonitorJSON extends PieceJSON, Required<MonitorOptions> {}
	export interface PieceArgumentJSON extends AliasPieceJSON, Required<ArgumentOptions> {}
	export interface PieceSerializerJSON extends AliasPieceJSON, Required<SerializerOptions> {}
	export interface PieceProviderJSON extends PieceJSON, Required<ProviderOptions> {}
	export interface PieceFinalizerJSON extends PieceJSON, Required<FinalizerOptions> {}
	export interface PieceLanguageJSON extends PieceJSON, Required<LanguageOptions> {}
	export interface PieceTaskJSON extends PieceJSON, Required<TaskOptions> {}

	// Usage
	export interface TextPromptOptions {
		channel?: TextChannel | DMChannel;
		limit?: number;
		quotedStringSupport?: boolean;
		target?: KlasaUser;
		time?: number;
	}

	// Util
	export enum ColorsClose {
		normal = 0,
		bold = 22,
		dim = 22,
		italic = 23,
		underline = 24,
		inverse = 27,
		hidden = 28,
		strikethrough = 29,
		text = 39,
		background = 49
	}

	export enum ColorsStyleTypes {
		normal = 0,
		bold = 1,
		dim = 2,
		italic = 3,
		underline = 4,
		inverse = 7,
		hidden = 8,
		strikethrough = 9
	}

	export enum ColorsTexts {
		black = 30,
		red = 31,
		green = 32,
		yellow = 33,
		blue = 34,
		magenta = 35,
		cyan = 36,
		lightgray = 37,
		lightgrey = 37,
		gray = 90,
		grey = 90,
		lightred = 91,
		lightgreen = 92,
		lightyellow = 93,
		lightblue = 94,
		lightmagenta = 95,
		lightcyan = 96,
		white = 97
	}

	export enum ColorsBackgrounds {
		black = 40,
		red = 41,
		green = 42,
		yellow = 43,
		blue = 44,
		magenta = 45,
		cyan = 46,
		gray = 47,
		grey = 47,
		lightgray = 100,
		lightgrey = 100,
		lightred = 101,
		lightgreen = 102,
		lightyellow = 103,
		lightblue = 104,
		lightmagenta = 105,
		lightcyan = 106,
		white = 107
	}

	export interface ColorsFormatOptions {
		background?: string;
		style?: string | string[];
		text?: string;
	}

	export type ColorsFormatType = string | number | [string, string, string] | [number, number, number];

	export interface ColorsFormatData {
		opening: string[];
		closing: string[];
	}

	export interface ConsoleOptions {
		utc?: boolean;
		colors?: ConsoleColorStyles;
		stderr?: NodeJS.WritableStream;
		stdout?: NodeJS.WritableStream;
		timestamps?: boolean | string;
		useColor?: boolean;
	}

	export interface ConsoleEvents {
		debug?: boolean;
		error?: boolean;
		log?: boolean;
		verbose?: boolean;
		warn?: boolean;
		wtf?: boolean;
	}

	export interface ConsoleColorStyles {
		debug?: ConsoleColorObjects;
		error?: ConsoleColorObjects;
		info?: ConsoleColorObjects;
		log?: ConsoleColorObjects;
		verbose?: ConsoleColorObjects;
		warn?: ConsoleColorObjects;
		wtf?: ConsoleColorObjects;
	}

	export interface ConsoleColorObjects {
		message?: ConsoleMessageObject;
		time?: ConsoleTimeObject;
	}

	export interface ConsoleMessageObject {
		background?: keyof typeof ColorsBackgrounds | null;
		style?: keyof typeof ColorsStyleTypes | null;
		text?: keyof typeof ColorsBackgrounds | null;
	}

	export interface ConsoleTimeObject {
		background?: keyof typeof ColorsBackgrounds | null;
		style?: keyof typeof ColorsStyleTypes | null;
		text?: keyof typeof ColorsBackgrounds | null;
	}

	export interface ReactionHandlerOptions {
		filter?: Function;
		max?: number;
		maxEmojis?: number;
		maxUsers?: number;
		prompt?: string;
		startPage?: number;
		stop?: boolean;
		time?: number;
	}

	export interface TimestampObject {
		content: string | null;
		type: string;
	}

	export interface RichDisplayRunOptions {
		filter?: ((reaction: MessageReaction, user: KlasaUser) => boolean);
		firstLast?: boolean;
		jump?: boolean;
		max?: number;
		maxEmojis?: number;
		maxUsers?: number;
		prompt?: string;
		startPage?: number;
		stop?: boolean;
		time?: number;
	}

	export interface RichDisplayEmojisObject extends Record<string, EmojiResolvable> {
		first: EmojiResolvable;
		back: EmojiResolvable;
		forward: EmojiResolvable;
		last: EmojiResolvable;
		jump: EmojiResolvable;
		info: EmojiResolvable;
		stop: EmojiResolvable;
	}

	export interface RichMenuEmojisObject extends RichDisplayEmojisObject {
		zero: EmojiResolvable;
		one: EmojiResolvable;
		two: EmojiResolvable;
		three: EmojiResolvable;
		four: EmojiResolvable;
		five: EmojiResolvable;
		six: EmojiResolvable;
		seven: EmojiResolvable;
		eight: EmojiResolvable;
		nine: EmojiResolvable;
	}

	export interface MenuOptions {
		name: string;
		body: string;
		inline?: boolean;
	}

	export interface RichMenuRunOptions {
		filter?: Function;
		max?: number;
		maxEmojis?: number;
		maxUsers?: number;
		prompt?: string;
		startPage?: number;
		stop?: boolean;
		time?: number;
	}

	export interface MentionRegex {
		userOrMember: RegExp;
		channel: RegExp;
		emoji: RegExp;
		role: RegExp;
		snowflake: RegExp;
	}

	interface Stringifible {
		toString(): string;
	}

	interface Constructor<C> {
		new(...args: any[]): C;
	}

	type PrimitiveType = string | number | boolean;

	// Based on the built-in `Pick<>` generic
	type Filter<T, K extends keyof T> = {
		[P in keyof T]: P extends K ? unknown : T[P];
	};

	export interface TitleCaseVariants extends Record<string, string> {
		textchannel: 'TextChannel';
		voicechannel: 'VoiceChannel';
		categorychannel: 'CategoryChannel';
		guildmember: 'GuildMember';
	}

//#endregion

}

declare module 'discord.js' {

	import {
		ArgumentStore,
		Command,
		CommandStore,
		EventStore,
		ExtendableStore,
		Finalizer,
		FinalizerStore,
		GatewayDriver,
		InhibitorStore,
		KlasaClient,
		KlasaClientOptions,
		KlasaConsole,
		KlasaGuild,
		KlasaMessage,
		KlasaUser,
		Language,
		LanguageStore,
		Monitor,
		MonitorStore,
		PermissionLevels,
		Piece,
		ProviderStore,
		Schedule,
		ScheduledTask,
		SerializerStore,
		Settings,
		Store,
		Task,
		TaskStore,
		Timestamp
	} from 'klasa';

	export interface Client {
		constructor: typeof KlasaClient;
		readonly invite: string;
		readonly owners: Set<User>;
		options: Required<KlasaClientOptions>;
		userBaseDirectory: string;
		console: KlasaConsole;
		arguments: ArgumentStore;
		commands: CommandStore;
		inhibitors: InhibitorStore;
		finalizers: FinalizerStore;
		monitors: MonitorStore;
		languages: LanguageStore;
		providers: ProviderStore;
		tasks: TaskStore;
		serializers: SerializerStore;
		events: EventStore;
		extendables: ExtendableStore;
		pieceStores: Collection<string, any>;
		permissionLevels: PermissionLevels;
		gateways: GatewayDriver;
		settings: Settings | null;
		application: ClientApplication;
		schedule: Schedule;
		ready: boolean;
		mentionPrefix: RegExp | null;
		registerStore<K, V extends Piece, VConstructor = Constructor<V>>(store: Store<K, V, VConstructor>): KlasaClient;
		unregisterStore<K, V extends Piece, VConstructor = Constructor<V>>(store: Store<K, V, VConstructor>): KlasaClient;
		sweepMessages(lifetime?: number, commandLifeTime?: number): number;
		on(event: 'argumentError', listener: (message: KlasaMessage, command: Command, params: any[], error: string) => void): this;
		on(event: 'commandError', listener: (message: KlasaMessage, command: Command, params: any[], error: Error | string) => void): this;
		on(event: 'commandInhibited', listener: (message: KlasaMessage, command: Command, response: string | Error) => void): this;
		on(event: 'commandRun', listener: (message: KlasaMessage, command: Command, params: any[], response: any) => void): this;
		on(event: 'commandSuccess', listener: (message: KlasaMessage, command: Command, params: any[], response: any) => void): this;
		on(event: 'commandUnknown', listener: (message: KlasaMessage, command: string, prefix: RegExp, prefixLength: number) => void): this;
		on(event: 'finalizerError', listener: (message: KlasaMessage, response: KlasaMessage, runTime: Timestamp, finalizer: Finalizer, error: Error | string) => void): this;
		on(event: 'log', listener: (data: any) => void): this;
		on(event: 'monitorError', listener: (message: KlasaMessage, monitor: Monitor, error: Error | string) => void): this;
		on(event: 'pieceDisabled', listener: (piece: Piece) => void): this;
		on(event: 'pieceEnabled', listener: (piece: Piece) => void): this;
		on(event: 'pieceLoaded', listener: (piece: Piece) => void): this;
		on(event: 'pieceReloaded', listener: (piece: Piece) => void): this;
		on(event: 'pieceUnloaded', listener: (piece: Piece) => void): this;
		on(event: 'settingsCreateEntry', listener: (entry: Settings) => void): this;
		on(event: 'settingsDeleteEntry', listener: (entry: Settings) => void): this;
		on(event: 'settingsUpdateEntry', listener: (oldEntry: Settings, newEntry: Settings, path?: string) => void): this;
		on(event: 'taskError', listener: (scheduledTask: ScheduledTask, task: Task, error: Error) => void): this;
		on(event: 'verbose', listener: (data: any) => void): this;
		on(event: 'wtf', listener: (failure: Error) => void): this;
		once(event: 'argumentError', listener: (message: KlasaMessage, command: Command, params: any[], error: string) => void): this;
		once(event: 'commandError', listener: (message: KlasaMessage, command: Command, params: any[], error: Error | string) => void): this;
		once(event: 'commandInhibited', listener: (message: KlasaMessage, command: Command, response: string | Error) => void): this;
		once(event: 'commandRun', listener: (message: KlasaMessage, command: Command, params: any[], response: any) => void): this;
		once(event: 'commandSuccess', listener: (message: KlasaMessage, command: Command, params: any[], response: any) => void): this;
		once(event: 'commandUnknown', listener: (message: KlasaMessage, command: string, prefix: RegExp, prefixLength: number) => void): this;
		once(event: 'finalizerError', listener: (message: KlasaMessage, response: KlasaMessage, runTime: Timestamp, finalizer: Finalizer, error: Error | string) => void): this;
		once(event: 'log', listener: (data: any) => void): this;
		once(event: 'monitorError', listener: (message: KlasaMessage, monitor: Monitor, error: Error | string) => void): this;
		once(event: 'pieceDisabled', listener: (piece: Piece) => void): this;
		once(event: 'pieceEnabled', listener: (piece: Piece) => void): this;
		once(event: 'pieceLoaded', listener: (piece: Piece) => void): this;
		once(event: 'pieceReloaded', listener: (piece: Piece) => void): this;
		once(event: 'pieceUnloaded', listener: (piece: Piece) => void): this;
		once(event: 'settingsCreateEntry', listener: (entry: Settings) => void): this;
		once(event: 'settingsDeleteEntry', listener: (entry: Settings) => void): this;
		once(event: 'settingsUpdateEntry', listener: (oldEntry: Settings, newEntry: Settings, path?: string) => void): this;
		once(event: 'taskError', listener: (scheduledTask: ScheduledTask, task: Task, error: Error) => void): this;
		once(event: 'verbose', listener: (data: any) => void): this;
		once(event: 'wtf', listener: (failure: Error) => void): this;
		off(event: 'argumentError', listener: (message: KlasaMessage, command: Command, params: any[], error: string) => void): this;
		off(event: 'commandError', listener: (message: KlasaMessage, command: Command, params: any[], error: Error | string) => void): this;
		off(event: 'commandInhibited', listener: (message: KlasaMessage, command: Command, response: string | Error) => void): this;
		off(event: 'commandRun', listener: (message: KlasaMessage, command: Command, params: any[], response: any) => void): this;
		off(event: 'commandSuccess', listener: (message: KlasaMessage, command: Command, params: any[], response: any) => void): this;
		off(event: 'commandUnknown', listener: (message: KlasaMessage, command: string, prefix: RegExp, prefixLength: number) => void): this;
		off(event: 'finalizerError', listener: (message: KlasaMessage, response: KlasaMessage, runTime: Timestamp, finalizer: Finalizer, error: Error | string) => void): this;
		off(event: 'log', listener: (data: any) => void): this;
		off(event: 'monitorError', listener: (message: KlasaMessage, monitor: Monitor, error: Error | string) => void): this;
		off(event: 'pieceDisabled', listener: (piece: Piece) => void): this;
		off(event: 'pieceEnabled', listener: (piece: Piece) => void): this;
		off(event: 'pieceLoaded', listener: (piece: Piece) => void): this;
		off(event: 'pieceReloaded', listener: (piece: Piece) => void): this;
		off(event: 'pieceUnloaded', listener: (piece: Piece) => void): this;
		off(event: 'settingsCreateEntry', listener: (entry: Settings) => void): this;
		off(event: 'settingsDeleteEntry', listener: (entry: Settings) => void): this;
		off(event: 'settingsUpdateEntry', listener: (oldEntry: Settings, newEntry: Settings, path?: string) => void): this;
		off(event: 'taskError', listener: (scheduledTask: ScheduledTask, task: Task, error: Error) => void): this;
		off(event: 'verbose', listener: (data: any) => void): this;
		off(event: 'wtf', listener: (failure: Error) => void): this;
	}

	export interface Guild {
		settings: Settings;
		readonly language: Language;
	}

	export interface Message extends PartialSendAliases {
		guildSettings: Settings;
		language: Language;
		command: Command | null;
		commandText: string | null;
		prefix: RegExp | null;
		prefixLength: number | null;
		readonly responses: KlasaMessage[];
		readonly args: string[];
		readonly params: any[];
		readonly flags: Record<string, string>;
		readonly reprompted: boolean;
		readonly reactable: boolean;
		send(content?: StringResolvable, options?: MessageOptions): Promise<KlasaMessage | KlasaMessage[]>;
		usableCommands(): Promise<Collection<string, Command>>;
		hasAtLeastPermissionLevel(min: number): Promise<boolean>;
	}

	export interface User extends SendAliases {
		settings: Settings;
	}

	export interface TextChannel extends SendAliases, ChannelExtendables { }

	export interface DMChannel extends SendAliases, ChannelExtendables { }

	interface PartialSendAliases {
		sendLocale(key: string, options?: MessageOptions): Promise<KlasaMessage | KlasaMessage[]>;
		sendLocale(key: string, localeArgs?: Array<any>, options?: MessageOptions): Promise<KlasaMessage | KlasaMessage[]>;
		sendMessage(content?: StringResolvable, options?: MessageOptions): Promise<KlasaMessage | KlasaMessage[]>;
		sendEmbed(embed: MessageEmbed, content?: StringResolvable, options?: MessageOptions): Promise<KlasaMessage | KlasaMessage[]>;
		sendCode(language: string, content: StringResolvable, options?: MessageOptions): Promise<KlasaMessage | KlasaMessage[]>;
	}

	interface SendAliases extends PartialSendAliases {
		sendFile(attachment: BufferResolvable, name?: string, content?: StringResolvable, options?: MessageOptions): Promise<KlasaMessage | KlasaMessage[]>;
		sendFiles(attachments: MessageAttachment[], content: StringResolvable, options?: MessageOptions): Promise<KlasaMessage | KlasaMessage[]>;
	}

	interface ChannelExtendables {
		readonly attachable: boolean;
		readonly embedable: boolean;
		readonly postable: boolean;
		readonly readable: boolean;
	}

	interface Constructor<C> {
		new(...args: any[]): C;
	}

}<|MERGE_RESOLUTION|>--- conflicted
+++ resolved
@@ -529,13 +529,8 @@
 	}
 
 	export abstract class Task extends Piece {
-<<<<<<< HEAD
 		public constructor(store: TaskStore, file: string[], directory: string, options?: TaskOptions);
-		public abstract run(data: any): Promise<void>;
-=======
-		public constructor(client: KlasaClient, store: TaskStore, file: string[], directory: string, options?: TaskOptions);
-		public abstract run(data?: any): Promise<void>;
->>>>>>> 49e8b5a9
+		public abstract run(data?: any): unknown;
 		public toJSON(): PieceTaskJSON;
 	}
 
