declare module 'klasa' {

	import { ExecOptions } from 'child_process';

	import {
		BufferResolvable,
		CategoryChannel,
		Channel,
		Client,
		ClientApplication,
		ClientOptions,
		ClientUser,
		Collection,
		DMChannel,
		Emoji,
		EmojiResolvable,
		GroupDMChannel,
		Guild,
		GuildChannel,
		GuildEmoji,
		GuildMember,
		Message,
		MessageAttachment,
		MessageCollector,
		MessageEmbed,
		MessageOptions,
		MessageReaction,
		PermissionResolvable,
		Permissions,
		Presence,
		RateLimitData,
		ReactionCollector,
		Role,
		Snowflake,
		Speaking,
		StringResolvable,
		TextChannel,
		User,
		UserResolvable,
		VoiceChannel,
		VoiceState,
		WebhookClient
	} from 'discord.js';

	export const version: string;

//#region Classes

	export class KlasaClient extends Client {
		public constructor(options?: KlasaClientOptions);
		public login(token?: string): Promise<string>;
		private validatePermissionLevels(): PermissionLevels;
		private _ready(): Promise<void>;

		public sweepMessages(lifetime?: number, commandLifeTime?: number): number;
		public static basePermissions: Permissions;
		public static defaultGuildSchema: Schema;
		public static defaultUserSchema: Schema;
		public static defaultClientSchema: Schema;
		public static defaultPermissionLevels: PermissionLevels;
		public static plugin: symbol;
		public static use(mod: any): typeof KlasaClient;
	}

	export { KlasaClient as Client };

//#region Extensions

	export class KlasaGuild extends Guild {
		public settings: Settings;
		public readonly language: Language;
	}

	export class KlasaMessage extends Message {
		private levelID: Snowflake | null;
		private prompter: CommandPrompt | null;
		private _responses: KlasaMessage[];
		private _patch(data: any): void;
		private _registerCommand(commandInfo: { command: Command, prefix: RegExp, prefixLength: number }): this;
	}

	export class KlasaUser extends User {}

//#endregion Extensions

//#region Parsers

	export class Resolver {
		public constructor(client: KlasaClient);
		public readonly client: KlasaClient;

		public boolean(input: boolean | string): Promise<boolean>;
		public channel(input: Channel | Snowflake): Promise<Channel>;
		public float(input: string | number): Promise<number>;
		public guild(input: KlasaGuild | Snowflake): Promise<KlasaGuild>;
		public integer(input: string | number): Promise<number>;
		public member(input: KlasaUser | GuildMember | Snowflake, guild: KlasaGuild): Promise<GuildMember>;
		public message(input: KlasaMessage | Snowflake, channel: Channel): Promise<KlasaMessage>;
		public role(input: Role | Snowflake, guild: KlasaGuild): Promise<Role>;
		public string(input: string): Promise<string>;
		public url(input: string): Promise<string>;
		public user(input: KlasaUser | GuildMember | KlasaMessage | Snowflake): Promise<KlasaUser>;

		public static readonly regex: {
			userOrMember: RegExp,
			channel: RegExp,
			role: RegExp,
			snowflake: RegExp
		};
	}

	export class SettingResolver extends Resolver {
		public any(data: any): Promise<any>;
		public boolean(data: any, guild: KlasaGuild, name: string): Promise<boolean>;
		public boolean(input: boolean | string): Promise<boolean>;
		public channel(data: any, guild: KlasaGuild, name: string): Promise<Channel>;
		public channel(input: Channel | Snowflake): Promise<Channel>;
		public command(data: any, guild: KlasaGuild, name: string): Promise<Command>;
		public float(data: any, guild: KlasaGuild, name: string, minMax: { min: number, max: number }): Promise<number>;
		public float(input: string | number): Promise<number>;
		public guild(data: any, guild: KlasaGuild, name: string): Promise<KlasaGuild>;
		public guild(input: KlasaGuild | Snowflake): Promise<KlasaGuild>;
		public integer(data: any, guild: KlasaGuild, name: string, minMax: { min: number, max: number }): Promise<number>;
		public integer(input: string | number): Promise<number>;
		public language(data: any, guild: KlasaGuild, name: string): Promise<Language>;
		public role(data: any, guild: KlasaGuild, name: string): Promise<Role>;
		public role(input: Role | Snowflake, guild: KlasaGuild): Promise<Role>;
		public string(data: any, guild: KlasaGuild, name: string, minMax: { min: number, max: number }): Promise<string>;
		public string(input: string): Promise<string>;
		public textchannel(data: any, guild: KlasaGuild, name: string): Promise<TextChannel>;
		public url(data: any, guild: KlasaGuild, name: string): Promise<string>;
		public url(input: string): Promise<string>;
		public user(data: any, guild: KlasaGuild, name: string): Promise<KlasaUser>;
		public user(input: KlasaUser | GuildMember | KlasaMessage | Snowflake): Promise<KlasaUser>;
		public voicechannel(data: any, guild: KlasaGuild, name: string): Promise<VoiceChannel>;
		public categorychannel(data: any, guild: KlasaGuild, name: string): Promise<VoiceChannel>;

		public static maxOrMin(guild: KlasaGuild, value: number, min: number, max: number, name: string, suffix: string): boolean;
	}

//#endregion Parsers

//#region Permissions

	export class PermissionLevels extends Collection<number, PermissionLevel> {
		public constructor(levels?: number);

		public add(level: number, check: (message: KlasaMessage) => boolean, options?: PermissionLevelOptions): this;
		public debug(): string;
		public isValid(): boolean;
		public remove(level: number): this;
		public set(level: number, obj: PermissionLevelOptions | symbol): this;

		public run(message: KlasaMessage, min: number): PermissionLevelsData;
	}

//#endregion Permissions

//#region Schedule

	export class Schedule {
		public constructor(client: KlasaClient);
		public client: KlasaClient;
		public tasks: ScheduledTask[];
		public timeInterval: number;
		private _interval: NodeJS.Timer;

		private readonly _tasks: ScheduledTaskOptions[];
		public init(): Promise<void>;
		public execute(): Promise<void>;
		public next(): ScheduledTask;
		public create(taskName: string, time: Date | number | string, options?: ScheduledTaskOptions): Promise<ScheduledTask>;
		public get(id: string): ScheduledTask | void;
		public delete(id: string): Promise<this>;
		public clear(): Promise<void>;

		private _add(taskName: string, time: Date | number | string, options: ScheduledTaskOptions): ScheduledTask;
		private _insert(task: ScheduledTask): ScheduledTask;
		private _clearInterval(): void;
		private _checkInterval(): void;

		public [Symbol.iterator](): Iterator<ScheduledTask>;
	}

	export class ScheduledTask {
		public constructor(client: KlasaClient, taskName: string, time: Date | number | string, options?: ScheduledTaskOptions);
		public readonly client: KlasaClient;
		public readonly store: Schedule;
		public taskName: string;
		public recurring: Cron | null;
		public time: Date;
		public id: string;
		public data: any;

		private running: boolean;

		public readonly task?: Task;
		public run(): Promise<this>;
		public update(options?: ScheduledTaskUpdateOptions): Promise<this>;
		public delete(): Promise<Schedule>;
		public toJSON(): ScheduledTaskJSON;

		private static _resolveTime(time: Date | number | Cron | string): [Date, Cron];
		private static _generateID(client: KlasaClient, time: Date | number): string;
		private static _validate(st: ScheduledTask): void;
	}

//#endregion Schedule

//#region Settings

	export class Settings {
		public constructor(manager: Gateway, data: any);
		public readonly client: KlasaClient;
		public readonly gateway: Gateway;
		public readonly id: string;
		public readonly synchronizing: boolean;
		private _existsInDB: boolean;

		public get<T = any>(path: string | string[]): T;
		public clone(): Settings;
		public sync(force?: boolean): Promise<this>;
		public destroy(): Promise<this>;

		public reset(key?: string | string[], options?: SettingsResetOptions): Promise<SettingsUpdateResult>;
		public reset(key?: string | string[], guild?: KlasaGuild, options?: SettingsResetOptions): Promise<SettingsUpdateResult>;
		public update(key: ObjectLiteral, options?: SettingsUpdateOptions): Promise<SettingsUpdateResult>;
		public update(key: ObjectLiteral, guild?: GuildResolvable, options?: SettingsUpdateOptions): Promise<SettingsUpdateResult>;
		public update(key: string, value: any, options?: SettingsUpdateOptions): Promise<SettingsUpdateResult>;
		public update(key: string, value: any, guild?: GuildResolvable, options?: SettingsUpdateOptions): Promise<SettingsUpdateResult>;
		public update(entries: Array<[string, any]>, options?: SettingsUpdateOptions): Promise<SettingsUpdateResult>;
		public update(entries: Array<[string, any]>, guild?: GuildResolvable, options?: SettingsUpdateOptions): Promise<SettingsUpdateResult>;
		public list(message: KlasaMessage, path: SchemaFolder | string): string;
		public resolveString(message: KlasaMessage, path: SchemaPiece | string): string;

		private _save(data: SettingsUpdateResult): Promise<void>;
		private _setValueByPath(piece: SchemaPiece, parsedID: any): { updated: boolean, old: any };
		private _patch(data: ObjectLiteral, instance?: object, schema?: SchemaFolder): void;

		public toJSON<T extends ObjectLiteral>(): T;
		public toString(): string;
	}

	export class Gateway extends GatewayStorage {
		public constructor(store: GatewayDriver, type: string, schema: Schema, options: GatewayOptions);
		public store: GatewayDriver;
		public syncQueue: Collection<string, Promise<Settings>>;
		public readonly Settings: Settings;
		private cache: Collection<string, { settings: Settings, [k: string]: any }>;

		public get(input: string | number, create?: boolean): Settings;
		public sync(input: string): Promise<Settings>;
		public sync(input?: string[]): Promise<Gateway>;
	}

	export class QueryBuilder {
		public constructor(datatypes: ObjectLiteral<QueryBuilderDatatype>, options?: QueryBuilderOptions);
		public get(type: string): QueryBuilderDatatype | null;
		public parse(schemaPiece: SchemaPiece): string;
		public parseValue(value: any, schemaPiece: SchemaPiece, datatype?: QueryBuilderDatatype): string;
		private arrayResolver: (values: Array<any>, piece: SchemaPiece, resolver: Function) => string;
		private formatDatatype: (name: string, datatype: string, def?: string) => string;
		private readonly _datatypes: ObjectLiteral<QueryBuilderDatatype>;
	}

	export class GatewayDriver {
		private constructor(client: KlasaClient);
		public readonly client: KlasaClient;
		public keys: Set<string>;
		public ready: boolean;
		public guilds: Gateway;
		public users: Gateway;
		public clientStorage: Gateway;
		private _queue: Array<(() => Gateway)>;

		public [Symbol.iterator](): Iterator<[string, Gateway]>;
		public register(name: string, options?: GatewayDriverRegisterOptions): this;
		public init(): Promise<void>;
		public sync(input?: string[]): Promise<Array<Gateway>>;

		public toJSON(): GatewayDriverJSON;
		public toString(): string;
	}

	export abstract class GatewayStorage {
		public constructor(client: KlasaClient, type: string, schema: Schema, provider?: string);
		public readonly client: KlasaClient;
		public readonly defaults: any;
		public readonly provider: Provider | null;
		public readonly providerName: string;
		public readonly type: string;
		public ready: boolean;
		public schema: SchemaFolder | null;

		public getPath(key?: string, options?: GatewayGetPathOptions): GatewayGetPathResult | null;
		public init(): Promise<void>;
		public toJSON(): GatewayJSON;
		public toString(): string;
	}

	export class Schema extends Map<string, SchemaPiece | SchemaFolder> {
		public constructor(path?: string);
		public readonly configurableKeys: Array<string>;
		public readonly defaults: ObjectLiteral;
		public readonly path: string;
		public readonly paths: Map<string, SchemaPiece | SchemaFolder>;
		public readonly type: 'Folder';
		public add(key: string, type: string, options?: SchemaPieceOptions): this;
		public add(key: string, callback: (folder: SchemaFolder) => any): this;
		public remove(key: string): this;
		public get<T = Schema | SchemaPiece | SchemaFolder>(key: string | Array<string>): T;
		public toJSON(): ObjectLiteral;
	}

	export class SchemaFolder extends Schema {
		public constructor(parent: Schema | SchemaFolder, key: string);
		public readonly key: string;
		public readonly parent: Schema | SchemaFolder;
	}

	export class SchemaPiece {
		public constructor(parent: Schema | SchemaFolder, key: string, type: string, options: SchemaPieceOptions);
		public readonly client: KlasaClient | null;
		public readonly parent: Schema | SchemaFolder;
		public readonly key: string;
		public readonly serializer: Serializer;
		public readonly type: string;
		public readonly path: string;
		public array: boolean;
		public configurable: boolean;
		public default: any;
		public min: number | null;
		public max: number | null;
		public filter: ((client: KlasaClient, value: any, schema: SchemaPiece, language: Language) => boolean) | null;
		public parse<T>(value: any, guild?: KlasaGuild): T;
		public edit(options?: SchemaPieceEditOptions): this;
		public toJSON(): SchemaPieceOptions;

		private isValid(): boolean;
		private _generateDefault(): Array<any> | false | null;
	}

//#endregion Settings

//#region Pieces

	export abstract class Piece {
		public constructor(client: KlasaClient, store: Store<string, Piece, typeof Piece>, file: string[], directory: string, options?: PieceOptions);
		public readonly client: KlasaClient;
		public readonly type: string;
		public readonly path: string;
		public file: string[];
		public name: string;
		public enabled: boolean;
		public store: Store<string, this>;
		public directory: string;

		public reload(): Promise<this>;
		public unload(): void;
		public enable(): this;
		public disable(): this;
		public init(): Promise<any>;
		public toJSON(): PieceJSON;
		public toString(): string;
	}

	export abstract class AliasPiece extends Piece {
		public constructor(client: KlasaClient, store: Store<string, Piece, typeof Piece>, file: string[], directory: string, options?: AliasPieceOptions);
		public aliases: Array<string>;
		public toJSON(): AliasPieceJSON;
	}

	export abstract class Argument extends AliasPiece {
		public constructor(client: KlasaClient, store: ArgumentStore, file: string[], directory: string, options?: ArgumentOptions);
		public aliases: string[];
		public abstract run(arg: string, possible: Possible, message: KlasaMessage): any;
		public static regex: MentionRegex;
		private static minOrMax(client: KlasaClient, value: number, min: number, max: number, possible: Possible, message: KlasaMessage, suffix: string): boolean;
	}

	export abstract class Command extends AliasPiece {
		public constructor(client: KlasaClient, store: CommandStore, file: string[], directory: string, options?: CommandOptions);
		public readonly bucket: number;
		public readonly category: string;
		public readonly cooldown: number;
		public readonly subCategory: string;
		public readonly usageDelim: string;
		public readonly usageString: string;
		public aliases: string[];
		public requiredPermissions: Permissions;
		public cooldownLevel: 'author' | 'channel' | 'guild';
		public deletable: boolean;
		public description: string | ((language: Language) => string);
		public extendedHelp: string | ((language: Language) => string);
		public fullCategory: string[];
		public guarded: boolean;
		public hidden: boolean;
		public nsfw: boolean;
		public permissionLevel: number;
		public promptLimit: number;
		public promptTime: number;
		public quotedStringSupport: boolean;
		public requiredSettings: string[];
		public runIn: string[];
		public subcommands: boolean;
		public usage: CommandUsage;
		private cooldowns: RateLimitManager;

		public createCustomResolver(type: string, resolver: ArgResolverCustomMethod): this;
		public customizeResponse(name: string, response: string | ((message: KlasaMessage, possible: Possible) => string)): this;
		public definePrompt(usageString: string, usageDelim?: string): Usage;
		public run(message: KlasaMessage, params: any[]): Promise<KlasaMessage | KlasaMessage[] | null>;
		public toJSON(): PieceCommandJSON;
	}

	export abstract class Event extends Piece {
		public constructor(client: KlasaClient, store: EventStore, file: string[], directory: string, options?: EventOptions);
		public emitter: NodeJS.EventEmitter;
		public event: string;
		public once: boolean;
		private _listener: Function;

		public abstract run(...params: any[]): void;
		public toJSON(): PieceEventJSON;

		private _run(param: any): void;
		private _runOnce(...args: any[]): Promise<void>;
		private _listen(): void;
		private _unlisten(): void;
	}

	export abstract class Extendable extends Piece {
		public constructor(client: KlasaClient, store: ExtendableStore, file: string[], directory: string, options?: ExtendableOptions);
		public readonly appliesTo: Array<Constructor<any>>;
		private staticPropertyDescriptors: PropertyDescriptorMap;
		private instancePropertyDescriptors: PropertyDescriptorMap;
		private originals: Map<Constructor<any>, OriginalPropertyDescriptors>;
		public toJSON(): PieceExtendableJSON;
	}

	export abstract class Finalizer extends Piece {
		public constructor(client: KlasaClient, store: FinalizerStore, file: string[], directory: string, options?: FinalizerOptions);
		public abstract run(message: KlasaMessage, command: Command, response: KlasaMessage | KlasaMessage[] | null, runTime: Stopwatch): void;
		public toJSON(): PieceFinalizerJSON;
		protected _run(message: KlasaMessage, command: Command, response: KlasaMessage | KlasaMessage[] | null, runTime: Stopwatch): Promise<void>;
	}

	export abstract class Inhibitor extends Piece {
		public constructor(client: KlasaClient, store: InhibitorStore, file: string[], directory: string, options?: InhibitorOptions);
		public spamProtection: boolean;

<<<<<<< HEAD
		public abstract run(message: KlasaMessage, command: Command): boolean | string | Promise<boolean | string>;
=======
		public abstract run(message: KlasaMessage, command: Command): void | boolean | string | Promise<void | boolean | string>;
>>>>>>> 1d062ab5
		public toJSON(): PieceInhibitorJSON;
		protected _run(message: KlasaMessage, command: Command): Promise<boolean | string>;
	}

	export abstract class Language extends Piece {
		public constructor(client: KlasaClient, store: LanguageStore, file: string[], directory: string, options?: LanguageOptions);
		public language: ObjectLiteral<string | string[] | ((...args: any[]) => string | string[])>;

		public get<T = string>(term: string, ...args: any[]): T;
		public toJSON(): PieceLanguageJSON;
	}

	export abstract class Monitor extends Piece {
		public constructor(client: KlasaClient, store: MonitorStore, file: string[], directory: string, options?: MonitorOptions);
		public ignoreBots: boolean;
		public ignoreEdits: boolean;
		public ignoreOthers: boolean;
		public ignoreSelf: boolean;
		public ignoreWebhooks: boolean;
		public ignoreBlacklistedUsers: boolean;
		public ignroeBlacklistedGuilds: boolean;

		public abstract run(message: KlasaMessage): void;
		public shouldRun(message: KlasaMessage): boolean;
		public toJSON(): PieceMonitorJSON;
		protected _run(message: KlasaMessage): Promise<void>;
	}

	export abstract class MultiArgument extends Argument {
		public abstract readonly base: Argument;
		public run<T = any>(argument: string, possible: Possible, message: KlasaMessage): Promise<Array<T>>;
	}

	export abstract class Provider extends Piece {
		public constructor(client: KlasaClient, store: ProviderStore, file: string[], directory: string, options?: ProviderOptions);
		public abstract create(table: string, entry: string, data: any): Promise<any>;
		public abstract createTable(table: string, rows?: any[]): Promise<any>;
		public abstract delete(table: string, entry: string): Promise<any>;
		public abstract deleteTable(table: string): Promise<any>;
		public abstract get<T extends ObjectLiteral>(table: string, entry: string): Promise<T>;
		public abstract getAll<T extends ObjectLiteral>(table: string): Promise<T[]>;
		public abstract has(table: string, entry: string): Promise<boolean>;
		public abstract hasTable(table: string): Promise<boolean>;
		public abstract update(table: string, entry: string, data: SettingsUpdateResultEntry[] | [string, any][] | ObjectLiteral): Promise<any>;
		public abstract replace(table: string, entry: string, data: SettingsUpdateResultEntry[] | [string, any][] | ObjectLiteral): Promise<any>;
		// The following is not required by SettingGateway but might be available in some providers
		public getKeys(table: string): Promise<string[]>;
		protected parseUpdateInput<T = ObjectLiteral>(updated: T | SettingsUpdateResult): T;

		public shutdown(): Promise<void>;
		public toJSON(): PieceProviderJSON;
	}

	export abstract class SQLProvider extends Provider {
		public abstract qb: QueryBuilder;
		public abstract addColumn<T = any>(table: string, columns: SchemaFolder | SchemaPiece): Promise<T>;
		public abstract removeColumn<T = any>(table: string, columns: string | string[]): Promise<T>;
		public abstract updateColumn<T = any>(table: string, piece: SchemaPiece): Promise<T>;
		public abstract getColumns(table: string): Promise<Array<string>>;
		protected parseUpdateInput<T = [string, any]>(updated?: SettingsUpdateResultEntry[] | [string, any][] | ObjectLiteral, resolve?: boolean): T;
		protected parseEntry<T = ObjectLiteral>(gateway: string | Gateway, entry: ObjectLiteral): T;
		protected parseValue<T = any>(value: any, schemaPiece: SchemaPiece): T;
		private _parseGatewayInput(updated: SettingsUpdateResultEntry[], keys: string[], values: string[], resolve?: boolean): void;
	}

	export abstract class Task extends Piece {
		public constructor(client: KlasaClient, store: TaskStore, file: string[], directory: string, options?: TaskOptions);
		public abstract run(data: any): Promise<void>;
		public toJSON(): PieceTaskJSON;
	}

	export abstract class Serializer extends AliasPiece {
		public constructor(client: KlasaClient, store: SerializerStore, file: string[], directory: string, options?: SerializerOptions);
		public serialize(data: any): PrimitiveType;
		public stringify(data: any): string;
		public toJSON(): PieceSerializerJSON;
		public abstract deserialize(data: any, piece: SchemaPiece, language: Language, guild?: KlasaGuild): Promise<any>;
		public static regex: MentionRegex;
	}

//#endregion Pieces

//#region Stores

	export abstract class Store<K, V extends Piece, VConstructor = Constructor<V>> extends Collection<K, V> {
		public constructor(client: KlasaClient, name: string, holds: VConstructor);
		public readonly client: KlasaClient;
		public readonly holds: VConstructor;
		public readonly name: string;
		public readonly userDirectory: string;
		private readonly coreDirectories: Set<string>;

		protected registerCoreDirectory(directory: string): this;
		public delete(name: K | V): boolean;
		public get(key: K): V;
		public get<T extends V>(key: K): T;
		public init(): Promise<any[]>;
		public load(directory: string, file: string[]): V;
		public loadAll(): Promise<number>;
		public resolve(name: V | string): V;
		public set<T extends V>(key: K, value: T): this;
		public set(piece: V): V;
		public toString(): string;

		private static walk<K, V extends Piece, T extends Store<K, V>>(store: T, coreDirectory?: string): Promise<Array<Piece>>;
	}

	export abstract class AliasStore<K, V extends Piece, VConstructor = Constructor<V>> extends Store<K, V, VConstructor> {
		public aliases: Collection<K, V>;
	}

	export class ArgumentStore extends AliasStore<string, Argument, typeof Argument> { }

	export class CommandStore extends AliasStore<string, Command, typeof Command> { }

	export class EventStore extends Store<string, Event, typeof Event> {
		private _onceEvents: Set<string>;
	}

	export class ExtendableStore extends Store<string, Extendable, typeof Extendable> { }

	export class FinalizerStore extends Store<string, Finalizer, typeof Finalizer> {
		public run(message: KlasaMessage, command: Command, response: KlasaMessage, runTime: Stopwatch): Promise<void>;
	}

	export class InhibitorStore extends Store<string, Inhibitor, typeof Inhibitor> {
		public run(message: KlasaMessage, command: Command, selective?: boolean): Promise<void>;
	}

	export class LanguageStore extends Store<string, Language, typeof Language> {
		public readonly default: Language;
	}

	export class MonitorStore extends Store<string, Monitor, typeof Monitor> {
		public run(message: KlasaMessage): Promise<void>;
	}

	export class ProviderStore extends Store<string, Provider, typeof Provider> {
		public readonly default: Provider;
	}

	export class TaskStore extends Store<string, Task, typeof Task> { }

	export class SerializerStore extends AliasStore<string, Serializer, typeof Serializer> { }

//#endregion Stores

//#region Usage

	export class CommandPrompt extends TextPrompt {
		public constructor(message: KlasaMessage, usage: CommandUsage, options: TextPromptOptions);
		private typing: boolean;

		public run<T = any[]>(): Promise<T>;
		private static generateNewDelim(delim: string): RegExp;
		private static delims: Map<string, RegExp>;
	}

	export class CommandUsage extends Usage {
		public constructor(client: KlasaClient, command: Command);
		public names: string[];
		public commands: string;
		public nearlyFullUsage: string;

		public createPrompt(message: KlasaMessage, options?: TextPromptOptions): CommandPrompt;
		public fullUsage(message: KlasaMessage): string;
		public toString(): string;
	}

	export class Possible {
		public constructor([match, name, type, min, max, regex, flags]: [string, string, string, string, string, string, string]);
		public name: string;
		public type: string;
		public min: number;
		public max: number;
		public regex: RegExp;

		private static resolveLimit(limit: string, type: string, limitType: string): number;
	}

	export class Tag {
		public constructor(members: string, count: number, required: number);
		public required: number;
		public possibles: Possible[];
		public response: string | ((message: KlasaMessage) => string);

		private register(name: string, response: ArgResolverCustomMethod): boolean;
		private static pattern: RegExp;
		private static parseMembers(members: string, count: number): Possible[];
		private static parseTrueMembers(members: string): string[];
	}

	export class TextPrompt {
		public constructor(message: KlasaMessage, usage: Usage, options: TextPromptOptions);
		public readonly client: KlasaClient;
		public message: KlasaMessage;
		public usage: Usage | CommandUsage;
		public reprompted: boolean;
		public flags: ObjectLiteral<string>;
		public args: string[];
		public params: any[];
		public time: number;
		public limit: number;
		public quotedStringSupport: boolean;
		public responses: Collection<string, KlasaMessage>;
		private _repeat: boolean;
		private _required: number;
		private _prompted: number;
		private _currentUsage: Tag;

		public run<T = any[]>(prompt: string): Promise<T>;
		private reprompt(prompt: string): Promise<any[]>;
		private repeatingPrompt(): Promise<any[]>;
		private validateArgs(): Promise<any[]>;
		private multiPossibles(index: number): Promise<any[]>;
		private pushParam(param: any): any[];
		private handleError(err: string): Promise<any[]>;
		private finalize(): any[];
		private _setup(original: string): void;

		private static getFlags(content: string, delim: string): { content: string; flags: ObjectLiteral<string> };
		private static getArgs(content: string, delim: string): string[];
		private static getQuotedStringArgs(content: string, delim: string): string[];

		public static readonly flagRegex: RegExp;
	}

	export class Usage {
		public constructor(client: KlasaClient, usageString: string, usageDelim: string);
		public readonly client: KlasaClient;
		public deliminatedUsage: string;
		public usageString: string;
		public usageDelim: string;
		public parsedUsage: Tag[];
		public customResolvers: ObjectLiteral<ArgResolverCustomMethod>;

		public createCustomResolver(type: string, resolver: ArgResolverCustomMethod): this;
		public customizeResponse(name: string, response: ((message: KlasaMessage) => string)): this;
		public createPrompt(message: KlasaMessage, options?: TextPromptOptions): TextPrompt;
		public toJSON(): Tag[];
		public toString(): string;

		private static parseUsage(usageString: string): Tag[];
		private static tagOpen(usage: ObjectLiteral, char: string): void;
		private static tagClose(usage: ObjectLiteral, char: string): void;
		private static tagSpace(usage: ObjectLiteral, char: string): void;
	}

//#endregion Usage

//#region Util

	export class Colors {
		public constructor(options?: ColorsFormatOptions);
		public opening: string;
		public closing: string;

		public format(input: string): string;
		public static useColors: boolean | null;
		public static CLOSE: ColorsClose;
		public static STYLES: ColorsStyles;
		public static TEXTS: ColorsTexts;
		public static BACKGROUNDS: ColorsBackgrounds;
		public static hexToRGB(hex: string): number[];
		public static hueToRGB(p: number, q: number, t: number): number;
		public static hslToRGB([h, s, l]: [number | string, number | string, number | string]): number[];
		public static formatArray([pos1, pos2, pos3]: [number | string, number | string, number | string]): string;

		private static style(styles: string | string[], data?: ColorsFormatData): ColorsFormatData;
		private static background(style: ColorsFormatType, data?: ColorsFormatData): ColorsFormatData;
		private static text(style: ColorsFormatType, data?: ColorsFormatData): ColorsFormatData;

	}

	export const constants: Constants;

	export class Cron {
		public constructor(cron: string);
		public next(zDay?: Date, origin?: boolean): Date;

		private static _normalize(cron: string): string;
		private static _parseString(cron: string): number[][];
		private static _parsePart(cronPart: string, id: number): number[];
		private static _range(min: number, max: number, step: number): number[];
	}

	export class Duration {
		public constructor(pattern: string);
		public offset: number;
		public readonly fromNow: Date;

		public dateFrom(date: Date): Date;

		public static toNow(earlier: Date | number | string, showIn?: boolean): string;

		private static regex: RegExp;
		private static commas: RegExp;
		private static aan: RegExp;

		private static _parse(pattern: string): number;
	}

	export class KlasaConsole {
		private constructor(options?: ConsoleOptions);
		public readonly stdout: NodeJS.WritableStream;
		public readonly stderr: NodeJS.WritableStream;
		public template: Timestamp | null;
		public colors: ConsoleColorStyles;
		public utc: boolean;

		private readonly timestamp: string;

		private write(data: any[], type?: string): void;

		public log(...data: any[]): void;
		public warn(...data: any[]): void;
		public error(...data: any[]): void;
		public debug(...data: any[]): void;
		public verbose(...data: any[]): void;
		public wtf(...data: any[]): void;

		private static _flatten(data: any): string;
	}

	export class RateLimit {
		public constructor(bucket: number, cooldown: number);
		public readonly expired: boolean;
		public readonly limited: boolean;
		public readonly remainingTime: number;
		public bucket: number;
		public cooldown: number;
		private remaining: number;
		private time: number;
		public drip(): this;
		public reset(): this;
		public resetRemaining(): this;
		public resetTime(): this;
	}

	export class RateLimitManager<K = Snowflake> extends Collection<K, RateLimit> {
		public constructor(bucket: number, cooldown: number);
		public bucket: number;
		public cooldown: number;
		private _bucket: number;
		private _cooldown: number;
		private sweepInterval: NodeJS.Timer | null;
		public acquire(id: K): RateLimit;
		public create(id: K): RateLimit;
	}

	export class ReactionHandler extends ReactionCollector {
		public constructor(message: KlasaMessage, filter: Function, options: ReactionHandlerOptions, display: RichDisplay | RichMenu, emojis: EmojiResolvable[]);
		public display: RichDisplay | RichMenu;
		public methodMap: Map<string, EmojiResolvable>;
		public currentPage: number;
		public prompt: string;
		public time: number;
		public awaiting: boolean;
		public selection: Promise<number>;
		public reactionsDone: boolean;

		public first(): void;
		public back(): void;
		public forward(): void;
		public last(): void;
		public jump(): Promise<void>;
		public info(): void;
		public stop(): void;
		public zero(): void;
		public one(): void;
		public two(): void;
		public three(): void;
		public four(): void;
		public five(): void;
		public six(): void;
		public seven(): void;
		public eight(): void;
		public nine(): void;
		public update(): void;

		private _queueEmojiReactions(emojis: EmojiResolvable[]): Promise<null>;
	}

	export class RichDisplay {
		public constructor(embed?: MessageEmbed);
		public embedTemplate: MessageEmbed;
		public pages: MessageEmbed[];
		public infoPage: MessageEmbed | null;
		public emojis: RichDisplayEmojisObject;
		public footered: boolean;
		public footerPrefix: string;
		public footerSuffix: string;
		public readonly template: MessageEmbed;

		public setEmojis(emojis: RichDisplayEmojisObject): this;
		public setFooterPrefix(prefix: string): this;
		public setFooterSuffix(suffix: string): this;
		public useCustomFooters(): this;
		public addPage(embed: Function | MessageEmbed): this;
		public setInfoPage(embed: MessageEmbed): RichDisplay;
		public run(message: KlasaMessage, options?: RichDisplayRunOptions): Promise<ReactionHandler>;

		protected _determineEmojis(emojis: EmojiResolvable[], stop: boolean, jump: boolean, firstLast: boolean): EmojiResolvable[];
		private _footer(): void;
		private _handlePageGeneration(cb: Function | MessageEmbed): MessageEmbed;
	}

	export class RichMenu extends RichDisplay {
		public constructor(embed?: MessageEmbed);
		public emojis: RichMenuEmojisObject;
		public paginated: boolean;
		public options: MenuOption[];

		public addOption(name: string, body: string, inline?: boolean): RichMenu;
		public run(message: KlasaMessage, options?: RichMenuRunOptions): Promise<ReactionHandler>;

		protected _determineEmojis(emojis: EmojiResolvable[], stop: boolean): EmojiResolvable[];
		private _paginate(): void;
	}

	export class Stopwatch {
		public constructor(digits?: number);
		public digits: number;
		private _start: number;
		private _end: number | null;

		public readonly duration: number;
		public readonly running: boolean;
		public restart(): this;
		public reset(): this;
		public start(): this;
		public stop(): this;
		public toString(): string;
	}

	export class Timestamp {
		public constructor(pattern: string);
		public pattern: string;
		private _template: TimestampObject[];

		public display(time?: Date | number | string): string;
		public displayUTC(time?: Date | number | string): string;
		public edit(pattern: string): this;

		public static utc(time?: Date | number | string): Date;
		public static displayArbitrary(pattern: string, time?: Date | number | string): string;

		public static A(time: Date): string;
		public static a(time: Date): string;
		public static d(time: Date): string;
		public static D(time: Date): string;
		public static dd(time: Date): string;
		public static DD(time: Date): string;
		public static ddd(time: Date): string;
		public static DDD(time: Date): string;
		public static dddd(time: Date): string;
		public static DDDD(time: Date): string;
		public static h(time: Date): string;
		public static H(time: Date): string;
		public static hh(time: Date): string;
		public static HH(time: Date): string;
		public static m(time: Date): string;
		public static M(time: Date): string;
		public static mm(time: Date): string;
		public static MM(time: Date): string;
		public static MMM(time: Date): string;
		public static MMMM(time: Date): string;
		public static Q(time: Date): string;
		public static S(time: Date): string;
		public static s(time: Date): string;
		public static ss(time: Date): string;
		public static SS(time: Date): string;
		public static SSS(time: Date): string;
		public static x(time: Date): string;
		public static X(time: Date): string;
		public static Y(time: Date): string;
		public static YY(time: Date): string;
		public static YYY(time: Date): string;
		public static YYYY(time: Date): string;
		public static Z(time: Date): string;
		public static ZZ(time: Date): string;

		private static _resolveDate(time: Date | number | string): Date;
		private static _display(template: string, time: Date | number | string): string;
		private static _patch(pattern: string): TimestampObject[];
	}

	export class Type {
		public constructor(value: any, parent?: Type);

		public value: any;
		public is: string;

		private parent: Type | null;
		private childKeys: Map<string, Type>;
		private childValues: Map<string, Type>;

		private readonly childTypes: string;

		public toString(): string;

		private addValue(value: any): void;
		private addEntry(entry: [string, any]): void;
		private parents(): Iterator<Type>;
		private check(): void;
		private isCircular(): boolean;

		public static resolve(value: any): string;

		private static list(values: Map<string, Type>): string;
	}

	class Util {
		public static arrayFromObject<T = any>(obj: ObjectLiteral<T>, prefix?: string): Array<T>;
		public static arraysStrictEquals(arr1: any[], arr2: any[]): boolean;
		public static chunk<T>(entries: T[], chunkSize: number): Array<T[]>;
		public static clean(text: string): string;
		public static codeBlock(lang: string, expression: string | number | Stringifible): string;
		public static deepClone<T = any>(source: T): T;
		public static exec(exec: string, options?: ExecOptions): Promise<{ stdout: string, stderr: string }>;
		public static getTypeName(input: any): string;
		public static isClass(input: any): input is Constructor<any>;
		public static isFunction(input: any): input is Function;
		public static isNumber(input: any): input is number;
		public static isObject(input: any): boolean;
		public static isPrimitive(input: any): input is string | number | boolean;
		public static isThenable(input: any): boolean;
		public static makeObject<T = ObjectLiteral, S = ObjectLiteral>(path: string, value: any, obj?: ObjectLiteral): T & S;
		public static mergeDefault<T = ObjectLiteral, S = ObjectLiteral>(objDefaults: T, objSource: S): T & S;
		public static mergeObjects<T = ObjectLiteral, S = ObjectLiteral>(objTarget: T, objSource: S): T & S;
		public static objectToTuples(obj: ObjectLiteral): Array<[string, any]>;
		public static regExpEsc(str: string): string;
		public static sleep<T = any>(delay: number, args?: T): Promise<T>;
		public static toTitleCase(str: string): string;
		public static tryParse<T = ObjectLiteral>(value: string): T | string;
		public static resolveGuild(client: KlasaClient, guild: GuildResolvable): KlasaGuild;
		private static initClean(client: KlasaClient): void;

		public static titleCaseVariants: TitleCaseVariants;
		public static PRIMITIVE_TYPES: string[];
	}

	export { Util as util };

//#endregion Util

//#endregion Classes

//#region Augmentations

	module 'discord.js' {

		export interface Client {
			constructor: typeof KlasaClient;
			readonly invite: string;
			readonly owner: User | null;
			options: Required<KlasaClientOptions>;
			userBaseDirectory: string;
			console: KlasaConsole;
			arguments: ArgumentStore;
			commands: CommandStore;
			inhibitors: InhibitorStore;
			finalizers: FinalizerStore;
			monitors: MonitorStore;
			languages: LanguageStore;
			providers: ProviderStore;
			tasks: TaskStore;
			serializers: SerializerStore;
			events: EventStore;
			extendables: ExtendableStore;
			pieceStores: Collection<string, any>;
			permissionLevels: PermissionLevels;
			gateways: GatewayDriver;
			settings: Settings | null;
			application: ClientApplication;
			schedule: Schedule;
			ready: boolean;
			registerStore<K, V extends Piece, VConstructor = Constructor<V>>(store: Store<K, V, VConstructor>): KlasaClient;
			unregisterStore<K, V extends Piece, VConstructor = Constructor<V>>(store: Store<K, V, VConstructor>): KlasaClient;
			sweepMessages(lifetime?: number, commandLifeTime?: number): number;
			on(event: string | symbol, listener: Function): this;
			on(event: 'channelCreate', listener: (channel: Channel) => void): this;
			on(event: 'channelDelete', listener: (channel: Channel) => void): this;
			on(event: 'channelPinsUpdate', listener: (channel: Channel, time: Date) => void): this;
			on(event: 'channelUpdate', listener: (oldChannel: Channel, newChannel: Channel) => void): this;
			on(event: 'debug', listener: (info: string) => void): this;
			on(event: 'warn', listener: (info: string) => void): this;
			on(event: 'disconnect', listener: (event: any) => void): this;
			on(event: 'emojiCreate', listener: (emoji: GuildEmoji) => void): this;
			on(event: 'emojiDelete', listener: (emoji: GuildEmoji) => void): this;
			on(event: 'emojiUpdate', listener: (oldEmoji: GuildEmoji, newEmoji: GuildEmoji) => void): this;
			on(event: 'error', listener: (error: Error) => void): this;
			on(event: 'guildBanAdd', listener: (guild: KlasaGuild, user: KlasaUser) => void): this;
			on(event: 'guildBanRemove', listener: (guild: KlasaGuild, user: KlasaUser) => void): this;
			on(event: 'guildCreate', listener: (guild: KlasaGuild) => void): this;
			on(event: 'guildDelete', listener: (guild: KlasaGuild) => void): this;
			on(event: 'guildUnavailable', listener: (guild: KlasaGuild) => void): this;
			on(event: 'guildMemberAdd', listener: (member: GuildMember) => void): this;
			on(event: 'guildMemberAvailable', listener: (member: GuildMember) => void): this;
			on(event: 'guildMemberRemove', listener: (member: GuildMember) => void): this;
			on(event: 'guildMembersChunk', listener: (members: Collection<Snowflake, GuildMember>, guild: KlasaGuild) => void): this;
			on(event: 'guildMemberSpeaking', listener: (member: GuildMember, speaking: Readonly<Speaking>) => void): this;
			on(event: 'guildMemberUpdate', listener: (oldMember: GuildMember, newMember: GuildMember) => void): this;
			on(event: 'guildUpdate', listener: (oldGuild: KlasaGuild, newGuild: KlasaGuild) => void): this;
			on(event: 'guildIntegrationsUpdate', listener: (guild: KlasaGuild) => void): this;
			on(event: 'message', listener: (message: KlasaMessage) => void): this;
			on(event: 'messageDelete', listener: (message: KlasaMessage) => void): this;
			on(event: 'messageReactionRemoveAll', listener: (message: KlasaMessage) => void): this;
			on(event: 'messageDeleteBulk', listener: (messages: Collection<Snowflake, KlasaMessage>) => void): this;
			on(event: 'messageReactionAdd', listener: (messageReaction: MessageReaction, user: KlasaUser) => void): this;
			on(event: 'messageReactionRemove', listener: (messageReaction: MessageReaction, user: KlasaUser) => void): this;
			on(event: 'messageUpdate', listener: (oldMessage: KlasaMessage, newMessage: KlasaMessage) => void): this;
			on(event: 'presenceUpdate', listener: (oldPresence: Presence | undefined, newPresence: Presence) => void): this;
			on(event: 'rateLimit', listener: (rateLimitData: RateLimitData) => void): this;
			on(event: 'ready', listener: () => void): this;
			on(event: 'reconnecting', listener: () => void): this;
			on(event: 'resumed', listener: (replayed: number) => void): this;
			on(event: 'roleCreate', listener: (role: Role) => void): this;
			on(event: 'roleDelete', listener: (role: Role) => void): this;
			on(event: 'roleUpdate', listener: (oldRole: Role, newRole: Role) => void): this;
			on(event: 'typingStart', listener: (channel: Channel, user: KlasaUser) => void): this;
			on(event: 'typingStop', listener: (channel: Channel, user: KlasaUser) => void): this;
			on(event: 'userUpdate', listener: (oldUser: KlasaUser, newUser: KlasaUser) => void): this;
			on(event: 'voiceStateUpdate', listener: (oldState: VoiceState, newState: VoiceState) => void): this;
			on(event: 'webhookUpdate', listener: (channel: TextChannel) => void): this;
			on(event: 'commandError', listener: (message: KlasaMessage, command: Command, params: any[], error: Error) => void): this;
			on(event: 'commandInhibited', listener: (message: KlasaMessage, command: Command, response: string | Error) => void): this;
			on(event: 'commandRun', listener: (message: KlasaMessage, command: Command, params: any[], response: any) => void): this;
			on(event: 'commandSuccess', listener: (message: KlasaMessage, command: Command, params: any[], response: any) => void): this;
			on(event: 'commandUnknown', listener: (message: KlasaMessage, command: string, prefix: RegExp, prefixLength: number) => void): this;
			on(event: 'monitorError', listener: (message: KlasaMessage, monitor: Monitor, error: Error | string) => void): this;
			on(event: 'finalizerError', listener: (message: KlasaMessage, response: KlasaMessage, runTime: Timestamp, finalizer: Finalizer, error: Error | string) => void): this;
			on(event: 'taskError', listener: (scheduledTask: ScheduledTask, task: Task, error: Error) => void): this;
			on(event: 'settingsCreateEntry', listener: (entry: Settings) => void): this;
			on(event: 'settingsDeleteEntry', listener: (entry: Settings) => void): this;
			on(event: 'settingsUpdateEntry', listener: (oldEntry: Settings, newEntry: Settings, path?: string) => void): this;
			on(event: 'log', listener: (data: any) => void): this;
			on(event: 'verbose', listener: (data: any) => void): this;
			on(event: 'wtf', listener: (failure: Error) => void): this;
			on(event: 'pieceDisabled', listener: (piece: Piece) => void): this;
			on(event: 'pieceEnabled', listener: (piece: Piece) => void): this;
			on(event: 'pieceLoaded', listener: (piece: Piece) => void): this;
			on(event: 'pieceReloaded', listener: (piece: Piece) => void): this;
			on(event: 'pieceUnloaded', listener: (piece: Piece) => void): this;
			once(event: string | symbol, listener: Function): this;
			once(event: 'channelCreate', listener: (channel: Channel) => void): this;
			once(event: 'channelDelete', listener: (channel: Channel) => void): this;
			once(event: 'channelPinsUpdate', listener: (channel: Channel, time: Date) => void): this;
			once(event: 'channelUpdate', listener: (oldChannel: Channel, newChannel: Channel) => void): this;
			once(event: 'debug', listener: (info: string) => void): this;
			once(event: 'warn', listener: (info: string) => void): this;
			once(event: 'disconnect', listener: (event: any) => void): this;
			once(event: 'emojiCreate', listener: (emoji: GuildEmoji) => void): this;
			once(event: 'emojiDelete', listener: (emoji: GuildEmoji) => void): this;
			once(event: 'emojiUpdate', listener: (oldEmoji: GuildEmoji, newEmoji: GuildEmoji) => void): this;
			once(event: 'error', listener: (error: Error) => void): this;
			once(event: 'guildBanAdd', listener: (guild: KlasaGuild, user: KlasaUser) => void): this;
			once(event: 'guildBanRemove', listener: (guild: KlasaGuild, user: KlasaUser) => void): this;
			once(event: 'guildCreate', listener: (guild: KlasaGuild) => void): this;
			once(event: 'guildDelete', listener: (guild: KlasaGuild) => void): this;
			once(event: 'guildUnavailable', listener: (guild: KlasaGuild) => void): this;
			once(event: 'guildMemberAdd', listener: (member: GuildMember) => void): this;
			once(event: 'guildMemberAvailable', listener: (member: GuildMember) => void): this;
			once(event: 'guildMemberRemove', listener: (member: GuildMember) => void): this;
			once(event: 'guildMembersChunk', listener: (members: Collection<Snowflake, GuildMember>, guild: KlasaGuild) => void): this;
			once(event: 'guildMemberSpeaking', listener: (member: GuildMember, speaking: Readonly<Speaking>) => void): this;
			once(event: 'guildMemberUpdate', listener: (oldMember: GuildMember, newMember: GuildMember) => void): this;
			once(event: 'guildUpdate', listener: (oldGuild: KlasaGuild, newGuild: KlasaGuild) => void): this;
			once(event: 'guildIntegrationsUpdate', listener: (guild: KlasaGuild) => void): this;
			once(event: 'message', listener: (message: KlasaMessage) => void): this;
			once(event: 'messageDelete', listener: (message: KlasaMessage) => void): this;
			once(event: 'messageReactionRemoveAll', listener: (message: KlasaMessage) => void): this;
			once(event: 'messageDeleteBulk', listener: (messages: Collection<Snowflake, KlasaMessage>) => void): this;
			once(event: 'messageReactionAdd', listener: (messageReaction: MessageReaction, user: KlasaUser) => void): this;
			once(event: 'messageReactionRemove', listener: (messageReaction: MessageReaction, user: KlasaUser) => void): this;
			once(event: 'messageUpdate', listener: (oldMessage: KlasaMessage, newMessage: KlasaMessage) => void): this;
			once(event: 'presenceUpdate', listener: (oldPresence: Presence | undefined, newPresence: Presence) => void): this;
			once(event: 'rateLimit', listener: (rateLimitData: RateLimitData) => void): this;
			once(event: 'ready', listener: () => void): this;
			once(event: 'reconnecting', listener: () => void): this;
			once(event: 'resumed', listener: (replayed: number) => void): this;
			once(event: 'roleCreate', listener: (role: Role) => void): this;
			once(event: 'roleDelete', listener: (role: Role) => void): this;
			once(event: 'roleUpdate', listener: (oldRole: Role, newRole: Role) => void): this;
			once(event: 'typingStart', listener: (channel: Channel, user: KlasaUser) => void): this;
			once(event: 'typingStop', listener: (channel: Channel, user: KlasaUser) => void): this;
			once(event: 'userUpdate', listener: (oldUser: KlasaUser, newUser: KlasaUser) => void): this;
			once(event: 'voiceStateUpdate', listener: (oldState: VoiceState, newState: VoiceState) => void): this;
			once(event: 'webhookUpdate', listener: (channel: TextChannel) => void): this;
			once(event: 'commandError', listener: (message: KlasaMessage, command: Command, params: any[], error: Error) => void): this;
			once(event: 'commandInhibited', listener: (message: KlasaMessage, command: Command, response: string | Error) => void): this;
			once(event: 'commandRun', listener: (message: KlasaMessage, command: Command, params: any[], response: any) => void): this;
			once(event: 'commandSuccess', listener: (message: KlasaMessage, command: Command, params: any[], response: any) => void): this;
			once(event: 'commandUnknown', listener: (message: KlasaMessage, command: string, prefix: RegExp, prefixLength: number) => void): this;
			once(event: 'monitorError', listener: (message: KlasaMessage, monitor: Monitor, error: Error | string) => void): this;
			once(event: 'finalizerError', listener: (message: KlasaMessage, response: KlasaMessage, runTime: Timestamp, finalizer: Finalizer, error: Error | string) => void): this;
			once(event: 'taskError', listener: (scheduledTask: ScheduledTask, task: Task, error: Error) => void): this;
			once(event: 'settingsCreateEntry', listener: (entry: Settings) => void): this;
			once(event: 'settingsDeleteEntry', listener: (entry: Settings) => void): this;
			once(event: 'settingsUpdateEntry', listener: (oldEntry: Settings, newEntry: Settings, path?: string) => void): this;
			once(event: 'log', listener: (data: any) => void): this;
			once(event: 'verbose', listener: (data: any) => void): this;
			once(event: 'wtf', listener: (failure: Error) => void): this;
			once(event: 'pieceDisabled', listener: (piece: Piece) => void): this;
			once(event: 'pieceEnabled', listener: (piece: Piece) => void): this;
			once(event: 'pieceLoaded', listener: (piece: Piece) => void): this;
			once(event: 'pieceReloaded', listener: (piece: Piece) => void): this;
			once(event: 'pieceUnloaded', listener: (piece: Piece) => void): this;
			off(event: string | symbol, listener: Function): this;
			off(event: 'channelCreate', listener: (channel: Channel) => void): this;
			off(event: 'channelDelete', listener: (channel: Channel) => void): this;
			off(event: 'channelPinsUpdate', listener: (channel: Channel, time: Date) => void): this;
			off(event: 'channelUpdate', listener: (oldChannel: Channel, newChannel: Channel) => void): this;
			off(event: 'debug', listener: (info: string) => void): this;
			off(event: 'warn', listener: (info: string) => void): this;
			off(event: 'disconnect', listener: (event: any) => void): this;
			off(event: 'emojiCreate', listener: (emoji: GuildEmoji) => void): this;
			off(event: 'emojiDelete', listener: (emoji: GuildEmoji) => void): this;
			off(event: 'emojiUpdate', listener: (oldEmoji: GuildEmoji, newEmoji: GuildEmoji) => void): this;
			off(event: 'error', listener: (error: Error) => void): this;
			off(event: 'guildBanAdd', listener: (guild: KlasaGuild, user: KlasaUser) => void): this;
			off(event: 'guildBanRemove', listener: (guild: KlasaGuild, user: KlasaUser) => void): this;
			off(event: 'guildCreate', listener: (guild: KlasaGuild) => void): this;
			off(event: 'guildDelete', listener: (guild: KlasaGuild) => void): this;
			off(event: 'guildUnavailable', listener: (guild: KlasaGuild) => void): this;
			off(event: 'guildMemberAdd', listener: (member: GuildMember) => void): this;
			off(event: 'guildMemberAvailable', listener: (member: GuildMember) => void): this;
			off(event: 'guildMemberRemove', listener: (member: GuildMember) => void): this;
			off(event: 'guildMembersChunk', listener: (members: Collection<Snowflake, GuildMember>, guild: KlasaGuild) => void): this;
			off(event: 'guildMemberSpeaking', listener: (member: GuildMember, speaking: Readonly<Speaking>) => void): this;
			off(event: 'guildMemberUpdate', listener: (oldMember: GuildMember, newMember: GuildMember) => void): this;
			off(event: 'guildUpdate', listener: (oldGuild: KlasaGuild, newGuild: KlasaGuild) => void): this;
			off(event: 'guildIntegrationsUpdate', listener: (guild: KlasaGuild) => void): this;
			off(event: 'message', listener: (message: KlasaMessage) => void): this;
			off(event: 'messageDelete', listener: (message: KlasaMessage) => void): this;
			off(event: 'messageReactionRemoveAll', listener: (message: KlasaMessage) => void): this;
			off(event: 'messageDeleteBulk', listener: (messages: Collection<Snowflake, KlasaMessage>) => void): this;
			off(event: 'messageReactionAdd', listener: (messageReaction: MessageReaction, user: KlasaUser) => void): this;
			off(event: 'messageReactionRemove', listener: (messageReaction: MessageReaction, user: KlasaUser) => void): this;
			off(event: 'messageUpdate', listener: (oldMessage: KlasaMessage, newMessage: KlasaMessage) => void): this;
			off(event: 'presenceUpdate', listener: (oldPresence: Presence | undefined, newPresence: Presence) => void): this;
			off(event: 'rateLimit', listener: (rateLimitData: RateLimitData) => void): this;
			off(event: 'ready', listener: () => void): this;
			off(event: 'reconnecting', listener: () => void): this;
			off(event: 'resumed', listener: (replayed: number) => void): this;
			off(event: 'roleCreate', listener: (role: Role) => void): this;
			off(event: 'roleDelete', listener: (role: Role) => void): this;
			off(event: 'roleUpdate', listener: (oldRole: Role, newRole: Role) => void): this;
			off(event: 'typingStart', listener: (channel: Channel, user: KlasaUser) => void): this;
			off(event: 'typingStop', listener: (channel: Channel, user: KlasaUser) => void): this;
			off(event: 'userUpdate', listener: (oldUser: KlasaUser, newUser: KlasaUser) => void): this;
			off(event: 'voiceStateUpdate', listener: (oldState: VoiceState, newState: VoiceState) => void): this;
			off(event: 'webhookUpdate', listener: (channel: TextChannel) => void): this;
			off(event: 'commandError', listener: (message: KlasaMessage, command: Command, params: any[], error: Error) => void): this;
			off(event: 'commandInhibited', listener: (message: KlasaMessage, command: Command, response: string | Error) => void): this;
			off(event: 'commandRun', listener: (message: KlasaMessage, command: Command, params: any[], response: any) => void): this;
			off(event: 'commandSuccess', listener: (message: KlasaMessage, command: Command, params: any[], response: any) => void): this;
			off(event: 'commandUnknown', listener: (message: KlasaMessage, command: string, prefix: RegExp, prefixLength: number) => void): this;
			off(event: 'monitorError', listener: (message: KlasaMessage, monitor: Monitor, error: Error | string) => void): this;
			off(event: 'finalizerError', listener: (message: KlasaMessage, response: KlasaMessage, runTime: Timestamp, finalizer: Finalizer, error: Error | string) => void): this;
			off(event: 'taskError', listener: (scheduledTask: ScheduledTask, task: Task, error: Error) => void): this;
			off(event: 'settingsCreateEntry', listener: (entry: Settings) => void): this;
			off(event: 'settingsDeleteEntry', listener: (entry: Settings) => void): this;
			off(event: 'settingsUpdateEntry', listener: (oldEntry: Settings, newEntry: Settings, path?: string) => void): this;
			off(event: 'log', listener: (data: any) => void): this;
			off(event: 'verbose', listener: (data: any) => void): this;
			off(event: 'wtf', listener: (failure: Error) => void): this;
			off(event: 'pieceDisabled', listener: (piece: Piece) => void): this;
			off(event: 'pieceEnabled', listener: (piece: Piece) => void): this;
			off(event: 'pieceLoaded', listener: (piece: Piece) => void): this;
			off(event: 'pieceReloaded', listener: (piece: Piece) => void): this;
			off(event: 'pieceUnloaded', listener: (piece: Piece) => void): this;
		}

		export interface Guild {
			settings: Settings;
			readonly language: Language;
		}

		export interface Message extends PartialSendAliases {
			guildSettings: Settings;
			language: Language;
			command: Command | null;
			prefix: RegExp | null;
			prefixLength: number | null;
			readonly responses: KlasaMessage[];
			readonly args: string[];
			readonly params: any[];
			readonly flags: ObjectLiteral<string>;
			readonly reprompted: boolean;
			readonly reactable: boolean;
			send(content?: StringResolvable, options?: MessageOptions): Promise<KlasaMessage | KlasaMessage[]>;
			prompt(text: string, time?: number): Promise<KlasaMessage>;
			usableCommands(): Promise<Collection<string, Command>>;
			hasAtLeastPermissionLevel(min: number): Promise<boolean>;
		}

		export interface User extends SendAliases {
			settings: Settings;
		}

		export interface TextChannel extends SendAliases, ChannelExtendables { }

		export interface DMChannel extends SendAliases, ChannelExtendables { }

		export interface GroupDMChannel extends SendAliases, ChannelExtendables { }

	}

//#endregion Augmentations

//#region Typedefs

	export type KlasaClientOptions = {
		commandEditing?: boolean;
		commandLogging?: boolean;
		commandMessageLifetime?: number;
		console?: ConsoleOptions;
		consoleEvents?: ConsoleEvents;
		createPiecesFolders?: boolean;
		customPromptDefaults?: CustomPromptDefaults;
		disabledCorePieces?: string[];
		gateways?: GatewaysOptions;
		language?: string;
		noPrefixDM?: boolean;
		ownerID?: string;
		permissionLevels?: PermissionLevels;
		pieceDefaults?: PieceDefaults;
		prefix?: string | string[];
		prefixCaseInsensitive?: boolean;
		preserveSettings?: boolean;
		production?: boolean;
		providers?: ProvidersOptions;
		readyMessage?: (client: KlasaClient) => string;
		regexPrefix?: RegExp;
		schedule?: ScheduleOptions;
		slowmode?: number;
		slowmodeAggressive?: boolean;
		typing?: boolean;
	} & ClientOptions;

	export type ScheduleOptions = {
		interval?: number;
	};

	export type CustomPromptDefaults = {
		limit?: number;
		time?: number;
		quotedStringSupport?: boolean;
	};

	export type PieceDefaults = {
		arguments?: ArgumentOptions;
		commands?: CommandOptions;
		events?: EventOptions;
		extendables?: ExtendableOptions;
		finalizers?: FinalizerOptions;
		inhibitors?: InhibitorOptions;
		languages?: LanguageOptions;
		monitors?: MonitorOptions;
		providers?: ProviderOptions;
		serializers?: SerializerOptions;
	};

	export type ProvidersOptions = {
		default?: string;
	} & ObjectLiteral;

	export type ReadyMessage = string | ((client: Client) => string);

	export type GatewaysOptions = {
		clientStorage?: GatewayDriverRegisterOptions;
		guilds?: GatewayDriverRegisterOptions;
		users?: GatewayDriverRegisterOptions;
	} & ObjectLiteral;

	// Parsers
	export type ArgResolverCustomMethod = (arg: string, possible: Possible, message: KlasaMessage, params: string[]) => any;

	export type Constants = {
		DEFAULTS: {
			CLIENT: Required<KlasaClientOptions>,
			CONSOLE: Required<ConsoleOptions>,
			DATATYPES: ObjectLiteral<QueryBuilderDatatype>
		};
		TIME: {
			SECOND: number;
			MINUTE: number;
			HOUR: number;
			DAY: number;
			DAYS: string[];
			MONTHS: string[];
			TIMESTAMP: {
				TOKENS: {
					Y: number;
					Q: number;
					M: number;
					D: number;
					d: number;
					X: number;
					x: number;
					H: number;
					h: number;
					a: number;
					A: number;
					m: number;
					s: number;
					S: number;
					Z: number;
				};
			};
			CRON: {
				partRegex: RegExp;
				allowedNum: number[][];
				predefined: {
					'@annually': string;
					'@yearly': string;
					'@monthly': string;
					'@weekly': string;
					'@daily': string;
					'@hourly': string;
				};
				tokens: {
					jan: number;
					feb: number;
					mar: number;
					apr: number;
					may: number;
					jun: number;
					jul: number;
					aug: number;
					sep: number;
					oct: number;
					nov: number;
					dec: number;
					sun: number;
					mon: number;
					tue: number;
					wed: number;
					thu: number;
					fri: number;
					sat: number;
				};
				tokensRegex: RegExp;
			}
		};
		MENTION_REGEX: MentionRegex;
	};

	// Permissions
	export type PermissionLevel = {
		break: boolean;
		check: (message: KlasaMessage) => Promise<boolean> | boolean;
		fetch: boolean;
	};

	export type PermissionLevelOptions = {
		break?: boolean;
		fetch?: boolean;
	};

	export type PermissionLevelsData = {
		broke: boolean;
		permission: boolean;
	};

	// Schedule
	export type ScheduledTaskOptions = {
		catchUp?: boolean;
		data?: any;
		id?: string;
	};

	export type ScheduledTaskJSON = {
		catchUp: boolean;
		data: ObjectLiteral;
		id: string;
		taskName: string;
		time: number;
	};

	export type ScheduledTaskUpdateOptions = {
		catchUp?: boolean;
		data?: any;
		repeat?: string;
		time?: Date;
	};

	// Settings
	export type GatewayOptions = {
		provider: string;
	};

	export type GatewayJSON = {
		options: GatewayOptions;
		schema: SchemaFolderAddOptions;
		type: string;
	};

	export type GatewayGetPathOptions = {
		avoidUnconfigurable?: boolean;
		errors?: boolean;
		piece?: boolean;
	};

	export type GatewayGetPathResult = {
		piece: SchemaPiece;
		route: string[];
	};

	export type QueryBuilderDatatype = {
		array?: (datatype: string) => string;
		resolver?: <T = any>(input: any, schemaPiece: SchemaPiece) => T;
		type: string | ((piece: SchemaPiece) => string);
	} | string;

	export type QueryBuilderOptions = {
		arrayResolver?: (values: Array<any>, piece: SchemaPiece, resolver: Function) => string;
		formatDatatype?: (name: string, datatype: string, def?: string) => string;
	} & ObjectLiteral<string | ((piece: SchemaPiece) => string) | QueryBuilderDatatype>;

	export type GuildResolvable = KlasaGuild
		| KlasaMessage
		| GuildChannel
		| Snowflake;

	export type SettingsResetOptions = {
		avoidUnconfigurable?: boolean;
		force?: boolean;
	};

	export type SettingsUpdateOptions = {
		action?: 'add' | 'remove' | 'auto' | 'overwrite';
		arrayPosition?: number;
		avoidUnconfigurable?: boolean;
		force?: boolean;
	};

	export type SettingsUpdateResult = {
		errors: Error[];
		updated: SettingsUpdateResultEntry[];
	};

	export type SettingsUpdateResultEntry = {
		data: [string, any];
		piece: SchemaPiece;
	};

	export type GatewayDriverRegisterOptions = {
		provider?: string;
		schema?: Schema;
		syncArg?: string[] | string | true;
	};

	export type SchemaFolderAddOptions = SchemaFolderOptions | SchemaPieceOptions;

	export type SchemaPieceOptions = {
		array?: boolean;
		configurable?: boolean;
		default?: any;
		min?: number;
		max?: number;
		filter?: ((client: KlasaClient, value: any, schema: SchemaPiece, language: Language) => boolean) | null
	};

	export type SchemaPieceEditOptions = {
		type?: string;
	} & SchemaPieceOptions;

	export type SchemaFolderOptions = {
		type?: 'Folder';
	} & ObjectLiteral<SchemaPieceOptions>;

	export type GatewayDriverJSON = {
		clientStorage: GatewayJSON;
		guilds: GatewayJSON;
		users: GatewayJSON;
		keys: string[];
		ready: boolean;
	} & ObjectLiteral<GatewayJSON>;

	// Structures
	export type PieceOptions = {
		enabled?: boolean
		name?: string,
	};

	export type ArgumentOptions = {
		aliases?: string[];
	} & PieceOptions;

	export type CommandOptions = {
		autoAliases?: boolean;
		requiredPermissions?: PermissionResolvable;
		bucket?: number;
		cooldown?: number;
		cooldownLevel?: 'author' | 'channel' | 'guild';
		deletable?: boolean;
		description?: string | string[] | ((language: Language) => string | string[]);
		extendedHelp?: string | string[] | ((language: Language) => string | string[]);
		guarded?: boolean;
		hidden?: boolean;
		nsfw?: boolean;
		permissionLevel?: number;
		promptLimit?: number;
		promptTime?: number;
		quotedStringSupport?: boolean;
		requiredSettings?: string[];
		runIn?: Array<'text' | 'dm' | 'group'>;
		subcommands?: boolean;
		usage?: string;
		usageDelim?: string;
	} & AliasPieceOptions;

	export type ExtendableOptions = {
		appliesTo: Array<Constructor<any>>;
	} & PieceOptions;

	export type InhibitorOptions = {
		spamProtection?: boolean;
	} & PieceOptions;

	export type MonitorOptions = {
		ignoreBots?: boolean;
		ignoreEdits?: boolean;
		ignoreOthers?: boolean;
		ignoreSelf?: boolean;
		ignoreWebhooks?: boolean;
		ignoreBlacklistedUsers?: boolean;
		ignroeBlacklistedGuilds?: boolean;
	} & PieceOptions;

	export type EventOptions = {
		emitter?: NodeJS.EventEmitter;
		event?: string;
		once?: boolean;
	} & PieceOptions;

	export type SerializerOptions = AliasPieceOptions;
	export type ProviderOptions = PieceOptions;
	export type FinalizerOptions = PieceOptions;
	export type LanguageOptions = PieceOptions;
	export type TaskOptions = PieceOptions;

	export type AliasPieceOptions = {
		aliases?: Array<string>;
	} & PieceOptions;

	export type AliasPieceJSON = {
		aliases: Array<string>;
	} & PieceJSON;

	export type OriginalPropertyDescriptors = {
		staticPropertyDescriptors: PropertyDescriptorMap;
		instancePropertyDescriptors: PropertyDescriptorMap;
	};

	export type PieceJSON = {
		directory: string;
		path: string;
		enabled: boolean;
		file: string[];
		name: string;
		type: string;
	};


	export type PieceCommandJSON = {
		requiredPermissions: string[];
		bucket: number;
		category: string;
		cooldown: number;
		deletable: boolean;
		description: string | ((language: Language) => string);
		extendedHelp: string | ((language: Language) => string);
		fullCategory: string[];
		guarded: boolean;
		hidden: boolean;
		nsfw: boolean;
		permissionLevel: number;
		promptLimit: number;
		promptTime: number;
		quotedStringSupport: boolean;
		requiredSettings: string[];
		runIn: Array<'text' | 'dm' | 'group'>;
		subCategory: string;
		subcommands: boolean;
		usage: {
			usageString: string;
			usageDelim: string;
			nearlyFullUsage: string;
		};
		usageDelim: string;
		usageString: string;
	} & AliasPieceJSON;

	export type PieceExtendableJSON = {
		appliesTo: string[];
	} & PieceJSON;

	export type PieceInhibitorJSON = {
		spamProtection: boolean;
	} & PieceJSON;

	export type PieceMonitorJSON = {
		ignoreBots: boolean;
		ignoreEdits: boolean;
		ignoreOthers: boolean;
		ignoreSelf: boolean;
		ignoreWebhooks: boolean;
		ignoreBlacklistedUsers: boolean;
		ignroeBlacklistedGuilds: boolean;
	} & PieceJSON;

	export type PieceEventJSON = {
		emitter: string;
		event: string;
		once: boolean;
	} & PieceJSON;

	export type PieceArgumentJSON = AliasPieceJSON;
	export type PieceSerializerJSON = AliasPieceJSON;
	export type PieceProviderJSON = PieceJSON;
	export type PieceFinalizerJSON = PieceJSON;
	export type PieceLanguageJSON = PieceJSON;
	export type PieceTaskJSON = PieceJSON;

	// Usage
	export type TextPromptOptions = {
		limit?: number;
		time?: number;
		quotedStringSupport?: boolean;
	};

	// Util
	export type ColorsClose = {
		normal: 0;
		bold: 22;
		dim: 22;
		italic: 23;
		underline: 24;
		inverse: 27;
		hidden: 28;
		strikethrough: 29;
		text: 39;
		background: 49;
	};

	export type ColorsStyles = {
		normal: 0;
		bold: 1;
		dim: 2;
		italic: 3;
		underline: 4;
		inverse: 7;
		hidden: 8;
		strikethrough: 9;
	};

	export type ColorsTexts = {
		black: 30;
		red: 31;
		green: 32;
		yellow: 33;
		blue: 34;
		magenta: 35;
		cyan: 36;
		lightgray: 37;
		lightgrey: 37;
		gray: 90;
		grey: 90;
		lightred: 91;
		lightgreen: 92;
		lightyellow: 93;
		lightblue: 94;
		lightmagenta: 95;
		lightcyan: 96;
		white: 97;
	};

	export type ColorsBackgrounds = {
		black: 40;
		red: 41;
		green: 42;
		yellow: 43;
		blue: 44;
		magenta: 45;
		cyan: 46;
		gray: 47;
		grey: 47;
		lightgray: 100;
		lightgrey: 100;
		lightred: 101;
		lightgreen: 102;
		lightyellow: 103;
		lightblue: 104;
		lightmagenta: 105;
		lightcyan: 106;
		white: 107;
	};

	export type ColorsFormatOptions = {
		background?: string;
		style?: string | string[];
		text?: string;
	};

	export type ColorsFormatType = string | number | [string, string, string] | [number, number, number];

	export type ColorsFormatData = {
		opening: string[];
		closing: string[];
	};

	export type ConsoleOptions = {
		utc?: boolean;
		colors?: ConsoleColorStyles;
		stderr?: NodeJS.WritableStream;
		stdout?: NodeJS.WritableStream;
		timestamps?: boolean | string;
		useColor?: boolean;
	};

	export type ConsoleEvents = {
		debug?: boolean;
		error?: boolean;
		log?: boolean;
		verbose?: boolean;
		warn?: boolean;
		wtf?: boolean;
	};

	export type ConsoleColorStyles = {
		debug?: ConsoleColorObjects;
		error?: ConsoleColorObjects;
		info?: ConsoleColorObjects;
		log?: ConsoleColorObjects;
		verbose?: ConsoleColorObjects;
		warn?: ConsoleColorObjects;
		wtf?: ConsoleColorObjects;
	};

	export type ConsoleColorObjects = {
		message?: ConsoleMessageObject;
		time?: ConsoleTimeObject;
	};

	export type ConsoleMessageObject = {
		background?: ConsoleColorTypes;
		style?: ConsoleStyleTypes;
		text?: ConsoleColorTypes;
	};

	export type ConsoleTimeObject = {
		background?: ConsoleColorTypes;
		style?: ConsoleStyleTypes;
		text?: ConsoleColorTypes;
	};

	export type ConsoleColorTypes = 'black'
		| 'blue'
		| 'cyan'
		| 'gray'
		| 'green'
		| 'grey'
		| 'lightblue'
		| 'lightcyan'
		| 'lightgray'
		| 'lightgreen'
		| 'lightgrey'
		| 'lightmagenta'
		| 'lightred'
		| 'lightyellow'
		| 'magenta'
		| 'red'
		| 'white'
		| null;

	export type ConsoleStyleTypes = 'normal'
		| 'bold'
		| 'dim'
		| 'italic'
		| 'underline'
		| 'inverse'
		| 'hidden'
		| 'strikethrough';

	export type ReactionHandlerOptions = {
		filter?: Function;
		max?: number;
		maxEmojis?: number;
		maxUsers?: number;
		prompt?: string;
		startPage?: number;
		stop?: boolean;
		time?: number;
	};

	export type TimestampObject = {
		content: string | null;
		type: string;
	};

	export type RichDisplayRunOptions = {
		filter?: ((reaction: MessageReaction, user: KlasaUser) => boolean);
		firstLast?: boolean;
		jump?: boolean;
		max?: number;
		maxEmojis?: number;
		maxUsers?: number;
		prompt?: string;
		startPage?: number;
		stop?: boolean;
		time?: number;
	};

	export type RichDisplayEmojisObject = {
		first: EmojiResolvable;
		back: EmojiResolvable;
		forward: EmojiResolvable;
		last: EmojiResolvable;
		jump: EmojiResolvable;
		info: EmojiResolvable;
		stop: EmojiResolvable;
	} & ObjectLiteral<EmojiResolvable>;

	export type RichMenuEmojisObject = {
		zero: EmojiResolvable;
		one: EmojiResolvable;
		two: EmojiResolvable;
		three: EmojiResolvable;
		four: EmojiResolvable;
		five: EmojiResolvable;
		six: EmojiResolvable;
		seven: EmojiResolvable;
		eight: EmojiResolvable;
		nine: EmojiResolvable;
	} & RichDisplayEmojisObject;

	export type MenuOption = {
		name: string;
		body: string;
		inline?: boolean;
	};

	export type RichMenuRunOptions = {
		filter?: Function;
		max?: number;
		maxEmojis?: number;
		maxUsers?: number;
		prompt?: string;
		startPage?: number;
		stop?: boolean;
		time?: number;
	};

	export type MentionRegex = {
		userOrMember: RegExp;
		channel: RegExp;
		emoji: RegExp;
		role: RegExp;
		snowflake: RegExp;
	};

	interface Stringifible {
		toString(): string;
	}

	interface ObjectLiteral<T = any> {
		[k: string]: T;
	}

	interface Constructor<C> {
		new(...args: any[]): C;
	}

	type PrimitiveType = string | number | boolean;

	export type TitleCaseVariants = {
		textchannel: 'TextChannel';
		voicechannel: 'VoiceChannel';
		categorychannel: 'CategoryChannel';
		guildmember: 'GuildMember';
	} & ObjectLiteral<string>;

	export interface PartialSendAliases {
		sendLocale(key: string, options?: MessageOptions): Promise<KlasaMessage | KlasaMessage[]>;
		sendLocale(key: string, localeArgs?: Array<any>, options?: MessageOptions): Promise<KlasaMessage | KlasaMessage[]>;
		sendMessage(content?: StringResolvable, options?: MessageOptions): Promise<KlasaMessage | KlasaMessage[]>;
		sendEmbed(embed: MessageEmbed, content?: StringResolvable, options?: MessageOptions): Promise<KlasaMessage | KlasaMessage[]>;
		sendCode(language: string, content: StringResolvable, options?: MessageOptions): Promise<KlasaMessage | KlasaMessage[]>;
	}

	export interface SendAliases extends PartialSendAliases {
		sendFile(attachment: BufferResolvable, name?: string, content?: StringResolvable, options?: MessageOptions): Promise<KlasaMessage | KlasaMessage[]>;
		sendFiles(attachments: MessageAttachment[], content: StringResolvable, options?: MessageOptions): Promise<KlasaMessage | KlasaMessage[]>;
	}

	export interface ChannelExtendables {
		readonly attachable: boolean;
		readonly embedable: boolean;
		readonly postable: boolean;
		readonly readable: boolean;
	}

//#endregion

}<|MERGE_RESOLUTION|>--- conflicted
+++ resolved
@@ -448,12 +448,7 @@
 	export abstract class Inhibitor extends Piece {
 		public constructor(client: KlasaClient, store: InhibitorStore, file: string[], directory: string, options?: InhibitorOptions);
 		public spamProtection: boolean;
-
-<<<<<<< HEAD
-		public abstract run(message: KlasaMessage, command: Command): boolean | string | Promise<boolean | string>;
-=======
 		public abstract run(message: KlasaMessage, command: Command): void | boolean | string | Promise<void | boolean | string>;
->>>>>>> 1d062ab5
 		public toJSON(): PieceInhibitorJSON;
 		protected _run(message: KlasaMessage, command: Command): Promise<boolean | string>;
 	}
