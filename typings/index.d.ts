--- conflicted
+++ resolved
@@ -693,11 +693,7 @@
 		public createCustomResolver(type: string, resolver: ArgResolverCustomMethod): this;
 		public customizeResponse(name: string, response: string | ((message: KlasaMessage, possible: Possible) => string)): this;
 		public definePrompt(usageString: string, usageDelim: string): Usage;
-<<<<<<< HEAD
-		public run(msg: KlasaMessage, params: any[]): Promise<KlasaMessage | KlasaMessage[] | null>;
-=======
-		public run(message: KlasaMessage, params: any[]): Promise<KlasaMessage | KlasaMessage[]>;
->>>>>>> 7c742af5
+		public run(message: KlasaMessage, params: any[]): Promise<KlasaMessage | KlasaMessage[] | null>;
 		public toJSON(): PieceCommandJSON;
 	}
 
@@ -729,11 +725,7 @@
 	}
 
 	export abstract class Finalizer extends Piece {
-<<<<<<< HEAD
-		public abstract run(msg: KlasaMessage, mes: KlasaMessage | KlasaMessage[] | null, start: Stopwatch): void;
-=======
-		public abstract run(message: KlasaMessage, response: KlasaMessage, runTime: Stopwatch): void;
->>>>>>> 7c742af5
+		public abstract run(message: KlasaMessage, response: KlasaMessage | KlasaMessage[] | null, runTime: Stopwatch): void;
 		public toJSON(): PieceFinalizerJSON;
 	}
 
